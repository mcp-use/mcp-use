"""
Client for managing MCP servers and sessions.

This module provides a high-level client that manages MCP servers, connectors,
and sessions from configuration.
"""

import json
import warnings
from typing import Any

from mcp_use.types.sandbox import SandboxOptions

from .config import create_connector_from_config, load_config_file
from .connectors.base import BaseConnector
from .logging import logger
<<<<<<< HEAD
from .types.clientoptions import ClientOptions
=======
from .session import MCPSession
>>>>>>> 69cbe945


class MCPClient:
    """Client for managing MCP servers and connectors.

    This class provides a unified interface for working with MCP servers,
    handling configuration, connector creation, and connection management.
    """

    def __init__(
        self,
        config: str | dict[str, Any] | None = None,
        sandbox: bool = False,
        sandbox_options: SandboxOptions | None = None,
    ) -> None:
        """Initialize a new MCP client.

        Args:
            config: Either a dict containing configuration or a path to a JSON config file.
                   If None, an empty configuration is used.
            sandbox: Whether to use sandboxed execution mode for running MCP servers.
            sandbox_options: Optional sandbox configuration options.
        """
        self.config: dict[str, Any] = {}
<<<<<<< HEAD
        self.options = options or {}
        self.connectors: dict[str, BaseConnector] = {}
        self.active_connectors: list[str] = []
=======
        self.sandbox = sandbox
        self.sandbox_options = sandbox_options
        self.sessions: dict[str, MCPSession] = {}
        self.active_sessions: list[str] = []
>>>>>>> 69cbe945

        # Load configuration if provided
        if config is not None:
            if isinstance(config, str):
                self.config = load_config_file(config)
            else:
                self.config = config

    @classmethod
    def from_dict(
        cls,
        config: dict[str, Any],
        sandbox: bool = False,
        sandbox_options: SandboxOptions | None = None,
    ) -> "MCPClient":
        """Create a MCPClient from a dictionary.

        Args:
            config: The configuration dictionary.
            sandbox: Whether to use sandboxed execution mode for running MCP servers.
            sandbox_options: Optional sandbox configuration options.
        """
        return cls(config=config, sandbox=sandbox, sandbox_options=sandbox_options)

    @classmethod
    def from_config_file(
        cls, filepath: str, sandbox: bool = False, sandbox_options: SandboxOptions | None = None
    ) -> "MCPClient":
        """Create a MCPClient from a configuration file.

        Args:
            filepath: The path to the configuration file.
            sandbox: Whether to use sandboxed execution mode for running MCP servers.
            sandbox_options: Optional sandbox configuration options.
        """
        return cls(
            config=load_config_file(filepath), sandbox=sandbox, sandbox_options=sandbox_options
        )

    def add_server(
        self,
        name: str,
        server_config: dict[str, Any],
    ) -> None:
        """Add a server configuration.

        Args:
            name: The name to identify this server.
            server_config: The server configuration.
        """
        if "mcpServers" not in self.config:
            self.config["mcpServers"] = {}

        self.config["mcpServers"][name] = server_config

    def remove_server(self, name: str) -> None:
        """Remove a server configuration.

        Args:
            name: The name of the server to remove.
        """
        if "mcpServers" in self.config and name in self.config["mcpServers"]:
            del self.config["mcpServers"][name]

            # If we removed an active connector, remove it from active_connectors
            if name in self.active_connectors:
                self.active_connectors.remove(name)

    def get_server_names(self) -> list[str]:
        """Get the list of configured server names.

        Returns:
            List of server names.
        """
        return list(self.config.get("mcpServers", {}).keys())

    def save_config(self, filepath: str) -> None:
        """Save the current configuration to a file.

        Args:
            filepath: The path to save the configuration to.
        """
        with open(filepath, "w") as f:
            json.dump(self.config, f, indent=2)

    async def create_connector(
        self, server_name: str, auto_initialize: bool = True
    ) -> BaseConnector:
        """Create a connector for the specified server.

        Args:
            server_name: The name of the server to create a connector for.
            auto_initialize: Whether to automatically initialize the connector.

        Returns:
            The created BaseConnector.

        Raises:
            ValueError: If the specified server doesn't exist.
        """
        # Get server config
        servers = self.config.get("mcpServers", {})
        if not servers:
            warnings.warn("No MCP servers defined in config", UserWarning, stacklevel=2)
            return None

        if server_name not in servers:
            raise ValueError(f"Server '{server_name}' not found in config")

        server_config = servers[server_name]

        # Create connector with options
        connector = create_connector_from_config(
            server_config, sandbox=self.sandbox, sandbox_options=self.sandbox_options
        )

        # Initialize the connector if requested
        if auto_initialize:
            await connector.initialize()
        self.connectors[server_name] = connector

        # Add to active connectors
        if server_name not in self.active_connectors:
            self.active_connectors.append(server_name)

        return connector

    async def create_all_connectors(
        self,
        auto_initialize: bool = True,
    ) -> dict[str, BaseConnector]:
        """Create connectors for all configured servers.

        Args:
            auto_initialize: Whether to automatically initialize the connectors.

        Returns:
            Dictionary mapping server names to their BaseConnector instances.

        Warns:
            UserWarning: If no servers are configured.
        """
        # Get server config
        servers = self.config.get("mcpServers", {})
        if not servers:
            warnings.warn("No MCP servers defined in config", UserWarning, stacklevel=2)
            return {}

        # Create connectors for all servers
        for name in servers:
            connector = await self.create_connector(name, auto_initialize)
            if auto_initialize:
                await connector.initialize()

        return self.connectors

    def get_connector(self, server_name: str) -> BaseConnector:
        """Get an existing connector.

        Args:
            server_name: The name of the server to get the connector for.

        Returns:
            The BaseConnector for the specified server.

        Raises:
            ValueError: If no active connectors exist or the specified connector doesn't exist.
        """
        if server_name not in self.connectors:
            raise ValueError(f"No connector exists for server '{server_name}'")

        return self.connectors[server_name]

    def get_all_active_connectors(self) -> dict[str, BaseConnector]:
        """Get all active connectors.

        Returns:
            Dictionary mapping server names to their BaseConnector instances.
        """
        return {
            name: self.connectors[name]
            for name in self.active_connectors
            if name in self.connectors
        }

    async def close_connector(self, server_name: str) -> None:
        """Close a connector.

        Args:
            server_name: The name of the server to close the connector for.

        Raises:
            ValueError: If no active connectors exist or the specified connector doesn't exist.
        """
        # Check if the connector exists
        if server_name not in self.connectors:
            logger.warning(f"No connector exists for server '{server_name}', nothing to close")
            return

        # Get the connector
        connector = self.connectors[server_name]

        try:
            # Disconnect from the connector
            logger.debug(f"Closing connector for server '{server_name}'")
            await connector.disconnect()
        except Exception as e:
            logger.error(f"Error closing connector for server '{server_name}': {e}")
        finally:
            # Remove the connector regardless of whether disconnect succeeded
            del self.connectors[server_name]

            # Remove from active_connectors
            if server_name in self.active_connectors:
                self.active_connectors.remove(server_name)

    async def close_all_connectors(self) -> None:
        """Close all active connectors.

        This method ensures all connectors are closed even if some fail.
        """
        # Get a list of all connector names first to avoid modification during iteration
        server_names = list(self.connectors.keys())
        errors = []

        for server_name in server_names:
            try:
                logger.debug(f"Closing connector for server '{server_name}'")
                await self.close_connector(server_name)
            except Exception as e:
                error_msg = f"Failed to close connector for server '{server_name}': {e}"
                logger.error(error_msg)
                errors.append(error_msg)

        # Log summary if there were errors
        if errors:
            logger.error(f"Encountered {len(errors)} errors while closing connectors")
        else:
            logger.debug("All connectors closed successfully")

    # Backward compatibility methods for session-based API
    async def create_session(self, server_name: str, auto_initialize: bool = True) -> BaseConnector:
        """Create a session (now returns a connector for backward compatibility)."""
        return await self.create_connector(server_name, auto_initialize)

    async def create_all_sessions(self, auto_initialize: bool = True) -> dict[str, BaseConnector]:
        """Create all sessions (now returns connectors for backward compatibility)."""
        return await self.create_all_connectors(auto_initialize)

    def get_session(self, server_name: str) -> BaseConnector:
        """Get a session (now returns a connector for backward compatibility)."""
        return self.get_connector(server_name)

    def get_all_active_sessions(self) -> dict[str, BaseConnector]:
        """Get all active sessions (now returns connectors for backward compatibility)."""
        return self.get_all_active_connectors()

    async def close_session(self, server_name: str) -> None:
        """Close a session (now closes a connector for backward compatibility)."""
        await self.close_connector(server_name)

    async def close_all_sessions(self) -> None:
        """Close all sessions (now closes connectors for backward compatibility)."""
        await self.close_all_connectors()

    # Legacy property for backward compatibility
    @property
    def sessions(self) -> dict[str, BaseConnector]:
        """Legacy property that returns connectors for backward compatibility."""
        return self.connectors

    @property
    def active_sessions(self) -> list[str]:
        """Legacy property that returns active connectors for backward compatibility."""
        return self.active_connectors<|MERGE_RESOLUTION|>--- conflicted
+++ resolved
@@ -14,11 +14,6 @@
 from .config import create_connector_from_config, load_config_file
 from .connectors.base import BaseConnector
 from .logging import logger
-<<<<<<< HEAD
-from .types.clientoptions import ClientOptions
-=======
-from .session import MCPSession
->>>>>>> 69cbe945
 
 
 class MCPClient:
@@ -43,16 +38,10 @@
             sandbox_options: Optional sandbox configuration options.
         """
         self.config: dict[str, Any] = {}
-<<<<<<< HEAD
-        self.options = options or {}
+        self.sandbox = sandbox
+        self.sandbox_options = sandbox_options
         self.connectors: dict[str, BaseConnector] = {}
         self.active_connectors: list[str] = []
-=======
-        self.sandbox = sandbox
-        self.sandbox_options = sandbox_options
-        self.sessions: dict[str, MCPSession] = {}
-        self.active_sessions: list[str] = []
->>>>>>> 69cbe945
 
         # Load configuration if provided
         if config is not None:
