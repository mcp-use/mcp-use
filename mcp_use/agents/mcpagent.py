"""
MCP: Main integration module with customizable system prompt.

This module provides the main MCPAgent class that integrates all components
to provide a simple interface for using MCP tools with different LLMs.
"""

import logging
import time
from collections.abc import AsyncGenerator, AsyncIterator
from typing import TypeVar

from langchain.agents import AgentExecutor, create_tool_calling_agent
from langchain.agents.output_parsers.tools import ToolAgentAction
from langchain.globals import set_debug
from langchain.prompts import ChatPromptTemplate, MessagesPlaceholder
from langchain.schema import AIMessage, BaseMessage, HumanMessage, SystemMessage
from langchain.schema.language_model import BaseLanguageModel
from langchain_core.agents import AgentAction, AgentFinish
from langchain_core.exceptions import OutputParserException
from langchain_core.runnables.schema import StreamEvent
from langchain_core.tools import BaseTool
from langchain_core.utils.input import get_color_mapping
from pydantic import BaseModel

from mcp_use.client import MCPClient
from mcp_use.connectors.base import BaseConnector
from mcp_use.telemetry.telemetry import Telemetry
from mcp_use.telemetry.utils import extract_model_info

from ..adapters.langchain_adapter import LangChainAdapter
from ..logging import logger
from ..managers.server_manager import ServerManager

# Import observability manager
from ..observability import ObservabilityManager
from .prompts.system_prompt_builder import create_system_message
from .prompts.templates import DEFAULT_SYSTEM_PROMPT_TEMPLATE, SERVER_MANAGER_SYSTEM_PROMPT_TEMPLATE
from .remote import RemoteAgent

set_debug(logger.level == logging.DEBUG)

# Type variable for structured output
T = TypeVar("T", bound=BaseModel)


class MCPAgent:
    """Main class for using MCP tools with various LLM providers.

    This class provides a unified interface for using MCP tools with different LLM providers
    through LangChain's agent framework, with customizable system prompts and conversation memory.
    """

    def __init__(
        self,
        llm: BaseLanguageModel | None = None,
        client: MCPClient | None = None,
        connectors: list[BaseConnector] | None = None,
        max_steps: int = 5,
        auto_initialize: bool = False,
        memory_enabled: bool = True,
        system_prompt: str | None = None,
        system_prompt_template: str | None = None,  # User can still override the template
        additional_instructions: str | None = None,
        disallowed_tools: list[str] | None = None,
        tools_used_names: list[str] | None = None,
        use_server_manager: bool = False,
        verbose: bool = False,
        agent_id: str | None = None,
        api_key: str | None = None,
        base_url: str = "https://cloud.mcp-use.com",
<<<<<<< HEAD
        callbacks: list | None = None,
=======
        chat_id: str | None = None,
        retry_on_error: bool = True,
        max_retries_per_step: int = 2,
>>>>>>> c55f7302
    ):
        """Initialize a new MCPAgent instance.

        Args:
            llm: The LangChain LLM to use. Not required if agent_id is provided for remote execution.
            client: The MCPClient to use. If provided, connector is ignored.
            connectors: A list of MCP connectors to use if client is not provided.
            max_steps: The maximum number of steps to take.
            auto_initialize: Whether to automatically initialize the agent when run is called.
            memory_enabled: Whether to maintain conversation history for context.
            system_prompt: Complete system prompt to use (overrides template if provided).
            system_prompt_template: Template for system prompt with {tool_descriptions} placeholder.
            additional_instructions: Extra instructions to append to the system prompt.
            disallowed_tools: List of tool names that should not be available to the agent.
            use_server_manager: Whether to use server manager mode instead of exposing all tools.
            agent_id: Remote agent ID for remote execution. If provided, creates a remote agent.
            api_key: API key for remote execution. If None, checks MCP_USE_API_KEY env var.
            base_url: Base URL for remote API calls.
<<<<<<< HEAD
            callbacks: List of LangChain callbacks to use. If None and Langfuse is configured, uses langfuse_handler.
=======
            retry_on_error: Whether to retry tool calls that fail due to validation errors.
            max_retries_per_step: Maximum number of retries for validation errors per step.
>>>>>>> c55f7302
        """
        # Handle remote execution
        if agent_id is not None:
            self._remote_agent = RemoteAgent(agent_id=agent_id, api_key=api_key, base_url=base_url, chat_id=chat_id)
            self._is_remote = True
            return

        self._is_remote = False
        self._remote_agent = None

        # Validate requirements for local execution
        if llm is None:
            raise ValueError("llm is required for local execution. For remote execution, provide agent_id instead.")

        self.llm = llm
        self.client = client
        self.connectors = connectors or []
        self.max_steps = max_steps
        self.auto_initialize = auto_initialize
        self.memory_enabled = memory_enabled
        self._initialized = False
        self._conversation_history: list[BaseMessage] = []
        self.disallowed_tools = disallowed_tools or []
        self.tools_used_names = tools_used_names or []
        self.use_server_manager = use_server_manager
        self.verbose = verbose
        self.retry_on_error = retry_on_error
        self.max_retries_per_step = max_retries_per_step
        # System prompt configuration
        self.system_prompt = system_prompt  # User-provided full prompt override
        # User can provide a template override, otherwise use the imported default
        self.system_prompt_template_override = system_prompt_template
        self.additional_instructions = additional_instructions

        # Set up observability callbacks using the ObservabilityManager
        self.observability_manager = ObservabilityManager(custom_callbacks=callbacks)
        self.callbacks = self.observability_manager.get_callbacks()

        # Either client or connector must be provided
        if not client and len(self.connectors) == 0:
            raise ValueError("Either client or connector must be provided")

        # Create the adapter for tool conversion
        self.adapter = LangChainAdapter(disallowed_tools=self.disallowed_tools)

        # Initialize telemetry
        self.telemetry = Telemetry()

        # Initialize server manager if requested
        self.server_manager = None
        if self.use_server_manager:
            if not self.client:
                raise ValueError("Client must be provided when using server manager")
            self.server_manager = ServerManager(self.client, self.adapter)

        # State tracking - initialize _tools as empty list
        self._agent_executor: AgentExecutor | None = None
        self._system_message: SystemMessage | None = None
        self._tools: list[BaseTool] = []

        # Track model info for telemetry
        self._model_provider, self._model_name = extract_model_info(self.llm)

    async def initialize(self) -> None:
        """Initialize the MCP client and agent."""
        logger.info("🚀 Initializing MCP agent and connecting to services...")
        # If using server manager, initialize it
        if self.use_server_manager and self.server_manager:
            await self.server_manager.initialize()
            # Get server management tools
            management_tools = self.server_manager.tools
            self._tools = management_tools
            logger.info(f"🔧 Server manager mode active with {len(management_tools)} management tools")

            # Create the system message based on available tools
            await self._create_system_message_from_tools(self._tools)
        else:
            # Standard initialization - if using client, get or create sessions
            if self.client:
                # First try to get existing sessions
                self._sessions = self.client.get_all_active_sessions()
                logger.info(f"🔌 Found {len(self._sessions)} existing sessions")

                # If no active sessions exist, create new ones
                if not self._sessions:
                    logger.info("🔄 No active sessions found, creating new ones...")
                    self._sessions = await self.client.create_all_sessions()
                    self.connectors = [session.connector for session in self._sessions.values()]
                    logger.info(f"✅ Created {len(self._sessions)} new sessions")

                # Create LangChain tools directly from the client using the adapter
                self._tools = await self.adapter.create_tools(self.client)
                logger.info(f"🛠️ Created {len(self._tools)} LangChain tools from client")
            else:
                # Using direct connector - only establish connection
                # LangChainAdapter will handle initialization
                connectors_to_use = self.connectors
                logger.info(f"🔗 Connecting to {len(connectors_to_use)} direct connectors...")
                for connector in connectors_to_use:
                    if not hasattr(connector, "client_session") or connector.client_session is None:
                        await connector.connect()

                # Create LangChain tools using the adapter with connectors
                self._tools = await self.adapter._create_tools_from_connectors(connectors_to_use)
                logger.info(f"🛠️ Created {len(self._tools)} LangChain tools from connectors")

            # Get all tools for system message generation
            all_tools = self._tools
            logger.info(f"🧰 Found {len(all_tools)} tools across all connectors")

            # Create the system message based on available tools
            await self._create_system_message_from_tools(all_tools)

        # Create the agent
        self._agent_executor = self._create_agent()
        self._initialized = True
        logger.info("✨ Agent initialization complete")

    async def _create_system_message_from_tools(self, tools: list[BaseTool]) -> None:
        """Create the system message based on provided tools using the builder."""
        # Use the override if provided, otherwise use the imported default
        default_template = self.system_prompt_template_override or DEFAULT_SYSTEM_PROMPT_TEMPLATE
        # Server manager template is now also imported
        server_template = SERVER_MANAGER_SYSTEM_PROMPT_TEMPLATE

        # Delegate creation to the imported function
        self._system_message = create_system_message(
            tools=tools,
            system_prompt_template=default_template,
            server_manager_template=server_template,  # Pass the imported template
            use_server_manager=self.use_server_manager,
            disallowed_tools=self.disallowed_tools,
            user_provided_prompt=self.system_prompt,
            additional_instructions=self.additional_instructions,
        )

        # Update conversation history if memory is enabled
        if self.memory_enabled:
            history_without_system = [msg for msg in self._conversation_history if not isinstance(msg, SystemMessage)]
            self._conversation_history = [self._system_message] + history_without_system

    def _create_agent(self) -> AgentExecutor:
        """Create the LangChain agent with the configured system message.

        Returns:
            An initialized AgentExecutor.
        """
        logger.debug(f"Creating new agent with {len(self._tools)} tools")

        system_content = "You are a helpful assistant"
        if self._system_message:
            system_content = self._system_message.content

        prompt = ChatPromptTemplate.from_messages(
            [
                ("system", system_content),
                MessagesPlaceholder(variable_name="chat_history"),
                ("human", "{input}"),
                MessagesPlaceholder(variable_name="agent_scratchpad"),
            ]
        )

        tool_names = [tool.name for tool in self._tools]
        logger.info(f"🧠 Agent ready with tools: {', '.join(tool_names)}")

        # Use the standard create_tool_calling_agent
        agent = create_tool_calling_agent(llm=self.llm, tools=self._tools, prompt=prompt)

        # Use the standard AgentExecutor with callbacks
        executor = AgentExecutor(
            agent=agent,
            tools=self._tools,
            max_iterations=self.max_steps,
            verbose=self.verbose,
            callbacks=self.callbacks,
        )
        logger.debug(f"Created agent executor with max_iterations={self.max_steps} and {len(self.callbacks)} callbacks")
        return executor

    def get_conversation_history(self) -> list[BaseMessage]:
        """Get the current conversation history.

        Returns:
            The list of conversation messages.
        """
        return self._conversation_history

    def clear_conversation_history(self) -> None:
        """Clear the conversation history."""
        self._conversation_history = []

        # Re-add the system message if it exists
        if self._system_message and self.memory_enabled:
            self._conversation_history = [self._system_message]

    def add_to_history(self, message: BaseMessage) -> None:
        """Add a message to the conversation history.

        Args:
            message: The message to add.
        """
        if self.memory_enabled:
            self._conversation_history.append(message)

    def get_system_message(self) -> SystemMessage | None:
        """Get the current system message.

        Returns:
            The current system message, or None if not set.
        """
        return self._system_message

    def set_system_message(self, message: str) -> None:
        """Set a new system message.

        Args:
            message: The new system message content.
        """
        self._system_message = SystemMessage(content=message)

        # Update conversation history if memory is enabled
        if self.memory_enabled:
            # Remove old system message if it exists
            history_without_system = [msg for msg in self._conversation_history if not isinstance(msg, SystemMessage)]
            self._conversation_history = history_without_system

            # Add new system message
            self._conversation_history.insert(0, self._system_message)

        # Recreate the agent with the new system message if initialized
        if self._initialized and self._tools:
            self._agent_executor = self._create_agent()
            logger.debug("Agent recreated with new system message")

    def set_disallowed_tools(self, disallowed_tools: list[str]) -> None:
        """Set the list of tools that should not be available to the agent.

        This will take effect the next time the agent is initialized.

        Args:
            disallowed_tools: List of tool names that should not be available.
        """
        self.disallowed_tools = disallowed_tools
        self.adapter.disallowed_tools = disallowed_tools

        # If the agent is already initialized, we need to reinitialize it
        # to apply the changes to the available tools
        if self._initialized:
            logger.debug("Agent already initialized. Changes will take effect on next initialization.")
            # We don't automatically reinitialize here as it could be disruptive
            # to ongoing operations. The user can call initialize() explicitly if needed.

    def get_disallowed_tools(self) -> list[str]:
        """Get the list of tools that are not available to the agent.

        Returns:
            List of tool names that are not available.
        """
        return self.disallowed_tools

    async def _consume_and_return(
        self,
        generator: AsyncGenerator[tuple[AgentAction, str] | str | T, None],
    ) -> tuple[str | T, int]:
        """Consume the generator and return the final result.

        This method manually iterates through the generator to consume the steps.
        In Python, async generators cannot return values directly, so we expect
        the final result to be yielded as a special marker.

        Args:
            generator: The async generator that yields steps and a final result.

        Returns:
            A tuple of (final_result, steps_taken). final_result can be a string
            for regular output or a Pydantic model instance for structured output.
        """
        final_result = ""
        steps_taken = 0
        async for item in generator:
            # If it's a string, it's the final result (regular output)
            if isinstance(item, str):
                final_result = item
                break
            # If it's not a tuple, it might be structured output (Pydantic model)
            elif not isinstance(item, tuple):
                final_result = item
                break
            # Otherwise it's a step tuple, just consume it
            else:
                steps_taken += 1
        return final_result, steps_taken

    async def stream(
        self,
        query: str,
        max_steps: int | None = None,
        manage_connector: bool = True,
        external_history: list[BaseMessage] | None = None,
        track_execution: bool = True,
        output_schema: type[T] | None = None,
    ) -> AsyncGenerator[tuple[AgentAction, str] | str | T, None]:
        """Run the agent and yield intermediate steps as an async generator.

        Args:
            query: The query to run.
            max_steps: Optional maximum number of steps to take.
            manage_connector: Whether to handle the connector lifecycle internally.
            external_history: Optional external history to use instead of the
                internal conversation history.
            track_execution: Whether to track execution for telemetry.
            output_schema: Optional Pydantic BaseModel class for structured output.
                If provided, the agent will attempt structured output at finish points
                and continue execution if required information is missing.

        Yields:
            Intermediate steps as (AgentAction, str) tuples, followed by the final result.
            If output_schema is provided, yields structured output as instance of the schema.
        """
        # Delegate to remote agent if in remote mode
        if self._is_remote and self._remote_agent:
            async for item in self._remote_agent.stream(
                query, max_steps, manage_connector, external_history, track_execution, output_schema
            ):
                yield item
            return

        result = ""
        initialized_here = False
        start_time = time.time()
        steps_taken = 0
        success = False

        # Schema-aware setup for structured output
        structured_llm = None
        schema_description = ""
        if output_schema:
            query = self._enhance_query_with_schema(query, output_schema)
            structured_llm = self.llm.with_structured_output(output_schema)
            # Get schema description for feedback
            schema_fields = []
            try:
                for field_name, field_info in output_schema.model_fields.items():
                    description = getattr(field_info, "description", "") or field_name
                    required = not hasattr(field_info, "default") or field_info.default is None
                    schema_fields.append(f"- {field_name}: {description} {'(required)' if required else '(optional)'}")

                schema_description = "\n".join(schema_fields)
            except Exception as e:
                logger.warning(f"Could not extract schema details: {e}")
                schema_description = f"Schema: {output_schema.__name__}"

        try:
            # Initialize if needed
            if manage_connector and not self._initialized:
                await self.initialize()
                initialized_here = True
            elif not self._initialized and self.auto_initialize:
                await self.initialize()
                initialized_here = True

            # Check if initialization succeeded
            if not self._agent_executor:
                raise RuntimeError("MCP agent failed to initialize")

            steps = max_steps or self.max_steps
            if self._agent_executor:
                self._agent_executor.max_iterations = steps

            display_query = query[:50].replace("\n", " ") + "..." if len(query) > 50 else query.replace("\n", " ")
            logger.info(f"💬 Received query: '{display_query}'")

            # Add the user query to conversation history if memory is enabled
            if self.memory_enabled:
                self.add_to_history(HumanMessage(content=query))

            # Use the provided history or the internal history
            history_to_use = external_history if external_history is not None else self._conversation_history

            # Convert messages to format expected by LangChain agent input
            # Exclude the main system message as it's part of the agent's prompt
            langchain_history = []
            for msg in history_to_use:
                if isinstance(msg, HumanMessage):
                    langchain_history.append(msg)
                elif isinstance(msg, AIMessage):
                    langchain_history.append(msg)

            intermediate_steps: list[tuple[AgentAction, str]] = []
            inputs = {"input": query, "chat_history": langchain_history}

            # Construct a mapping of tool name to tool for easy lookup
            name_to_tool_map = {tool.name: tool for tool in self._tools}
            color_mapping = get_color_mapping([tool.name for tool in self._tools], excluded_colors=["green", "red"])

            logger.info(f"🏁 Starting agent execution with max_steps={steps}")

            # Create a run manager with our callbacks if we have any - ONCE for the entire execution
            run_manager = None
            if self.callbacks:
                # Create an async callback manager with our callbacks
                from langchain_core.callbacks.manager import AsyncCallbackManager

                callback_manager = AsyncCallbackManager.configure(
                    inheritable_callbacks=self.callbacks,
                    local_callbacks=self.callbacks,
                )
                # Create a run manager for this chain execution
                run_manager = await callback_manager.on_chain_start(
                    {"name": "MCPAgent (mcp-use)"},
                    inputs,
                )

            for step_num in range(steps):
                steps_taken = step_num + 1
                # --- Check for tool updates if using server manager ---
                if self.use_server_manager and self.server_manager:
                    current_tools = self.server_manager.tools
                    current_tool_names = {tool.name for tool in current_tools}
                    existing_tool_names = {tool.name for tool in self._tools}

                    if current_tool_names != existing_tool_names:
                        logger.info(
                            f"🔄 Tools changed before step {step_num + 1}, updating agent."
                            f"New tools: {', '.join(current_tool_names)}"
                        )
                        self._tools = current_tools
                        # Regenerate system message with ALL current tools
                        await self._create_system_message_from_tools(self._tools)
                        # Recreate the agent executor with the new tools and system message
                        self._agent_executor = self._create_agent()
                        self._agent_executor.max_iterations = steps
                        # Update maps for this iteration
                        name_to_tool_map = {tool.name: tool for tool in self._tools}
                        color_mapping = get_color_mapping(
                            [tool.name for tool in self._tools], excluded_colors=["green", "red"]
                        )

                logger.info(f"👣 Step {step_num + 1}/{steps}")

                # --- Plan and execute the next step ---
                try:
<<<<<<< HEAD
                    # Use the internal _atake_next_step which handles planning and execution
                    # This requires providing the necessary context like maps and intermediate steps
                    next_step_output = await self._agent_executor._atake_next_step(
                        name_to_tool_map=name_to_tool_map,
                        color_mapping=color_mapping,
                        inputs=inputs,
                        intermediate_steps=intermediate_steps,
                        run_manager=run_manager,
                    )
=======
                    retry_count = 0
                    next_step_output = None

                    while retry_count <= self.max_retries_per_step:
                        try:
                            # Use the internal _atake_next_step which handles planning and execution
                            # This requires providing the necessary context like maps and intermediate steps
                            next_step_output = await self._agent_executor._atake_next_step(
                                name_to_tool_map=name_to_tool_map,
                                color_mapping=color_mapping,
                                inputs=inputs,
                                intermediate_steps=intermediate_steps,
                                run_manager=None,
                            )

                            # If we get here, the step succeeded, break out of retry loop
                            break

                        except Exception as e:
                            if not self.retry_on_error or retry_count >= self.max_retries_per_step:
                                logger.error(f"❌ Validation error during step {step_num + 1}: {e}")
                                result = f"Agent stopped due to a validation error: {str(e)}"
                                success = False
                                yield result
                                return

                            retry_count += 1
                            logger.warning(
                                f"⚠️ Validation error, retrying ({retry_count}/{self.max_retries_per_step}): {e}"
                            )

                            # Create concise feedback for the LLM about the validation error
                            error_message = f"Error: {str(e)}"
                            inputs["input"] = error_message

                            # Continue to next iteration of retry loop
                            continue
>>>>>>> c55f7302

                    # Process the output
                    if isinstance(next_step_output, AgentFinish):
                        logger.info(f"✅ Agent finished at step {step_num + 1}")
                        result = next_step_output.return_values.get("output", "No output generated")
                        # End the chain if we have a run manager
                        if run_manager:
                            await run_manager.on_chain_end({"output": result})

                        # If structured output is requested, attempt to create it
                        if output_schema and structured_llm:
                            try:
                                logger.info("🔧 Attempting structured output...")
                                structured_result = await self._attempt_structured_output(
                                    result, structured_llm, output_schema, schema_description
                                )

                                # Add the final response to conversation history if memory is enabled
                                if self.memory_enabled:
                                    self.add_to_history(AIMessage(content=f"Structured result: {structured_result}"))

                                logger.info("✅ Structured output successful")
                                success = True
                                yield structured_result
                                return

                            except Exception as e:
                                logger.warning(f"⚠️ Structured output failed: {e}")
                                # Continue execution to gather missing information
                                missing_info_prompt = f"""
                                The current result cannot be formatted into the required structure.
                                Error: {str(e)}

                                Current information: {result}

                                Please continue working to gather the missing information needed for:
                                {schema_description}

                                Focus on finding the specific missing details.
                                """

                                # Add this as feedback and continue the loop
                                inputs["input"] = missing_info_prompt
                                if self.memory_enabled:
                                    self.add_to_history(HumanMessage(content=missing_info_prompt))

                                logger.info("🔄 Continuing execution to gather missing information...")
                                continue
                        else:
                            # Regular execution without structured output
                            break

                    # If it's actions/steps, add to intermediate steps and yield them
                    intermediate_steps.extend(next_step_output)

                    # Yield each step and track tool usage
                    for agent_step in next_step_output:
                        yield agent_step
                        action, observation = agent_step
                        tool_name = action.tool
                        self.tools_used_names.append(tool_name)
                        tool_input_str = str(action.tool_input)
                        # Truncate long inputs for readability
                        if len(tool_input_str) > 100:
                            tool_input_str = tool_input_str[:97] + "..."
                        logger.info(f"🔧 Tool call: {tool_name} with input: {tool_input_str}")
                        # Truncate long outputs for readability
                        observation_str = str(observation)
                        if len(observation_str) > 100:
                            observation_str = observation_str[:97] + "..."
                        observation_str = observation_str.replace("\n", " ")
                        logger.info(f"📄 Tool result: {observation_str}")

                    # Check for return_direct on the last action taken
                    if len(next_step_output) > 0:
                        last_step: tuple[AgentAction, str] = next_step_output[-1]
                        tool_return = self._agent_executor._get_tool_return(last_step)
                        if tool_return is not None:
                            logger.info(f"🏆 Tool returned directly at step {step_num + 1}")
                            result = tool_return.return_values.get("output", "No output generated")
                            break

                except OutputParserException as e:
                    logger.error(f"❌ Output parsing error during step {step_num + 1}: {e}")
                    result = f"Agent stopped due to a parsing error: {str(e)}"
                    if run_manager:
                        await run_manager.on_chain_error(e)
                    break
                except Exception as e:
                    logger.error(f"❌ Error during agent execution step {step_num + 1}: {e}")
                    import traceback

                    traceback.print_exc()
                    # End the chain with error if we have a run manager
                    if run_manager:
                        await run_manager.on_chain_error(e)
                    result = f"Agent stopped due to an error: {str(e)}"
                    break

            # --- Loop finished ---
            if not result:
                logger.warning(f"⚠️ Agent stopped after reaching max iterations ({steps})")
                result = f"Agent stopped after reaching the maximum number of steps ({steps})."
                if run_manager:
                    await run_manager.on_chain_end({"output": result})

            # If structured output was requested but not achieved, attempt one final time
            if output_schema and structured_llm and not success:
                try:
                    logger.info("🔧 Final attempt at structured output...")
                    structured_result = await self._attempt_structured_output(
                        result, structured_llm, output_schema, schema_description
                    )

                    # Add the final response to conversation history if memory is enabled
                    if self.memory_enabled:
                        self.add_to_history(AIMessage(content=f"Structured result: {structured_result}"))

                    logger.info("✅ Final structured output successful")
                    success = True
                    yield structured_result
                    return

                except Exception as e:
                    logger.error(f"❌ Final structured output attempt failed: {e}")
                    raise RuntimeError(f"Failed to generate structured output after {steps} steps: {str(e)}") from e

            if self.memory_enabled and not output_schema:
                self.add_to_history(AIMessage(content=result))

            logger.info(f"🎉 Agent execution complete in {time.time() - start_time} seconds")
            if not success:
                success = True

            # Yield the final result (only for non-structured output)
            if not output_schema:
                yield result

        except Exception as e:
            logger.error(f"❌ Error running query: {e}")
            if initialized_here and manage_connector:
                logger.info("🧹 Cleaning up resources after initialization error in stream")
                await self.close()
            raise

        finally:
            # Track comprehensive execution data
            execution_time_ms = int((time.time() - start_time) * 1000)

            server_count = 0
            if self.client:
                server_count = len(self.client.get_all_active_sessions())
            elif self.connectors:
                server_count = len(self.connectors)

            conversation_history_length = len(self._conversation_history) if self.memory_enabled else 0

            # Safely access _tools in case initialization failed
            tools_available = getattr(self, "_tools", [])

            if track_execution:
                self.telemetry.track_agent_execution(
                    execution_method="stream",
                    query=query,
                    success=success,
                    model_provider=self._model_provider,
                    model_name=self._model_name,
                    server_count=server_count,
                    server_identifiers=[connector.public_identifier for connector in self.connectors],
                    total_tools_available=len(tools_available),
                    tools_available_names=[tool.name for tool in tools_available],
                    max_steps_configured=self.max_steps,
                    memory_enabled=self.memory_enabled,
                    use_server_manager=self.use_server_manager,
                    max_steps_used=max_steps,
                    manage_connector=manage_connector,
                    external_history_used=external_history is not None,
                    steps_taken=steps_taken,
                    tools_used_count=len(self.tools_used_names),
                    tools_used_names=self.tools_used_names,
                    response=result,
                    execution_time_ms=execution_time_ms,
                    error_type=None if success else "execution_error",
                    conversation_history_length=conversation_history_length,
                )

            # Clean up if necessary (e.g., if not using client-managed sessions)
            if manage_connector and not self.client and initialized_here:
                logger.info("🧹 Closing agent after stream completion")
                await self.close()

    async def run(
        self,
        query: str,
        max_steps: int | None = None,
        manage_connector: bool = True,
        external_history: list[BaseMessage] | None = None,
        output_schema: type[T] | None = None,
    ) -> str | T:
        """Run a query using the MCP tools and return the final result.

        This method uses the streaming implementation internally and returns
        the final result after consuming all intermediate steps. If output_schema
        is provided, the agent will be schema-aware and return structured output.

        Args:
            query: The query to run.
            max_steps: Optional maximum number of steps to take.
            manage_connector: Whether to handle the connector lifecycle internally.
                If True, this method will connect, initialize, and disconnect from
                the connector automatically. If False, the caller is responsible
                for managing the connector lifecycle.
            external_history: Optional external history to use instead of the
                internal conversation history.
            output_schema: Optional Pydantic BaseModel class for structured output.
                If provided, the agent will attempt to return an instance of this model.

        Returns:
            The result of running the query as a string, or if output_schema is provided,
            an instance of the specified Pydantic model.

        Example:
            ```python
            # Regular usage
            result = await agent.run("What's the weather like?")

            # Structured output usage
            from pydantic import BaseModel, Field

            class WeatherInfo(BaseModel):
                temperature: float = Field(description="Temperature in Celsius")
                condition: str = Field(description="Weather condition")

            weather: WeatherInfo = await agent.run(
                "What's the weather like?",
                output_schema=WeatherInfo
            )
            ```
        """
        # Delegate to remote agent if in remote mode
        if self._is_remote and self._remote_agent:
            result = await self._remote_agent.run(query, max_steps, external_history, output_schema)
            return result

        success = True
        start_time = time.time()

        generator = self.stream(
            query, max_steps, manage_connector, external_history, track_execution=False, output_schema=output_schema
        )
        error = None
        steps_taken = 0
        result = None
        try:
            result, steps_taken = await self._consume_and_return(generator)

        except Exception as e:
            success = False
            error = str(e)
            logger.error(f"❌ Error during agent execution: {e}")
            raise
        finally:
            self.telemetry.track_agent_execution(
                execution_method="run",
                query=query,
                success=success,
                model_provider=self._model_provider,
                model_name=self._model_name,
                server_count=len(self.client.get_all_active_sessions()) if self.client else len(self.connectors),
                server_identifiers=[connector.public_identifier for connector in self.connectors],
                total_tools_available=len(self._tools) if self._tools else 0,
                tools_available_names=[tool.name for tool in self._tools],
                max_steps_configured=self.max_steps,
                memory_enabled=self.memory_enabled,
                use_server_manager=self.use_server_manager,
                max_steps_used=max_steps,
                manage_connector=manage_connector,
                external_history_used=external_history is not None,
                steps_taken=steps_taken,
                tools_used_count=len(self.tools_used_names),
                tools_used_names=self.tools_used_names,
                response=str(result),
                execution_time_ms=int((time.time() - start_time) * 1000),
                error_type=error,
                conversation_history_length=len(self._conversation_history),
            )
        return result

    async def _attempt_structured_output(
        self, raw_result: str, structured_llm, output_schema: type[T], schema_description: str
    ) -> T:
        """Attempt to create structured output from raw result with validation."""
        format_prompt = f"""
        Please format the following information according to the specified schema.
        Extract and structure the relevant information from the content below.

        Required schema fields:
        {schema_description}

        Content to format:
        {raw_result}

        Please provide the information in the requested structured format.
        If any required information is missing, you must indicate this clearly.
        """

        structured_result = await structured_llm.ainvoke(format_prompt)

        try:
            for field_name, field_info in output_schema.model_fields.items():
                required = not hasattr(field_info, "default") or field_info.default is None
                if required:
                    value = getattr(structured_result, field_name, None)
                    if value is None or (isinstance(value, str) and not value.strip()):
                        raise ValueError(f"Required field '{field_name}' is missing or empty")
                    if isinstance(value, list) and len(value) == 0:
                        raise ValueError(f"Required field '{field_name}' is an empty list")
        except Exception as e:
            logger.debug(f"Validation details: {e}")
            raise  # Re-raise to trigger retry logic

        return structured_result

    def _enhance_query_with_schema(self, query: str, output_schema: type[T]) -> str:
        """Enhance the query with schema information to make the agent aware of required fields."""
        schema_fields = []

        try:
            for field_name, field_info in output_schema.model_fields.items():
                description = getattr(field_info, "description", "") or field_name
                required = not hasattr(field_info, "default") or field_info.default is None
                schema_fields.append(f"- {field_name}: {description} {'(required)' if required else '(optional)'}")

            schema_description = "\n".join(schema_fields)
        except Exception as e:
            logger.warning(f"Could not extract schema details: {e}")
            schema_description = f"Schema: {output_schema.__name__}"

        # Enhance the query with schema awareness
        enhanced_query = f"""
        {query}

        IMPORTANT: Your response must include sufficient information to populate the following structured output:

        {schema_description}

        Make sure you gather ALL the required information during your task execution.
        If any required information is missing, continue working to find it.
        """

        return enhanced_query

    async def _generate_response_chunks_async(
        self,
        query: str,
        max_steps: int | None = None,
        manage_connector: bool = True,
        external_history: list[BaseMessage] | None = None,
    ) -> AsyncIterator[StreamEvent]:
        """Internal async generator yielding response chunks.

        The implementation purposefully keeps the logic compact:
        1. Ensure the agent is initialised (optionally handling connector
           lifecycle).
        2. Forward the *same* inputs we use for ``run`` to LangChain's
           ``AgentExecutor.astream``.
        3. Diff the growing ``output`` field coming from LangChain and yield
           only the new part so the caller receives *incremental* chunks.
        4. Persist conversation history when memory is enabled.
        """

        # 1. Initialise on-demand ------------------------------------------------
        initialised_here = False
        if (manage_connector and not self._initialized) or (not self._initialized and self.auto_initialize):
            await self.initialize()
            initialised_here = True

        if not self._agent_executor:
            raise RuntimeError("MCP agent failed to initialise – call initialise() first?")

        # 2. Build inputs --------------------------------------------------------
        effective_max_steps = max_steps or self.max_steps
        self._agent_executor.max_iterations = effective_max_steps

        if self.memory_enabled:
            self.add_to_history(HumanMessage(content=query))

        history_to_use = external_history if external_history is not None else self._conversation_history
        inputs = {"input": query, "chat_history": history_to_use}

        # 3. Stream & diff -------------------------------------------------------
        async for event in self._agent_executor.astream_events(inputs):
            if event.get("event") == "on_chain_end":
                output = event["data"]["output"]
                if isinstance(output, list):
                    for message in output:
                        if not isinstance(message, ToolAgentAction):
                            self.add_to_history(message)
            yield event
        # 5. House-keeping -------------------------------------------------------
        # Restrict agent cleanup in _generate_response_chunks_async to only occur
        #  when the agent was initialized in this generator and is not client-managed
        #  and the user does want us to manage the connection.
        if not self.client and initialised_here and manage_connector:
            logger.info("🧹 Closing agent after generator completion")
            await self.close()

    async def stream_events(
        self,
        query: str,
        max_steps: int | None = None,
        manage_connector: bool = True,
        external_history: list[BaseMessage] | None = None,
    ) -> AsyncIterator[str]:
        """Asynchronous streaming interface.

        Example::

            async for chunk in agent.astream("hello"):
                print(chunk, end="|", flush=True)
        """
        start_time = time.time()
        success = False
        chunk_count = 0
        total_response_length = 0

        try:
            async for chunk in self._generate_response_chunks_async(
                query=query,
                max_steps=max_steps,
                manage_connector=manage_connector,
                external_history=external_history,
            ):
                chunk_count += 1
                if isinstance(chunk, str):
                    total_response_length += len(chunk)
                yield chunk
            success = True
        finally:
            # Track comprehensive execution data for streaming
            execution_time_ms = int((time.time() - start_time) * 1000)

            server_count = 0
            if self.client:
                server_count = len(self.client.get_all_active_sessions())
            elif self.connectors:
                server_count = len(self.connectors)

            conversation_history_length = len(self._conversation_history) if self.memory_enabled else 0

            self.telemetry.track_agent_execution(
                execution_method="stream_events",
                query=query,
                success=success,
                model_provider=self._model_provider,
                model_name=self._model_name,
                server_count=server_count,
                server_identifiers=[connector.public_identifier for connector in self.connectors],
                total_tools_available=len(self._tools) if self._tools else 0,
                tools_available_names=[tool.name for tool in self._tools],
                max_steps_configured=self.max_steps,
                memory_enabled=self.memory_enabled,
                use_server_manager=self.use_server_manager,
                max_steps_used=max_steps,
                manage_connector=manage_connector,
                external_history_used=external_history is not None,
                response=f"[STREAMED RESPONSE - {total_response_length} chars]",
                execution_time_ms=execution_time_ms,
                error_type=None if success else "streaming_error",
                conversation_history_length=conversation_history_length,
            )

    async def close(self) -> None:
        """Close the MCP connection with improved error handling."""
        # Delegate to remote agent if in remote mode
        if self._is_remote and self._remote_agent:
            await self._remote_agent.close()
            return

        logger.info("🔌 Closing agent and cleaning up resources...")
        try:
            # Clean up the agent first
            self._agent_executor = None
            self._tools = []

            # If using client with session, close the session through client
            if self.client:
                logger.info("🔄 Closing sessions through client")
                await self.client.close_all_sessions()
                if hasattr(self, "_sessions"):
                    self._sessions = {}
            # If using direct connector, disconnect
            elif self.connectors:
                for connector in self.connectors:
                    logger.info("🔄 Disconnecting connector")
                    await connector.disconnect()

            # Clear adapter tool cache
            if hasattr(self.adapter, "_connector_tool_map"):
                self.adapter._connector_tool_map = {}

            self._initialized = False
            logger.info("👋 Agent closed successfully")

        except Exception as e:
            logger.error(f"❌ Error during agent closure: {e}")
            # Still try to clean up references even if there was an error
            self._agent_executor = None
            if hasattr(self, "_tools"):
                self._tools = []
            if hasattr(self, "_sessions"):
                self._sessions = {}
            self._initialized = False<|MERGE_RESOLUTION|>--- conflicted
+++ resolved
@@ -69,13 +69,10 @@
         agent_id: str | None = None,
         api_key: str | None = None,
         base_url: str = "https://cloud.mcp-use.com",
-<<<<<<< HEAD
         callbacks: list | None = None,
-=======
         chat_id: str | None = None,
         retry_on_error: bool = True,
         max_retries_per_step: int = 2,
->>>>>>> c55f7302
     ):
         """Initialize a new MCPAgent instance.
 
@@ -94,12 +91,9 @@
             agent_id: Remote agent ID for remote execution. If provided, creates a remote agent.
             api_key: API key for remote execution. If None, checks MCP_USE_API_KEY env var.
             base_url: Base URL for remote API calls.
-<<<<<<< HEAD
             callbacks: List of LangChain callbacks to use. If None and Langfuse is configured, uses langfuse_handler.
-=======
             retry_on_error: Whether to retry tool calls that fail due to validation errors.
             max_retries_per_step: Maximum number of retries for validation errors per step.
->>>>>>> c55f7302
         """
         # Handle remote execution
         if agent_id is not None:
@@ -542,17 +536,6 @@
 
                 # --- Plan and execute the next step ---
                 try:
-<<<<<<< HEAD
-                    # Use the internal _atake_next_step which handles planning and execution
-                    # This requires providing the necessary context like maps and intermediate steps
-                    next_step_output = await self._agent_executor._atake_next_step(
-                        name_to_tool_map=name_to_tool_map,
-                        color_mapping=color_mapping,
-                        inputs=inputs,
-                        intermediate_steps=intermediate_steps,
-                        run_manager=run_manager,
-                    )
-=======
                     retry_count = 0
                     next_step_output = None
 
@@ -565,7 +548,7 @@
                                 color_mapping=color_mapping,
                                 inputs=inputs,
                                 intermediate_steps=intermediate_steps,
-                                run_manager=None,
+                                run_manager=run_manager,
                             )
 
                             # If we get here, the step succeeded, break out of retry loop
@@ -590,7 +573,6 @@
 
                             # Continue to next iteration of retry loop
                             continue
->>>>>>> c55f7302
 
                     # Process the output
                     if isinstance(next_step_output, AgentFinish):
