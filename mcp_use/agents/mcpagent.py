--- conflicted
+++ resolved
@@ -975,13 +975,8 @@
                 steps_taken=steps_taken,
                 tools_used_count=len(self.tools_used_names),
                 tools_used_names=self.tools_used_names,
-<<<<<<< HEAD
-                response=str(result),
+                response=str(self._normalize_output(result)),
                 execution_time_ms=execution_time_ms,
-=======
-                response=str(self._normalize_output(result)),
-                execution_time_ms=int((time.time() - start_time) * 1000),
->>>>>>> 4c20b5a3
                 error_type=error,
                 conversation_history_length=len(self._conversation_history),
             )
