"""
MCP: Main integration module with customizable system prompt.

This module provides the main MCPAgent class that integrates all components
to provide a simple interface for using MCP tools with different LLMs.
"""

import logging
import time
from collections.abc import AsyncGenerator, AsyncIterator
from typing import TypeVar

from langchain.agents import AgentExecutor, create_tool_calling_agent
from langchain.agents.output_parsers.tools import ToolAgentAction
from langchain.globals import set_debug
from langchain.prompts import ChatPromptTemplate, MessagesPlaceholder
from langchain.schema import AIMessage, BaseMessage, HumanMessage, SystemMessage
from langchain.schema.language_model import BaseLanguageModel
from langchain_core.agents import AgentAction, AgentFinish
from langchain_core.exceptions import OutputParserException
from langchain_core.runnables.schema import StreamEvent
from langchain_core.tools import BaseTool
from langchain_core.utils.input import get_color_mapping
from pydantic import BaseModel

from mcp_use.client import MCPClient
from mcp_use.connectors.base import BaseConnector
from mcp_use.telemetry.telemetry import Telemetry
from mcp_use.telemetry.utils import extract_model_info

from ..adapters.langchain_adapter import LangChainAdapter
from ..logging import logger
from ..managers.base import BaseServerManager
from ..managers.server_manager import ServerManager

# Import observability manager
from ..observability import ObservabilityManager
from .prompts.system_prompt_builder import create_system_message
from .prompts.templates import DEFAULT_SYSTEM_PROMPT_TEMPLATE, SERVER_MANAGER_SYSTEM_PROMPT_TEMPLATE
from .remote import RemoteAgent

set_debug(logger.level == logging.DEBUG)

# Type variable for structured output
T = TypeVar("T", bound=BaseModel)


class MCPAgent:
    """Main class for using MCP tools with various LLM providers.

    This class provides a unified interface for using MCP tools with different LLM providers
    through LangChain's agent framework, with customizable system prompts and conversation memory.
    """

    def __init__(
        self,
        llm: BaseLanguageModel | None = None,
        client: MCPClient | None = None,
        connectors: list[BaseConnector] | None = None,
        max_steps: int = 5,
        auto_initialize: bool = False,
        memory_enabled: bool = True,
        system_prompt: str | None = None,
        system_prompt_template: str | None = None,  # User can still override the template
        additional_instructions: str | None = None,
        disallowed_tools: list[str] | None = None,
        tools_used_names: list[str] | None = None,
        use_server_manager: bool = False,
        server_manager: BaseServerManager | None = None,
        verbose: bool = False,
        agent_id: str | None = None,
        api_key: str | None = None,
        base_url: str = "https://cloud.mcp-use.com",
        callbacks: list | None = None,
        chat_id: str | None = None,
        retry_on_error: bool = True,
        max_retries_per_step: int = 2,
    ):
        """Initialize a new MCPAgent instance.

        Args:
            llm: The LangChain LLM to use. Not required if agent_id is provided for remote execution.
            client: The MCPClient to use. If provided, connector is ignored.
            connectors: A list of MCP connectors to use if client is not provided.
            max_steps: The maximum number of steps to take.
            auto_initialize: Whether to automatically initialize the agent when run is called.
            memory_enabled: Whether to maintain conversation history for context.
            system_prompt: Complete system prompt to use (overrides template if provided).
            system_prompt_template: Template for system prompt with {tool_descriptions} placeholder.
            additional_instructions: Extra instructions to append to the system prompt.
            disallowed_tools: List of tool names that should not be available to the agent.
            use_server_manager: Whether to use server manager mode instead of exposing all tools.
            agent_id: Remote agent ID for remote execution. If provided, creates a remote agent.
            api_key: API key for remote execution. If None, checks MCP_USE_API_KEY env var.
            base_url: Base URL for remote API calls.
            callbacks: List of LangChain callbacks to use. If None and Langfuse is configured, uses langfuse_handler.
            retry_on_error: Whether to retry tool calls that fail due to validation errors.
            max_retries_per_step: Maximum number of retries for validation errors per step.
        """
        # Handle remote execution
        if agent_id is not None:
            self._remote_agent = RemoteAgent(agent_id=agent_id, api_key=api_key, base_url=base_url, chat_id=chat_id)
            self._is_remote = True
            return

        self._is_remote = False
        self._remote_agent = None

        # Validate requirements for local execution
        if llm is None:
            raise ValueError("llm is required for local execution. For remote execution, provide agent_id instead.")

        self.llm = llm
        self.client = client
        self.connectors = connectors or []
        self.max_steps = max_steps
        self.auto_initialize = auto_initialize
        self.memory_enabled = memory_enabled
        self._initialized = False
        self._conversation_history: list[BaseMessage] = []
        self.disallowed_tools = disallowed_tools or []
        self.tools_used_names = tools_used_names or []
        self.use_server_manager = use_server_manager
        self.server_manager = server_manager
        self.verbose = verbose
        self.retry_on_error = retry_on_error
        self.max_retries_per_step = max_retries_per_step
        # System prompt configuration
        self.system_prompt = system_prompt  # User-provided full prompt override
        # User can provide a template override, otherwise use the imported default
        self.system_prompt_template_override = system_prompt_template
        self.additional_instructions = additional_instructions

        # Set up observability callbacks using the ObservabilityManager
        self.observability_manager = ObservabilityManager(custom_callbacks=callbacks)
        self.callbacks = self.observability_manager.get_callbacks()

        # Either client or connector must be provided
        if not client and len(self.connectors) == 0:
            raise ValueError("Either client or connector must be provided")

        # Create the adapter for tool conversion
        self.adapter = LangChainAdapter(disallowed_tools=self.disallowed_tools)

        # Initialize telemetry
        self.telemetry = Telemetry()

        if self.use_server_manager and self.server_manager is None:
            if not self.client:
                raise ValueError("Client must be provided when using server manager")
            self.server_manager = ServerManager(self.client, self.adapter)

        # State tracking - initialize _tools as empty list
        self._agent_executor: AgentExecutor | None = None
        self._system_message: SystemMessage | None = None
        self._tools: list[BaseTool] = []

        # Track model info for telemetry
        self._model_provider, self._model_name = extract_model_info(self.llm)

    async def initialize(self) -> None:
        """Initialize the MCP client and agent."""
        logger.info("🚀 Initializing MCP agent and connecting to services...")
        # If using server manager, initialize it
        if self.use_server_manager and self.server_manager:
            await self.server_manager.initialize()
            # Get server management tools
            management_tools = self.server_manager.tools
            self._tools = management_tools
            logger.info(f"🔧 Server manager mode active with {len(management_tools)} management tools")

            # Create the system message based on available tools
            await self._create_system_message_from_tools(self._tools)
        else:
            # Standard initialization - if using client, get or create sessions
            if self.client:
                # First try to get existing sessions
                self._sessions = self.client.get_all_active_sessions()
                logger.info(f"🔌 Found {len(self._sessions)} existing sessions")

                # If no active sessions exist, create new ones
                if not self._sessions:
                    logger.info("🔄 No active sessions found, creating new ones...")
                    self._sessions = await self.client.create_all_sessions()
                    self.connectors = [session.connector for session in self._sessions.values()]
                    logger.info(f"✅ Created {len(self._sessions)} new sessions")

                # Create LangChain tools directly from the client using the adapter
                self._tools = await self.adapter.create_tools(self.client)
                logger.info(f"🛠️ Created {len(self._tools)} LangChain tools from client")
            else:
                # Using direct connector - only establish connection
                # LangChainAdapter will handle initialization
                connectors_to_use = self.connectors
                logger.info(f"🔗 Connecting to {len(connectors_to_use)} direct connectors...")
                for connector in connectors_to_use:
                    if not hasattr(connector, "client_session") or connector.client_session is None:
                        await connector.connect()

                # Create LangChain tools using the adapter with connectors
                self._tools = await self.adapter._create_tools_from_connectors(connectors_to_use)
                logger.info(f"🛠️ Created {len(self._tools)} LangChain tools from connectors")

            # Get all tools for system message generation
            all_tools = self._tools
            logger.info(f"🧰 Found {len(all_tools)} tools across all connectors")

            # Create the system message based on available tools
            await self._create_system_message_from_tools(all_tools)

        # Create the agent
        self._agent_executor = self._create_agent()
        self._initialized = True
        logger.info("✨ Agent initialization complete")

    def _normalize_output(self, value: object) -> str:
        """Normalize model outputs into a plain text string."""
        try:
            if isinstance(value, str):
                return value

            # LangChain messages may have .content which is str or list-like
            content = getattr(value, "content", None)
            if content is not None:
                return self._normalize_output(content)

            if isinstance(value, list):
                parts: list[str] = []
                for item in value:
                    if isinstance(item, dict):
                        if "text" in item and isinstance(item["text"], str):
                            parts.append(item["text"])
                        elif "content" in item:
                            parts.append(self._normalize_output(item["content"]))
                        else:
                            # Fallback to str for unknown shapes
                            parts.append(str(item))
                    else:
                        # recurse on .content or str
                        part_content = getattr(item, "text", None)
                        if isinstance(part_content, str):
                            parts.append(part_content)
                        else:
                            parts.append(self._normalize_output(getattr(item, "content", item)))
                return "".join(parts)

            return str(value)

        except Exception:
            return str(value)

    async def _create_system_message_from_tools(self, tools: list[BaseTool]) -> None:
        """Create the system message based on provided tools using the builder."""
        # Use the override if provided, otherwise use the imported default
        default_template = self.system_prompt_template_override or DEFAULT_SYSTEM_PROMPT_TEMPLATE
        # Server manager template is now also imported
        server_template = SERVER_MANAGER_SYSTEM_PROMPT_TEMPLATE

        # Delegate creation to the imported function
        self._system_message = create_system_message(
            tools=tools,
            system_prompt_template=default_template,
            server_manager_template=server_template,  # Pass the imported template
            use_server_manager=self.use_server_manager,
            disallowed_tools=self.disallowed_tools,
            user_provided_prompt=self.system_prompt,
            additional_instructions=self.additional_instructions,
        )

        # Update conversation history if memory is enabled
        # Note: The system message should not be included in the conversation history,
        # as it will be automatically added using the create_tool_calling_agent function with the prompt parameter
        if self.memory_enabled:
            self._conversation_history = [
                msg for msg in self._conversation_history if not isinstance(msg, SystemMessage)
            ]

    def _create_agent(self) -> AgentExecutor:
        """Create the LangChain agent with the configured system message.

        Returns:
            An initialized AgentExecutor.
        """
        logger.debug(f"Creating new agent with {len(self._tools)} tools")

        system_content = "You are a helpful assistant"
        if self._system_message:
            system_content = self._system_message.content

        if self.memory_enabled:
            # Query already in chat_history — don't re-inject it
            prompt = ChatPromptTemplate.from_messages(
                [
                    ("system", system_content),
                    MessagesPlaceholder(variable_name="chat_history"),
<<<<<<< HEAD
=======
                    ("human", "{input}"),
>>>>>>> 40f453aa
                    MessagesPlaceholder(variable_name="agent_scratchpad"),
                ]
            )
        else:
            # No memory — inject input directly
            prompt = ChatPromptTemplate.from_messages(
                [
                    ("system", system_content),
                    ("human", "{input}"),
                    MessagesPlaceholder(variable_name="agent_scratchpad"),
                ]
            )

        tool_names = [tool.name for tool in self._tools]
        logger.info(f"🧠 Agent ready with tools: {', '.join(tool_names)}")

        # Use the standard create_tool_calling_agent
        agent = create_tool_calling_agent(llm=self.llm, tools=self._tools, prompt=prompt)

        # Use the standard AgentExecutor with callbacks
        executor = AgentExecutor(
            agent=agent,
            tools=self._tools,
            max_iterations=self.max_steps,
            verbose=self.verbose,
            callbacks=self.callbacks,
        )
        logger.debug(f"Created agent executor with max_iterations={self.max_steps} and {len(self.callbacks)} callbacks")
        return executor

    def get_conversation_history(self) -> list[BaseMessage]:
        """Get the current conversation history.

        Returns:
            The list of conversation messages.
        """
        return self._conversation_history

    def clear_conversation_history(self) -> None:
        """Clear the conversation history."""
        self._conversation_history = []

    def add_to_history(self, message: BaseMessage) -> None:
        """Add a message to the conversation history.

        Args:
            message: The message to add.
        """
        if self.memory_enabled:
            self._conversation_history.append(message)

    def get_system_message(self) -> SystemMessage | None:
        """Get the current system message.

        Returns:
            The current system message, or None if not set.
        """
        return self._system_message

    def set_system_message(self, message: str) -> None:
        """Set a new system message.

        Args:
            message: The new system message content.
        """
        self._system_message = SystemMessage(content=message)

        # Recreate the agent with the new system message if initialized
        if self._initialized and self._tools:
            self._agent_executor = self._create_agent()
            logger.debug("Agent recreated with new system message")

    def set_disallowed_tools(self, disallowed_tools: list[str]) -> None:
        """Set the list of tools that should not be available to the agent.

        This will take effect the next time the agent is initialized.

        Args:
            disallowed_tools: List of tool names that should not be available.
        """
        self.disallowed_tools = disallowed_tools
        self.adapter.disallowed_tools = disallowed_tools

        # If the agent is already initialized, we need to reinitialize it
        # to apply the changes to the available tools
        if self._initialized:
            logger.debug("Agent already initialized. Changes will take effect on next initialization.")
            # We don't automatically reinitialize here as it could be disruptive
            # to ongoing operations. The user can call initialize() explicitly if needed.

    def get_disallowed_tools(self) -> list[str]:
        """Get the list of tools that are not available to the agent.

        Returns:
            List of tool names that are not available.
        """
        return self.disallowed_tools

    async def _consume_and_return(
        self,
        generator: AsyncGenerator[tuple[AgentAction, str] | str | T, None],
    ) -> tuple[str | T, int]:
        """Consume the generator and return the final result.

        This method manually iterates through the generator to consume the steps.
        In Python, async generators cannot return values directly, so we expect
        the final result to be yielded as a special marker.

        Args:
            generator: The async generator that yields steps and a final result.

        Returns:
            A tuple of (final_result, steps_taken). final_result can be a string
            for regular output or a Pydantic model instance for structured output.
        """
        final_result = ""
        steps_taken = 0
        async for item in generator:
            # If it's a string, it's the final result (regular output)
            if isinstance(item, str):
                final_result = item
                break
            # If it's not a tuple, it might be structured output (Pydantic model)
            elif not isinstance(item, tuple):
                final_result = item
                break
            # Otherwise it's a step tuple, just consume it
            else:
                steps_taken += 1
        return final_result, steps_taken

    async def stream(
        self,
        query: str,
        max_steps: int | None = None,
        manage_connector: bool = True,
        external_history: list[BaseMessage] | None = None,
        track_execution: bool = True,
        output_schema: type[T] | None = None,
    ) -> AsyncGenerator[tuple[AgentAction, str] | str | T, None]:
        """Run the agent and yield intermediate steps as an async generator.

        Args:
            query: The query to run.
            max_steps: Optional maximum number of steps to take.
            manage_connector: Whether to handle the connector lifecycle internally.
            external_history: Optional external history to use instead of the
                internal conversation history.
            track_execution: Whether to track execution for telemetry.
            output_schema: Optional Pydantic BaseModel class for structured output.
                If provided, the agent will attempt structured output at finish points
                and continue execution if required information is missing.

        Yields:
            Intermediate steps as (AgentAction, str) tuples, followed by the final result.
            If output_schema is provided, yields structured output as instance of the schema.
        """
        # Delegate to remote agent if in remote mode
        if self._is_remote and self._remote_agent:
            async for item in self._remote_agent.stream(
                query, max_steps, manage_connector, external_history, track_execution, output_schema
            ):
                yield item
            return

        result = ""
        initialized_here = False
        start_time = time.time()
        steps_taken = 0
        success = False

        # Schema-aware setup for structured output
        structured_llm = None
        schema_description = ""
        if output_schema:
            query = self._enhance_query_with_schema(query, output_schema)
            structured_llm = self.llm.with_structured_output(output_schema)
            # Get schema description for feedback
            schema_fields = []
            try:
                for field_name, field_info in output_schema.model_fields.items():
                    description = getattr(field_info, "description", "") or field_name
                    required = not hasattr(field_info, "default") or field_info.default is None
                    schema_fields.append(f"- {field_name}: {description} {'(required)' if required else '(optional)'}")

                schema_description = "\n".join(schema_fields)
            except Exception as e:
                logger.warning(f"Could not extract schema details: {e}")
                schema_description = f"Schema: {output_schema.__name__}"

        try:
            # Initialize if needed
            if manage_connector and not self._initialized:
                await self.initialize()
                initialized_here = True
            elif not self._initialized and self.auto_initialize:
                await self.initialize()
                initialized_here = True

            # Check if initialization succeeded
            if not self._agent_executor:
                raise RuntimeError("MCP agent failed to initialize")

            steps = max_steps or self.max_steps
            if self._agent_executor:
                self._agent_executor.max_iterations = steps

            display_query = query[:50].replace("\n", " ") + "..." if len(query) > 50 else query.replace("\n", " ")
            logger.info(f"💬 Received query: '{display_query}'")

            # Use the provided history or the internal history
            history_to_use = external_history if external_history is not None else self._conversation_history

            # Convert messages to format expected by LangChain agent input
            # Exclude the main system message as it's part of the agent's prompt
            langchain_history = []
            for msg in history_to_use:
                if isinstance(msg, HumanMessage):
                    langchain_history.append(msg)
                elif isinstance(msg, AIMessage):
                    langchain_history.append(msg)

            intermediate_steps: list[tuple[AgentAction, str]] = []
            inputs = {"input": query, "chat_history": langchain_history}

            # Construct a mapping of tool name to tool for easy lookup
            name_to_tool_map = {tool.name: tool for tool in self._tools}
            color_mapping = get_color_mapping([tool.name for tool in self._tools], excluded_colors=["green", "red"])

            logger.info(f"🏁 Starting agent execution with max_steps={steps}")

            # Track whether agent finished successfully vs reached max iterations
            agent_finished_successfully = False
            result = None

            # Create a run manager with our callbacks if we have any - ONCE for the entire execution
            run_manager = None
            if self.callbacks:
                # Create an async callback manager with our callbacks
                from langchain_core.callbacks.manager import AsyncCallbackManager

                callback_manager = AsyncCallbackManager.configure(
                    inheritable_callbacks=self.callbacks,
                    local_callbacks=self.callbacks,
                )
                # Create a run manager for this chain execution
                run_manager = await callback_manager.on_chain_start(
                    {"name": "MCPAgent (mcp-use)"},
                    inputs,
                )

            for step_num in range(steps):
                steps_taken = step_num + 1
                # --- Check for tool updates if using server manager ---
                if self.use_server_manager and self.server_manager:
                    current_tools = self.server_manager.tools
                    current_tool_names = {tool.name for tool in current_tools}
                    existing_tool_names = {tool.name for tool in self._tools}

                    if current_tool_names != existing_tool_names:
                        logger.info(
                            f"🔄 Tools changed before step {step_num + 1}, updating agent."
                            f"New tools: {', '.join(current_tool_names)}"
                        )
                        self._tools = current_tools
                        # Regenerate system message with ALL current tools
                        await self._create_system_message_from_tools(self._tools)
                        # Recreate the agent executor with the new tools and system message
                        self._agent_executor = self._create_agent()
                        self._agent_executor.max_iterations = steps
                        # Update maps for this iteration
                        name_to_tool_map = {tool.name: tool for tool in self._tools}
                        color_mapping = get_color_mapping(
                            [tool.name for tool in self._tools], excluded_colors=["green", "red"]
                        )

                logger.info(f"👣 Step {step_num + 1}/{steps}")

                # --- Plan and execute the next step ---
                try:
                    retry_count = 0
                    next_step_output = None

                    while retry_count <= self.max_retries_per_step:
                        try:
                            # Use the internal _atake_next_step which handles planning and execution
                            # This requires providing the necessary context like maps and intermediate steps
                            next_step_output = await self._agent_executor._atake_next_step(
                                name_to_tool_map=name_to_tool_map,
                                color_mapping=color_mapping,
                                inputs=inputs,
                                intermediate_steps=intermediate_steps,
                                run_manager=run_manager,
                            )

                            # If we get here, the step succeeded, break out of retry loop
                            break

                        except Exception as e:
                            if not self.retry_on_error or retry_count >= self.max_retries_per_step:
                                logger.error(f"❌ Validation error during step {step_num + 1}: {e}")
                                result = f"Agent stopped due to a validation error: {str(e)}"
                                success = False
                                yield result
                                return

                            retry_count += 1
                            logger.warning(
                                f"⚠️ Validation error, retrying ({retry_count}/{self.max_retries_per_step}): {e}"
                            )

                            # Create concise feedback for the LLM about the validation error
                            error_message = f"Error: {str(e)}"
                            inputs["input"] = error_message

                            # Continue to next iteration of retry loop
                            continue

                    # Process the output
                    if isinstance(next_step_output, AgentFinish):
                        logger.info(f"✅ Agent finished at step {step_num + 1}")
                        agent_finished_successfully = True
                        output_value = next_step_output.return_values.get("output", "No output generated")
                        result = self._normalize_output(output_value)
                        # End the chain if we have a run manager
                        if run_manager:
                            await run_manager.on_chain_end({"output": result})

                        # If structured output is requested, attempt to create it
                        if output_schema and structured_llm:
                            try:
                                logger.info("🔧 Attempting structured output...")
                                structured_result = await self._attempt_structured_output(
                                    result, structured_llm, output_schema, schema_description
                                )

                                # Add the final response to conversation history if memory is enabled
                                if self.memory_enabled:
                                    self.add_to_history(AIMessage(content=f"Structured result: {structured_result}"))

                                logger.info("✅ Structured output successful")
                                success = True
                                yield structured_result
                                return

                            except Exception as e:
                                logger.warning(f"⚠️ Structured output failed: {e}")
                                # Continue execution to gather missing information
                                missing_info_prompt = f"""
                                The current result cannot be formatted into the required structure.
                                Error: {str(e)}

                                Current information: {result}

                                Please continue working to gather the missing information needed for:
                                {schema_description}

                                Focus on finding the specific missing details.
                                """

                                # Add this as feedback and continue the loop
                                inputs["input"] = missing_info_prompt
                                if self.memory_enabled:
                                    self.add_to_history(HumanMessage(content=missing_info_prompt))

                                logger.info("🔄 Continuing execution to gather missing information...")
                                continue
                        else:
                            # Regular execution without structured output
                            break

                    # If it's actions/steps, add to intermediate steps and yield them
                    intermediate_steps.extend(next_step_output)

                    # Yield each step and track tool usage
                    for agent_step in next_step_output:
                        yield agent_step
                        action, observation = agent_step
                        reasoning = getattr(action, "log", "")
                        if reasoning:
                            reasoning_str = reasoning.replace("\n", " ")
                            if len(reasoning_str) > 300:
                                reasoning_str = reasoning_str[:297] + "..."
                            logger.info(f"💭 Reasoning: {reasoning_str}")
                        tool_name = action.tool
                        self.tools_used_names.append(tool_name)
                        tool_input_str = str(action.tool_input)
                        # Truncate long inputs for readability
                        if len(tool_input_str) > 100:
                            tool_input_str = tool_input_str[:97] + "..."
                        logger.info(f"🔧 Tool call: {tool_name} with input: {tool_input_str}")
                        # Truncate long outputs for readability
                        observation_str = str(observation)
                        if len(observation_str) > 100:
                            observation_str = observation_str[:97] + "..."
                        observation_str = observation_str.replace("\n", " ")
                        logger.info(f"📄 Tool result: {observation_str}")

                    # Check for return_direct on the last action taken
                    if len(next_step_output) > 0:
                        last_step: tuple[AgentAction, str] = next_step_output[-1]
                        tool_return = self._agent_executor._get_tool_return(last_step)
                        if tool_return is not None:
                            logger.info(f"🏆 Tool returned directly at step {step_num + 1}")
                            agent_finished_successfully = True
                            result = tool_return.return_values.get("output", "No output generated")
                            result = self._normalize_output(result)
                            break

                except OutputParserException as e:
                    logger.error(f"❌ Output parsing error during step {step_num + 1}: {e}")
                    result = f"Agent stopped due to a parsing error: {str(e)}"
                    if run_manager:
                        await run_manager.on_chain_error(e)
                    break
                except Exception as e:
                    logger.error(f"❌ Error during agent execution step {step_num + 1}: {e}")
                    import traceback

                    traceback.print_exc()
                    # End the chain with error if we have a run manager
                    if run_manager:
                        await run_manager.on_chain_error(e)
                    result = f"Agent stopped due to an error: {str(e)}"
                    break

            # --- Loop finished ---
            if not result:
                if agent_finished_successfully:
                    # Agent finished successfully but returned empty output
                    result = "Agent completed the task successfully."
                    logger.info("✅ Agent finished successfully with empty output")
                else:
                    # Agent actually reached max iterations
                    logger.warning(f"⚠️ Agent stopped after reaching max iterations ({steps})")
                    result = f"Agent stopped after reaching the maximum number of steps ({steps})."
                    if run_manager:
                        await run_manager.on_chain_end({"output": result})

            # If structured output was requested but not achieved, attempt one final time
            if output_schema and structured_llm and not success:
                try:
                    logger.info("🔧 Final attempt at structured output...")
                    structured_result = await self._attempt_structured_output(
                        result, structured_llm, output_schema, schema_description
                    )

                    # Add the final response to conversation history if memory is enabled
                    if self.memory_enabled:
                        self.add_to_history(AIMessage(content=f"Structured result: {structured_result}"))

                    logger.info("✅ Final structured output successful")
                    success = True
                    yield structured_result
                    return

                except Exception as e:
                    logger.error(f"❌ Final structured output attempt failed: {e}")
                    raise RuntimeError(f"Failed to generate structured output after {steps} steps: {str(e)}") from e

            if self.memory_enabled:
                self.add_to_history(HumanMessage(content=query))

            if self.memory_enabled and not output_schema:
                self.add_to_history(AIMessage(content=self._normalize_output(result)))

            logger.info(f"🎉 Agent execution complete in {time.time() - start_time} seconds")
            if not success:
                success = True

            # Yield the final result (only for non-structured output)
            if not output_schema:
                yield result

        except Exception as e:
            logger.error(f"❌ Error running query: {e}")
            if initialized_here and manage_connector:
                logger.info("🧹 Cleaning up resources after initialization error in stream")
                await self.close()
            raise

        finally:
            # Track comprehensive execution data
            execution_time_ms = int((time.time() - start_time) * 1000)

            server_count = 0
            if self.client:
                server_count = len(self.client.get_all_active_sessions())
            elif self.connectors:
                server_count = len(self.connectors)

            conversation_history_length = len(self._conversation_history) if self.memory_enabled else 0

            # Safely access _tools in case initialization failed
            tools_available = getattr(self, "_tools", [])

            if track_execution:
                self.telemetry.track_agent_execution(
                    execution_method="stream",
                    query=query,
                    success=success,
                    model_provider=self._model_provider,
                    model_name=self._model_name,
                    server_count=server_count,
                    server_identifiers=[connector.public_identifier for connector in self.connectors],
                    total_tools_available=len(tools_available),
                    tools_available_names=[tool.name for tool in tools_available],
                    max_steps_configured=self.max_steps,
                    memory_enabled=self.memory_enabled,
                    use_server_manager=self.use_server_manager,
                    max_steps_used=max_steps,
                    manage_connector=manage_connector,
                    external_history_used=external_history is not None,
                    steps_taken=steps_taken,
                    tools_used_count=len(self.tools_used_names),
                    tools_used_names=self.tools_used_names,
                    response=result,
                    execution_time_ms=execution_time_ms,
                    error_type=None if success else "execution_error",
                    conversation_history_length=conversation_history_length,
                )

            # Clean up if necessary (e.g., if not using client-managed sessions)
            if manage_connector and not self.client and initialized_here:
                logger.info("🧹 Closing agent after stream completion")
                await self.close()

    async def run(
        self,
        query: str,
        max_steps: int | None = None,
        manage_connector: bool = True,
        external_history: list[BaseMessage] | None = None,
        output_schema: type[T] | None = None,
    ) -> str | T:
        """Run a query using the MCP tools and return the final result.

        This method uses the streaming implementation internally and returns
        the final result after consuming all intermediate steps. If output_schema
        is provided, the agent will be schema-aware and return structured output.

        Args:
            query: The query to run.
            max_steps: Optional maximum number of steps to take.
            manage_connector: Whether to handle the connector lifecycle internally.
                If True, this method will connect, initialize, and disconnect from
                the connector automatically. If False, the caller is responsible
                for managing the connector lifecycle.
            external_history: Optional external history to use instead of the
                internal conversation history.
            output_schema: Optional Pydantic BaseModel class for structured output.
                If provided, the agent will attempt to return an instance of this model.

        Returns:
            The result of running the query as a string, or if output_schema is provided,
            an instance of the specified Pydantic model.

        Example:
            ```python
            # Regular usage
            result = await agent.run("What's the weather like?")

            # Structured output usage
            from pydantic import BaseModel, Field

            class WeatherInfo(BaseModel):
                temperature: float = Field(description="Temperature in Celsius")
                condition: str = Field(description="Weather condition")

            weather: WeatherInfo = await agent.run(
                "What's the weather like?",
                output_schema=WeatherInfo
            )
            ```
        """
        # Delegate to remote agent if in remote mode
        if self._is_remote and self._remote_agent:
            result = await self._remote_agent.run(query, max_steps, external_history, output_schema)
            return result

        success = True
        start_time = time.time()

        generator = self.stream(
            query, max_steps, manage_connector, external_history, track_execution=False, output_schema=output_schema
        )
        error = None
        steps_taken = 0
        result = None
        try:
            result, steps_taken = await self._consume_and_return(generator)

        except Exception as e:
            success = False
            error = str(e)
            logger.error(f"❌ Error during agent execution: {e}")
            raise
        finally:
            self.telemetry.track_agent_execution(
                execution_method="run",
                query=query,
                success=success,
                model_provider=self._model_provider,
                model_name=self._model_name,
                server_count=len(self.client.get_all_active_sessions()) if self.client else len(self.connectors),
                server_identifiers=[connector.public_identifier for connector in self.connectors],
                total_tools_available=len(self._tools) if self._tools else 0,
                tools_available_names=[tool.name for tool in self._tools],
                max_steps_configured=self.max_steps,
                memory_enabled=self.memory_enabled,
                use_server_manager=self.use_server_manager,
                max_steps_used=max_steps,
                manage_connector=manage_connector,
                external_history_used=external_history is not None,
                steps_taken=steps_taken,
                tools_used_count=len(self.tools_used_names),
                tools_used_names=self.tools_used_names,
                response=str(self._normalize_output(result)),
                execution_time_ms=int((time.time() - start_time) * 1000),
                error_type=error,
                conversation_history_length=len(self._conversation_history),
            )
        return result

    async def _attempt_structured_output(
        self, raw_result: str, structured_llm, output_schema: type[T], schema_description: str
    ) -> T:
        """Attempt to create structured output from raw result with validation."""
        format_prompt = f"""
        Please format the following information according to the specified schema.
        Extract and structure the relevant information from the content below.

        Required schema fields:
        {schema_description}

        Content to format:
        {raw_result}

        Please provide the information in the requested structured format.
        If any required information is missing, you must indicate this clearly.
        """

        structured_result = await structured_llm.ainvoke(format_prompt)

        try:
            for field_name, field_info in output_schema.model_fields.items():
                required = not hasattr(field_info, "default") or field_info.default is None
                if required:
                    value = getattr(structured_result, field_name, None)
                    if value is None or (isinstance(value, str) and not value.strip()):
                        raise ValueError(f"Required field '{field_name}' is missing or empty")
                    if isinstance(value, list) and len(value) == 0:
                        raise ValueError(f"Required field '{field_name}' is an empty list")
        except Exception as e:
            logger.debug(f"Validation details: {e}")
            raise  # Re-raise to trigger retry logic

        return structured_result

    def _enhance_query_with_schema(self, query: str, output_schema: type[T]) -> str:
        """Enhance the query with schema information to make the agent aware of required fields."""
        schema_fields = []

        try:
            for field_name, field_info in output_schema.model_fields.items():
                description = getattr(field_info, "description", "") or field_name
                required = not hasattr(field_info, "default") or field_info.default is None
                schema_fields.append(f"- {field_name}: {description} {'(required)' if required else '(optional)'}")

            schema_description = "\n".join(schema_fields)
        except Exception as e:
            logger.warning(f"Could not extract schema details: {e}")
            schema_description = f"Schema: {output_schema.__name__}"

        # Enhance the query with schema awareness
        enhanced_query = f"""
        {query}

        IMPORTANT: Your response must include sufficient information to populate the following structured output:

        {schema_description}

        Make sure you gather ALL the required information during your task execution.
        If any required information is missing, continue working to find it.
        """

        return enhanced_query

    async def _generate_response_chunks_async(
        self,
        query: str,
        max_steps: int | None = None,
        manage_connector: bool = True,
        external_history: list[BaseMessage] | None = None,
    ) -> AsyncIterator[StreamEvent]:
        """Internal async generator yielding response chunks.

        The implementation purposefully keeps the logic compact:
        1. Ensure the agent is initialised (optionally handling connector
           lifecycle).
        2. Forward the *same* inputs we use for ``run`` to LangChain's
           ``AgentExecutor.astream``.
        3. Diff the growing ``output`` field coming from LangChain and yield
           only the new part so the caller receives *incremental* chunks.
        4. Persist conversation history when memory is enabled.
        """

        # 1. Initialise on-demand ------------------------------------------------
        initialised_here = False
        if (manage_connector and not self._initialized) or (not self._initialized and self.auto_initialize):
            await self.initialize()
            initialised_here = True

        if not self._agent_executor:
            raise RuntimeError("MCP agent failed to initialise – call initialise() first?")

        # 2. Build inputs --------------------------------------------------------
        effective_max_steps = max_steps or self.max_steps
        self._agent_executor.max_iterations = effective_max_steps

        history_to_use = external_history if external_history is not None else self._conversation_history
        inputs = {"input": query, "chat_history": history_to_use}

        # 3. Stream & diff -------------------------------------------------------
        async for event in self._agent_executor.astream_events(inputs):
            if event.get("event") == "on_chain_end":
                output = event["data"]["output"]
                if isinstance(output, list):
                    for message in output:
                        if not isinstance(message, ToolAgentAction):
                            self.add_to_history(message)
            yield event

        if self.memory_enabled:
            self.add_to_history(HumanMessage(content=query))

        # 5. House-keeping -------------------------------------------------------
        # Restrict agent cleanup in _generate_response_chunks_async to only occur
        #  when the agent was initialized in this generator and is not client-managed
        #  and the user does want us to manage the connection.
        if not self.client and initialised_here and manage_connector:
            logger.info("🧹 Closing agent after generator completion")
            await self.close()

    async def stream_events(
        self,
        query: str,
        max_steps: int | None = None,
        manage_connector: bool = True,
        external_history: list[BaseMessage] | None = None,
    ) -> AsyncIterator[str]:
        """Asynchronous streaming interface.

        Example::

            async for chunk in agent.astream("hello"):
                print(chunk, end="|", flush=True)
        """
        start_time = time.time()
        success = False
        chunk_count = 0
        total_response_length = 0

        try:
            async for chunk in self._generate_response_chunks_async(
                query=query,
                max_steps=max_steps,
                manage_connector=manage_connector,
                external_history=external_history,
            ):
                chunk_count += 1
                if isinstance(chunk, str):
                    total_response_length += len(chunk)
                yield chunk
            success = True
        finally:
            # Track comprehensive execution data for streaming
            execution_time_ms = int((time.time() - start_time) * 1000)

            server_count = 0
            if self.client:
                server_count = len(self.client.get_all_active_sessions())
            elif self.connectors:
                server_count = len(self.connectors)

            conversation_history_length = len(self._conversation_history) if self.memory_enabled else 0

            self.telemetry.track_agent_execution(
                execution_method="stream_events",
                query=query,
                success=success,
                model_provider=self._model_provider,
                model_name=self._model_name,
                server_count=server_count,
                server_identifiers=[connector.public_identifier for connector in self.connectors],
                total_tools_available=len(self._tools) if self._tools else 0,
                tools_available_names=[tool.name for tool in self._tools],
                max_steps_configured=self.max_steps,
                memory_enabled=self.memory_enabled,
                use_server_manager=self.use_server_manager,
                max_steps_used=max_steps,
                manage_connector=manage_connector,
                external_history_used=external_history is not None,
                response=f"[STREAMED RESPONSE - {total_response_length} chars]",
                execution_time_ms=execution_time_ms,
                error_type=None if success else "streaming_error",
                conversation_history_length=conversation_history_length,
            )

    async def close(self) -> None:
        """Close the MCP connection with improved error handling."""
        # Delegate to remote agent if in remote mode
        if self._is_remote and self._remote_agent:
            await self._remote_agent.close()
            return

        logger.info("🔌 Closing agent and cleaning up resources...")
        try:
            # Clean up the agent first
            self._agent_executor = None
            self._tools = []

            # If using client with session, close the session through client
            if self.client:
                logger.info("🔄 Closing sessions through client")
                await self.client.close_all_sessions()
                if hasattr(self, "_sessions"):
                    self._sessions = {}
            # If using direct connector, disconnect
            elif self.connectors:
                for connector in self.connectors:
                    logger.info("🔄 Disconnecting connector")
                    await connector.disconnect()

            # Clear adapter tool cache
            if hasattr(self.adapter, "_connector_tool_map"):
                self.adapter._connector_tool_map = {}

            self._initialized = False
            logger.info("👋 Agent closed successfully")

        except Exception as e:
            logger.error(f"❌ Error during agent closure: {e}")
            # Still try to clean up references even if there was an error
            self._agent_executor = None
            if hasattr(self, "_tools"):
                self._tools = []
            if hasattr(self, "_sessions"):
                self._sessions = {}
            self._initialized = False<|MERGE_RESOLUTION|>--- conflicted
+++ resolved
@@ -293,10 +293,7 @@
                 [
                     ("system", system_content),
                     MessagesPlaceholder(variable_name="chat_history"),
-<<<<<<< HEAD
-=======
                     ("human", "{input}"),
->>>>>>> 40f453aa
                     MessagesPlaceholder(variable_name="agent_scratchpad"),
                 ]
             )
