"""
Base connector for MCP implementations.

This module provides the base connector interface that all MCP connectors
must implement.
"""

import warnings
from abc import ABC, abstractmethod
from datetime import timedelta
from typing import Any

from mcp import ClientSession, Implementation
<<<<<<< HEAD
from mcp.client.session import ElicitationFnT, LoggingFnT, SamplingFnT
=======
from mcp.client.session import ElicitationFnT, LoggingFnT, MessageHandlerFnT, SamplingFnT
>>>>>>> 530e3cdf
from mcp.shared.exceptions import McpError
from mcp.types import (
    CallToolResult,
    GetPromptResult,
    Prompt,
    PromptListChangedNotification,
    ReadResourceResult,
    Resource,
    ResourceListChangedNotification,
    ServerCapabilities,
    ServerNotification,
    Tool,
    ToolListChangedNotification,
)
from pydantic import AnyUrl

import mcp_use

from ..logging import logger
from ..task_managers import ConnectionManager


class BaseConnector(ABC):
    """Base class for MCP connectors.

    This class defines the interface that all MCP connectors must implement.
    """

    def __init__(
        self,
        sampling_callback: SamplingFnT | None = None,
        elicitation_callback: ElicitationFnT | None = None,
<<<<<<< HEAD
        logging_callback: LoggingFnT | None = None,  # Add logging callback
=======
        message_handler: MessageHandlerFnT | None = None,
        logging_callback: LoggingFnT | None = None,
>>>>>>> 530e3cdf
    ):
        """Initialize base connector with common attributes."""
        self.client_session: ClientSession | None = None
        self._connection_manager: ConnectionManager | None = None
        self._tools: list[Tool] | None = None
        self._resources: list[Resource] | None = None
        self._prompts: list[Prompt] | None = None
        self._connected = False
        self._initialized = False  # Track if client_session.initialize() has been called
        self.auto_reconnect = True  # Whether to automatically reconnect on connection loss (not configurable for now)
        self.sampling_callback = sampling_callback
        self.elicitation_callback = elicitation_callback
<<<<<<< HEAD
        self.logging_callback = logging_callback
=======
        self.message_handler = message_handler
        self.logging_callback = logging_callback
        self.capabilities: ServerCapabilities | None = None
>>>>>>> 530e3cdf

    @property
    def client_info(self) -> Implementation:
        """Get the client info for the connector."""
        return Implementation(
            name="mcp-use",
            version=mcp_use.__version__,
            url="https://github.com/mcp-use/mcp-use",
        )

    async def _internal_message_handler(self, message: Any) -> None:
        """Wrap the user-provided message handler."""
        if isinstance(message, ServerNotification):
            if isinstance(message.root, ToolListChangedNotification):
                logger.debug("Received tool list changed notification")
            elif isinstance(message.root, ResourceListChangedNotification):
                logger.debug("Received resource list changed notification")
            elif isinstance(message.root, PromptListChangedNotification):
                logger.debug("Received prompt list changed notification")

        # Call the user's handler
        if self.message_handler:
            await self.message_handler(message)

    @abstractmethod
    async def connect(self) -> None:
        """Establish a connection to the MCP implementation."""
        pass

    @property
    @abstractmethod
    def public_identifier(self) -> str:
        """Get the identifier for the connector."""
        pass

    async def disconnect(self) -> None:
        """Close the connection to the MCP implementation."""
        if not self._connected:
            logger.debug("Not connected to MCP implementation")
            return

        logger.debug("Disconnecting from MCP implementation")
        await self._cleanup_resources()
        self._connected = False
        logger.debug("Disconnected from MCP implementation")

    async def _cleanup_resources(self) -> None:
        """Clean up all resources associated with this connector."""
        errors = []

        # First stop the connection manager, this closes the ClientSession inside
        # the same task where it was opened, avoiding cancel-scope mismatches.
        if self._connection_manager:
            try:
                logger.debug("Stopping connection manager")
                await self._connection_manager.stop()
            except Exception as e:
                error_msg = f"Error stopping connection manager: {e}"
                logger.warning(error_msg)
                errors.append(error_msg)
            finally:
                # The manager closes the ClientSession in its own task; clear it
                self._connection_manager = None
                self.client_session = None

        # Ensure the client_session reference is cleared (it should already be
        # closed by the connection manager). Only attempt a direct __aexit__ if
        # the connection manager did *not* exist, this covers edge-cases like
        # failed connections where no manager was started.
        if self.client_session:
            try:
                if not self._connection_manager:
                    logger.debug("Closing client session (no connection manager)")
                    await self.client_session.__aexit__(None, None, None)
            except Exception as e:
                error_msg = f"Error closing client session: {e}"
                logger.warning(error_msg)
                errors.append(error_msg)
            finally:
                self.client_session = None

        # Reset tools
        self._tools = None
        self._resources = None
        self._prompts = None
        self._initialized = False  # Reset initialization flag

        if errors:
            logger.warning(f"Encountered {len(errors)} errors during resource cleanup")

    async def initialize(self) -> dict[str, Any]:
        """Initialize the MCP session and return session information."""
        if not self.client_session:
            raise RuntimeError("MCP client is not connected")

        # Check if already initialized
        if self._initialized:
            return {"status": "already_initialized"}

        # Initialize the session
        result = await self.client_session.initialize()
        self._initialized = True  # Mark as initialized

        self.capabilities = result.capabilities

        if self.capabilities.tools:
            # Get available tools directly from client session
            try:
                tools_result = await self.client_session.list_tools()
                self._tools = tools_result.tools if tools_result else []
            except Exception as e:
                logger.error(f"Error listing tools for connector {self.public_identifier}: {e}")
                self._tools = []
        else:
            self._tools = []

        if self.capabilities.resources:
            # Get available resources directly from client session
            try:
                resources_result = await self.client_session.list_resources()
                self._resources = resources_result.resources if resources_result else []
            except Exception as e:
                logger.error(f"Error listing resources for connector {self.public_identifier}: {e}")
                self._resources = []
        else:
            self._resources = []

        if self.capabilities.prompts:
            # Get available prompts directly from client session
            try:
                prompts_result = await self.client_session.list_prompts()
                self._prompts = prompts_result.prompts if prompts_result else []
            except Exception as e:
                logger.error(f"Error listing prompts for connector {self.public_identifier}: {e}")
                self._prompts = []
        else:
            self._prompts = []

        logger.debug(
            f"MCP session initialized with {len(self._tools)} tools, "
            f"{len(self._resources)} resources, "
            f"and {len(self._prompts)} prompts"
        )

        return result

    @property
    def tools(self) -> list[Tool]:
        """Get the list of available tools.

        .. deprecated::
            This property is deprecated because it may return stale data when the server
            sends list change notifications. Use `await list_tools()` instead to ensure
            you always get the latest data.
        """
        warnings.warn(
            "The 'tools' property is deprecated and may return stale data. "
            "Use 'await list_tools()' instead to ensure fresh data.",
            DeprecationWarning,
            stacklevel=2,
        )
        if self._tools is None:
            raise RuntimeError("MCP client is not initialized")
        return self._tools

    @property
    def resources(self) -> list[Resource]:
        """Get the list of available resources.

        .. deprecated::
            This property is deprecated because it may return stale data when the server
            sends list change notifications. Use `await list_resources()` instead to ensure
            you always get the latest data.
        """
        warnings.warn(
            "The 'resources' property is deprecated and may return stale data. "
            "Use 'await list_resources()' instead to ensure fresh data.",
            DeprecationWarning,
            stacklevel=2,
        )
        if self._resources is None:
            raise RuntimeError("MCP client is not initialized")
        return self._resources

    @property
    def prompts(self) -> list[Prompt]:
        """Get the list of available prompts.

        .. deprecated::
            This property is deprecated because it may return stale data when the server
            sends list change notifications. Use `await list_prompts()' instead to ensure
            you always get the latest data.
        """
        warnings.warn(
            "The 'prompts' property is deprecated and may return stale data. "
            "Use 'await list_prompts()' instead to ensure fresh data.",
            DeprecationWarning,
            stacklevel=2,
        )
        if self._prompts is None:
            raise RuntimeError("MCP client is not initialized")
        return self._prompts

    @property
    def is_connected(self) -> bool:
        """Check if the connector is actually connected and the connection is alive.

        This property checks not only the connected flag but also verifies that
        the underlying connection manager and streams are still active.

        Returns:
            True if the connector is connected and the connection is alive, False otherwise.
        """

        # Check if we have a client session
        if not self.client_session:
            # Update the connected flag since we don't have a client session
            self._connected = False
            return False

        # First check the basic connected flag
        if not self._connected:
            return False

        # Check if we have a connection manager and if its task is still running
        if self._connection_manager:
            try:
                # Check if the connection manager task is done (indicates disconnection)
                if hasattr(self._connection_manager, "_task") and self._connection_manager._task:
                    if self._connection_manager._task.done():
                        logger.debug("Connection manager task is done, marking as disconnected")
                        self._connected = False
                        return False

                # For HTTP-based connectors, also check if streams are still open
                # Use the get_streams method to get the current connection
                streams = self._connection_manager.get_streams()
                if streams:
                    # Connection should be a tuple of (read_stream, write_stream)
                    if isinstance(streams, tuple) and len(streams) == 2:
                        read_stream, write_stream = streams
                        # Check if streams are closed using getattr with default value
                        if getattr(read_stream, "_closed", False):
                            logger.debug("Read stream is closed, marking as disconnected")
                            self._connected = False
                            return False
                        if getattr(write_stream, "_closed", False):
                            logger.debug("Write stream is closed, marking as disconnected")
                            self._connected = False
                            return False

            except Exception as e:
                # If we can't check the connection state, assume disconnected for safety
                logger.debug(f"Error checking connection state: {e}, marking as disconnected")
                self._connected = False
                return False

        return True

    async def _ensure_connected(self) -> None:
        """Ensure the connector is connected, reconnecting if necessary.

        Raises:
            RuntimeError: If connection cannot be established and auto_reconnect is False.
        """
        if not self.client_session:
            raise RuntimeError("MCP client is not connected")

        if not self.is_connected:
            if self.auto_reconnect:
                logger.debug("Connection lost, attempting to reconnect...")
                try:
                    await self.connect()
                    logger.debug("Reconnection successful")
                except Exception as e:
                    raise RuntimeError(f"Failed to reconnect to MCP server: {e}") from e
            else:
                raise RuntimeError(
                    "Connection to MCP server has been lost. Auto-reconnection is disabled. Please reconnect manually."
                )

    async def call_tool(
        self, name: str, arguments: dict[str, Any], read_timeout_seconds: timedelta | None = None
    ) -> CallToolResult:
        """Call an MCP tool with automatic reconnection handling.

        Args:
            name: The name of the tool to call.
            arguments: The arguments to pass to the tool.
            read_timeout_seconds: timeout seconds when calling tool

        Returns:
            The result of the tool call.

        Raises:
            RuntimeError: If the connection is lost and cannot be reestablished.
        """

        # Ensure we're connected
        await self._ensure_connected()

        logger.debug(f"Calling tool '{name}' with arguments: {arguments}")
        try:
            result = await self.client_session.call_tool(name, arguments, read_timeout_seconds)
            logger.debug(f"Tool '{name}' called with result: {result}")
            return result
        except Exception as e:
            # Check if the error might be due to connection loss
            if not self.is_connected:
                raise RuntimeError(f"Tool call '{name}' failed due to connection loss: {e}") from e
            else:
                # Re-raise the original error if it's not connection-related
                raise

    async def list_tools(self) -> list[Tool]:
        """List all available tools from the MCP implementation."""

        if self.capabilities and not self.capabilities.tools:
            logger.debug(f"Server {self.public_identifier} does not support tools")
            return []

        # Ensure we're connected
        await self._ensure_connected()

        logger.debug("Listing tools")
        try:
            result = await self.client_session.list_tools()
            self._tools = result.tools
            return result.tools
        except McpError as e:
            logger.error(f"Error listing tools for connector {self.public_identifier}: {e}")
            return []

    async def list_resources(self) -> list[Resource]:
        """List all available resources from the MCP implementation."""

        if self.capabilities and not self.capabilities.resources:
            logger.debug(f"Server {self.public_identifier} does not support resources")
            return []

        # Ensure we're connected
        await self._ensure_connected()

        logger.debug("Listing resources")
        try:
            result = await self.client_session.list_resources()
            self._resources = result.resources
            return result.resources
        except McpError as e:
            logger.warning(f"Error listing resources for connector {self.public_identifier}: {e}")
            return []

    async def read_resource(self, uri: AnyUrl) -> ReadResourceResult:
        """Read a resource by URI."""
        await self._ensure_connected()

        logger.debug(f"Reading resource: {uri}")
        result = await self.client_session.read_resource(uri)
        return result

    async def list_prompts(self) -> list[Prompt]:
        """List all available prompts from the MCP implementation."""

        if self.capabilities and not self.capabilities.prompts:
            logger.debug(f"Server {self.public_identifier} does not support prompts")
            return []

        await self._ensure_connected()

        logger.debug("Listing prompts")
        try:
            result = await self.client_session.list_prompts()
            self._prompts = result.prompts
            return result.prompts
        except McpError as e:
            logger.error(f"Error listing prompts for connector {self.public_identifier}: {e}")
            return []

    async def get_prompt(self, name: str, arguments: dict[str, Any] | None = None) -> GetPromptResult:
        """Get a prompt by name."""
        await self._ensure_connected()

        logger.debug(f"Getting prompt: {name}")
        result = await self.client_session.get_prompt(name, arguments)
        return result

    async def request(self, method: str, params: dict[str, Any] | None = None) -> Any:
        """Send a raw request to the MCP implementation."""
        await self._ensure_connected()

        logger.debug(f"Sending request: {method} with params: {params}")
        return await self.client_session.request({"method": method, "params": params or {}})<|MERGE_RESOLUTION|>--- conflicted
+++ resolved
@@ -11,11 +11,7 @@
 from typing import Any
 
 from mcp import ClientSession, Implementation
-<<<<<<< HEAD
-from mcp.client.session import ElicitationFnT, LoggingFnT, SamplingFnT
-=======
 from mcp.client.session import ElicitationFnT, LoggingFnT, MessageHandlerFnT, SamplingFnT
->>>>>>> 530e3cdf
 from mcp.shared.exceptions import McpError
 from mcp.types import (
     CallToolResult,
@@ -48,12 +44,8 @@
         self,
         sampling_callback: SamplingFnT | None = None,
         elicitation_callback: ElicitationFnT | None = None,
-<<<<<<< HEAD
-        logging_callback: LoggingFnT | None = None,  # Add logging callback
-=======
         message_handler: MessageHandlerFnT | None = None,
         logging_callback: LoggingFnT | None = None,
->>>>>>> 530e3cdf
     ):
         """Initialize base connector with common attributes."""
         self.client_session: ClientSession | None = None
@@ -66,13 +58,9 @@
         self.auto_reconnect = True  # Whether to automatically reconnect on connection loss (not configurable for now)
         self.sampling_callback = sampling_callback
         self.elicitation_callback = elicitation_callback
-<<<<<<< HEAD
-        self.logging_callback = logging_callback
-=======
         self.message_handler = message_handler
         self.logging_callback = logging_callback
         self.capabilities: ServerCapabilities | None = None
->>>>>>> 530e3cdf
 
     @property
     def client_info(self) -> Implementation:
