--- conflicted
+++ resolved
@@ -7,12 +7,8 @@
 
 import httpx
 from mcp import ClientSession
-<<<<<<< HEAD
-from mcp.client.session import ElicitationFnT, LoggingFnT, SamplingFnT
+from mcp.client.session import ElicitationFnT, LoggingFnT, MessageHandlerFnT, SamplingFnT
 from mcp.shared.exceptions import McpError
-=======
-from mcp.client.session import ElicitationFnT, LoggingFnT, MessageHandlerFnT, SamplingFnT
->>>>>>> 530e3cdf
 
 from ..logging import logger
 from ..task_managers import SseConnectionManager, StreamableHttpConnectionManager
@@ -35,10 +31,7 @@
         sse_read_timeout: float = 60 * 5,
         sampling_callback: SamplingFnT | None = None,
         elicitation_callback: ElicitationFnT | None = None,
-<<<<<<< HEAD
-=======
         message_handler: MessageHandlerFnT | None = None,
->>>>>>> 530e3cdf
         logging_callback: LoggingFnT | None = None,
     ):
         """Initialize a new HTTP connector.
@@ -53,17 +46,11 @@
             elicitation_callback: Optional elicitation callback.
         """
         super().__init__(
-<<<<<<< HEAD
-            sampling_callback=sampling_callback, 
-            elicitation_callback=elicitation_callback, 
-            logging_callback=logging_callback)
-=======
             sampling_callback=sampling_callback,
             elicitation_callback=elicitation_callback,
             message_handler=message_handler,
             logging_callback=logging_callback,
         )
->>>>>>> 530e3cdf
         self.base_url = base_url.rstrip("/")
         self.auth_token = auth_token
         self.headers = headers or {}
@@ -99,10 +86,7 @@
                 write_stream,
                 sampling_callback=self.sampling_callback,
                 elicitation_callback=self.elicitation_callback,
-<<<<<<< HEAD
-=======
                 message_handler=self._internal_message_handler,
->>>>>>> 530e3cdf
                 logging_callback=self.logging_callback,
                 client_info=self.client_info,
             )
@@ -207,10 +191,7 @@
                         write_stream,
                         sampling_callback=self.sampling_callback,
                         elicitation_callback=self.elicitation_callback,
-<<<<<<< HEAD
-=======
                         message_handler=self._internal_message_handler,
->>>>>>> 530e3cdf
                         logging_callback=self.logging_callback,
                         client_info=self.client_info,
                     )
