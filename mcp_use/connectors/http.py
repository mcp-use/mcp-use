--- conflicted
+++ resolved
@@ -30,12 +30,9 @@
         headers: dict[str, str] | None = None,
         timeout: float = 5,
         sse_read_timeout: float = 60 * 5,
-<<<<<<< HEAD
         auth: str | dict[str, Any] | httpx.Auth | None = None,
-=======
         sampling_callback: SamplingFnT | None = None,
         elicitation_callback: ElicitationFnT | None = None,
->>>>>>> 1890f4a7
     ):
         """Initialize a new HTTP connector.
 
@@ -44,15 +41,12 @@
             headers: Optional additional headers.
             timeout: Timeout for HTTP operations in seconds.
             sse_read_timeout: Timeout for SSE read operations in seconds.
-<<<<<<< HEAD
             auth: Authentication method - can be:
                 - A string token: Use Bearer token authentication
                 - A dict with OAuth config: {"client_id": "...", "client_secret": "...", "scope": "..."}
                 - An httpx.Auth object: Use custom authentication
-=======
             sampling_callback: Optional sampling callback.
             elicitation_callback: Optional elicitation callback.
->>>>>>> 1890f4a7
         """
         super().__init__(sampling_callback=sampling_callback, elicitation_callback=elicitation_callback)
         self.base_url = base_url.rstrip("/")
