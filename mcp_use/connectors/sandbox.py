"""
Sandbox connector for MCP implementations.

This module provides a connector for communicating with MCP implementations
that are executed inside a sandbox environment (currently using E2B).
"""

import asyncio
import os
import sys
import time

import aiohttp
from mcp import ClientSession
<<<<<<< HEAD
from mcp.client.session import ElicitationFnT, LoggingFnT, SamplingFnT
=======
from mcp.client.session import ElicitationFnT, LoggingFnT, MessageHandlerFnT, SamplingFnT
>>>>>>> 530e3cdf

from ..logging import logger
from ..task_managers import SseConnectionManager

# Import E2B SDK components (optional dependency)
try:
    logger.debug("Attempting to import e2b_code_interpreter...")
    from e2b_code_interpreter import CommandHandle, Sandbox

    logger.debug("Successfully imported e2b_code_interpreter")
except ImportError as e:
    logger.debug(f"Failed to import e2b_code_interpreter: {e}")
    CommandHandle = None
    Sandbox = None

from ..types.sandbox import SandboxOptions
from .base import BaseConnector


class SandboxConnector(BaseConnector):
    """Connector for MCP implementations running in a sandbox environment.

    This connector runs a user-defined stdio command within a sandbox environment,
    currently implemented using E2B, potentially wrapped by a utility like 'supergateway'
    to expose its stdio.
    """

    def __init__(
        self,
        command: str,
        args: list[str],
        env: dict[str, str] | None = None,
        e2b_options: SandboxOptions | None = None,
        timeout: float = 5,
        sse_read_timeout: float = 60 * 5,
        sampling_callback: SamplingFnT | None = None,
        elicitation_callback: ElicitationFnT | None = None,
<<<<<<< HEAD
=======
        message_handler: MessageHandlerFnT | None = None,
>>>>>>> 530e3cdf
        logging_callback: LoggingFnT | None = None,
    ):
        """Initialize a new sandbox connector.

        Args:
            command: The user's MCP server command to execute in the sandbox.
            args: Command line arguments for the user's MCP server command.
            env: Environment variables for the user's MCP server command.
            e2b_options: Configuration options for the E2B sandbox environment.
                        See SandboxOptions for available options and defaults.
            timeout: Timeout for the sandbox process in seconds.
            sse_read_timeout: Timeout for the SSE connection in seconds.
            sampling_callback: Optional sampling callback.
            elicitation_callback: Optional elicitation callback.
        """
<<<<<<< HEAD
        super().__init__(sampling_callback=sampling_callback, elicitation_callback=elicitation_callback, logging_callback=logging_callback)
=======
        super().__init__(
            sampling_callback=sampling_callback,
            elicitation_callback=elicitation_callback,
            message_handler=message_handler,
            logging_callback=logging_callback,
        )
>>>>>>> 530e3cdf
        if Sandbox is None:
            raise ImportError(
                "E2B SDK (e2b-code-interpreter) not found. Please install it with "
                "'pip install mcp-use[e2b]' (or 'pip install e2b-code-interpreter')."
            )

        self.user_command = command
        self.user_args = args or []
        self.user_env = env or {}

        _e2b_options = e2b_options or {}

        self.api_key = _e2b_options.get("api_key") or os.environ.get("E2B_API_KEY")
        if not self.api_key:
            raise ValueError(
                "E2B API key is required. Provide it via 'sandbox_options.api_key'"
                " or the E2B_API_KEY environment variable."
            )

        self.sandbox_template_id = _e2b_options.get("sandbox_template_id", "base")
        self.supergateway_cmd_parts = _e2b_options.get("supergateway_command", "npx -y supergateway")

        self.sandbox: Sandbox | None = None
        self.process: CommandHandle | None = None
        self.client_session: ClientSession | None = None
        self.errlog = sys.stderr
        self.base_url: str | None = None
        self._connected = False
        self._connection_manager: SseConnectionManager | None = None

        # SSE connection parameters
        self.headers = {}
        self.timeout = timeout
        self.sse_read_timeout = sse_read_timeout

        self.stdout_lines: list[str] = []
        self.stderr_lines: list[str] = []
        self._server_ready = asyncio.Event()

    def _handle_stdout(self, data: str) -> None:
        """Handle stdout data from the sandbox process."""
        self.stdout_lines.append(data)
        logger.debug(f"[SANDBOX STDOUT] {data}", end="", flush=True)

    def _handle_stderr(self, data: str) -> None:
        """Handle stderr data from the sandbox process."""
        self.stderr_lines.append(data)
        logger.debug(f"[SANDBOX STDERR] {data}", file=self.errlog, end="", flush=True)

    async def wait_for_server_response(self, base_url: str, timeout: int = 30) -> bool:
        """Wait for the server to respond to HTTP requests.
        Args:
            base_url: The base URL to check for server readiness
            timeout: Maximum time to wait in seconds
        Returns:
            True if server is responding, raises TimeoutError otherwise
        """
        logger.info(f"Waiting for server at {base_url} to respond...")
        sys.stdout.flush()

        start_time = time.time()
        ping_url = f"{base_url}/sse"

        # Try to connect to the server
        while time.time() - start_time < timeout:
            try:
                async with aiohttp.ClientSession() as session:
                    try:
                        # First try the endpoint
                        async with session.get(ping_url, timeout=2) as response:
                            if response.status == 200:
                                elapsed = time.time() - start_time
                                logger.info(f"Server is ready! SSE endpoint responded with 200 after {elapsed:.1f}s")
                                return True
                    except Exception:
                        # If sse endpoint doesn't work, try the base URL
                        async with session.get(base_url, timeout=2) as response:
                            if response.status < 500:  # Accept any non-server error
                                elapsed = time.time() - start_time
                                logger.info(
                                    f"Server is ready! Base URL responded with {response.status} after {elapsed:.1f}s"
                                )
                                return True
            except Exception:
                # Wait a bit before trying again
                await asyncio.sleep(0.5)
                continue

            # If we get here, the request failed
            await asyncio.sleep(0.5)

            # Log status every 5 seconds
            elapsed = time.time() - start_time
            if int(elapsed) % 5 == 0:
                logger.info(f"Still waiting for server to respond... ({elapsed:.1f}s elapsed)")
                sys.stdout.flush()

        # If we get here, we timed out
        raise TimeoutError(f"Timeout waiting for server to respond (waited {timeout} seconds)")

    async def connect(self):
        """Connect to the sandbox and start the MCP server."""

        if self._connected:
            logger.debug("Already connected to MCP implementation")
            return

        logger.debug("Connecting to MCP implementation in sandbox")

        try:
            # Create and start the sandbox
            self.sandbox = Sandbox(
                template=self.sandbox_template_id,
                api_key=self.api_key,
            )

            # Get the host for the sandbox
            host = self.sandbox.get_host(3000)
            self.base_url = f"https://{host}".rstrip("/")

            # Append command with args
            command = f"{self.user_command} {' '.join(self.user_args)}"

            # Construct the full command with supergateway
            full_command = f'{self.supergateway_cmd_parts} \
                --base-url {self.base_url} \
                --port 3000 \
                --cors \
                --stdio "{command}"'

            logger.debug(f"Full command: {full_command}")

            # Start the process in the sandbox with our stdout/stderr handlers
            self.process: CommandHandle = self.sandbox.commands.run(
                full_command,
                envs=self.user_env,
                timeout=1000 * 60 * 10,  # 10 minutes timeout
                background=True,
                on_stdout=self._handle_stdout,
                on_stderr=self._handle_stderr,
            )

            # Wait for the server to be ready
            await self.wait_for_server_response(self.base_url, timeout=30)
            logger.debug("Initializing connection manager...")

            # Create the SSE connection URL
            sse_url = f"{self.base_url}/sse"

            # Create and start the connection manager
            self._connection_manager = SseConnectionManager(sse_url, self.headers, self.timeout, self.sse_read_timeout)
            read_stream, write_stream = await self._connection_manager.start()

            # Create the client session
            self.client_session = ClientSession(
                read_stream,
                write_stream,
                sampling_callback=self.sampling_callback,
                elicitation_callback=self.elicitation_callback,
                message_handler=self._internal_message_handler,
                logging_callback=self.logging_callback,
                client_info=self.client_info,
            )
            await self.client_session.__aenter__()

            # Mark as connected
            self._connected = True
            logger.debug(f"Successfully connected to MCP implementation via HTTP/SSE: {self.base_url}")

        except Exception as e:
            logger.error(f"Failed to connect to MCP implementation: {e}")

            # Clean up any resources if connection failed
            await self._cleanup_resources()

            raise e

    async def _cleanup_resources(self) -> None:
        """Clean up all resources associated with this connector, including the sandbox.
        This method extends the base implementation to also terminate the sandbox instance
        and clean up any processes running in the sandbox.
        """
        logger.debug("Cleaning up sandbox resources")

        # Terminate any running process
        if self.process:
            try:
                logger.debug("Terminating sandbox process")
                self.process.kill()
            except Exception as e:
                logger.warning(f"Error terminating sandbox process: {e}")
            finally:
                self.process = None

        # Close the sandbox
        if self.sandbox:
            try:
                logger.debug("Closing sandbox instance")
                self.sandbox.kill()
                logger.debug("Sandbox instance closed successfully")
            except Exception as e:
                logger.warning(f"Error closing sandbox: {e}")
            finally:
                self.sandbox = None

        # Then call the parent method to clean up the rest
        await super()._cleanup_resources()

        # Clear any collected output
        self.stdout_lines = []
        self.stderr_lines = []
        self.base_url = None

    async def disconnect(self) -> None:
        """Close the connection to the MCP implementation."""
        if not self._connected:
            logger.debug("Not connected to MCP implementation")
            return

        logger.debug("Disconnecting from MCP implementation")
        await self._cleanup_resources()
        self._connected = False
        logger.debug("Disconnected from MCP implementation")

    @property
    def public_identifier(self) -> str:
        """Get the identifier for the connector."""
        return {"type": "sandbox", "command": self.user_command, "args": self.user_args}<|MERGE_RESOLUTION|>--- conflicted
+++ resolved
@@ -12,11 +12,7 @@
 
 import aiohttp
 from mcp import ClientSession
-<<<<<<< HEAD
-from mcp.client.session import ElicitationFnT, LoggingFnT, SamplingFnT
-=======
 from mcp.client.session import ElicitationFnT, LoggingFnT, MessageHandlerFnT, SamplingFnT
->>>>>>> 530e3cdf
 
 from ..logging import logger
 from ..task_managers import SseConnectionManager
@@ -54,10 +50,7 @@
         sse_read_timeout: float = 60 * 5,
         sampling_callback: SamplingFnT | None = None,
         elicitation_callback: ElicitationFnT | None = None,
-<<<<<<< HEAD
-=======
         message_handler: MessageHandlerFnT | None = None,
->>>>>>> 530e3cdf
         logging_callback: LoggingFnT | None = None,
     ):
         """Initialize a new sandbox connector.
@@ -73,16 +66,12 @@
             sampling_callback: Optional sampling callback.
             elicitation_callback: Optional elicitation callback.
         """
-<<<<<<< HEAD
-        super().__init__(sampling_callback=sampling_callback, elicitation_callback=elicitation_callback, logging_callback=logging_callback)
-=======
         super().__init__(
             sampling_callback=sampling_callback,
             elicitation_callback=elicitation_callback,
             message_handler=message_handler,
             logging_callback=logging_callback,
         )
->>>>>>> 530e3cdf
         if Sandbox is None:
             raise ImportError(
                 "E2B SDK (e2b-code-interpreter) not found. Please install it with "
