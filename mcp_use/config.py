--- conflicted
+++ resolved
@@ -7,11 +7,7 @@
 import json
 from typing import Any
 
-<<<<<<< HEAD
-from mcp.client.session import ElicitationFnT, LoggingFnT, SamplingFnT
-=======
 from mcp.client.session import ElicitationFnT, LoggingFnT, MessageHandlerFnT, SamplingFnT
->>>>>>> 530e3cdf
 
 from mcp_use.types.sandbox import SandboxOptions
 
@@ -38,10 +34,7 @@
     sandbox_options: SandboxOptions | None = None,
     sampling_callback: SamplingFnT | None = None,
     elicitation_callback: ElicitationFnT | None = None,
-<<<<<<< HEAD
-=======
     message_handler: MessageHandlerFnT | None = None,
->>>>>>> 530e3cdf
     logging_callback: LoggingFnT | None = None,
 ) -> BaseConnector:
     """Create a connector based on server configuration.
@@ -64,10 +57,7 @@
             env=server_config.get("env", None),
             sampling_callback=sampling_callback,
             elicitation_callback=elicitation_callback,
-<<<<<<< HEAD
-=======
             message_handler=message_handler,
->>>>>>> 530e3cdf
             logging_callback=logging_callback,
         )
 
@@ -80,10 +70,7 @@
             e2b_options=sandbox_options,
             sampling_callback=sampling_callback,
             elicitation_callback=elicitation_callback,
-<<<<<<< HEAD
-=======
             message_handler=message_handler,
->>>>>>> 530e3cdf
             logging_callback=logging_callback,
         )
 
@@ -97,10 +84,7 @@
             sse_read_timeout=server_config.get("sse_read_timeout", 60 * 5),
             sampling_callback=sampling_callback,
             elicitation_callback=elicitation_callback,
-<<<<<<< HEAD
-=======
             message_handler=message_handler,
->>>>>>> 530e3cdf
             logging_callback=logging_callback,
         )
 
