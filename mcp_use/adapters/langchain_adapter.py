--- conflicted
+++ resolved
@@ -37,33 +37,9 @@
         self._connector_resource_map: dict[BaseConnector, list[BaseTool]] = {}
         self._connector_prompt_map: dict[BaseConnector, list[BaseTool]] = {}
 
-<<<<<<< HEAD
         self.tools: list[BaseTool] = []
         self.resources: list[BaseTool] = []
         self.prompts: list[BaseTool] = []
-=======
-    def fix_schema(self, schema: dict) -> dict:
-        """Convert JSON Schema 'type': ['string', 'null'] to 'anyOf' format and fix enum handling.
-
-        Args:
-            schema: The JSON schema to fix.
-
-        Returns:
-            The fixed JSON schema.
-        """
-        if isinstance(schema, dict):
-            if "type" in schema and isinstance(schema["type"], list):
-                schema["anyOf"] = [{"type": t} for t in schema["type"]]
-                del schema["type"]  # Remove 'type' and standardize to 'anyOf'
-
-            # Fix enum handling - ensure enum fields are properly typed as strings
-            if "enum" in schema and "type" not in schema:
-                schema["type"] = "string"
-
-            for key, value in schema.items():
-                schema[key] = self.fix_schema(value)  # Apply recursively
-        return schema
->>>>>>> bb7d13f5
 
     def _convert_tool(self, mcp_tool: dict[str, Any], connector: BaseConnector) -> BaseTool:
         """Convert an MCP tool to LangChain's tool format.
