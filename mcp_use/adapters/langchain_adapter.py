--- conflicted
+++ resolved
@@ -119,18 +119,13 @@
                 try:
                     tool_result: CallToolResult = await self.tool_connector.call_tool(self.name, kwargs)
                     try:
-<<<<<<< HEAD
-                        # Use the helper function to parse the result
-                        result_content = adapter_self._parse_mcp_tool_result(tool_result)
+                        result_content = str(tool_result.content)
                         
                         if adapter_self.agent and tool_call_id:
                             tool_message = adapter_self.agent._create_tool_message(tool_call_id, result_content)
                             adapter_self.agent.add_to_history(tool_message)
                         
                         return result_content
-=======
-                        return str(tool_result.content)
->>>>>>> 3e44b5a2
                     except Exception as e:
                         logger.error(f"Error parsing tool result: {e}")
                         error_content = format_error(e, tool=self.name, tool_content=tool_result.content)
