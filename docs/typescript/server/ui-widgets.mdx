---
title: "Overview"
description: "Auto-register widgets from the resources folder with zero boilerplate"
icon: "palette"
---

# UI Widgets

UI widgets allow you to create rich, interactive user interfaces that MCP clients can display. 
The framework supports multiple widget formats including **MCP-UI** and **OpenAI Apps SDK** components.


<img src="./images/apps-sdk-widget.png" alt="Apps SDK UI Widget Example" style={{maxWidth: '600px', borderRadius: '8px', marginBottom: '1.5rem', boxShadow: '0 2px 12px rgba(0,0,0,0.08)'}} />


# Automatic Widget Registration

The `mcp-use` framework automatically registers all React components in your `resources/` folder as MCP tools and resources, eliminating the need for manual configuration and boilerplate code. This powerful feature allows you to focus on building UI components while the framework handles the MCP integration.

## Overview

When you create a React component in the `resources/` folder with proper metadata, `mcp-use` automatically:

- **Registers an MCP Tool** - LLMs can invoke it with parameters
- **Registers an MCP Resource** - Clients can discover and access it
- **Extracts Input Schema** - Tool parameters are derived from component props
- **Serves with HMR** - Hot Module Replacement for rapid development
- **Builds for Production** - Optimized Apps SDK widgets
- **Handles Props Mapping** - From LLM → Tool arguments → Apps SDK → React component

**No manual registration required!** Just create a widget file, export metadata, and the mcp-use SDK does the rest.

## Quick Start

### 1. Create a Project

Start with the Apps SDK template which includes automatic widget registration:

```bash
npx create-mcp-use-app my-mcp-server --template apps-sdk
cd my-mcp-server
npm run dev
```

This creates a project with:
```
my-mcp-server/
├── resources/              # 👈 Put your UI widgets here
│   └── display-weather.tsx # Example widget
├── index.ts               # Server entry point
└── package.json
```

### 2. Create a Widget

## Widget Organization

Widgets can be organized in two ways: **single-file widgets** or **folder-based widgets**. Choose the organization style that best fits your widget's complexity.

### Single-File Widgets

For simple widgets, a single file is sufficient:

```
resources/
├── user-card.tsx          # Widget file
├── weather-display.tsx    # Another widget
└── product-card.tsx       # Yet another widget
```

Each `.tsx` file in the `resources/` folder becomes a widget. The widget name is derived from the filename (without extension).

### Folder-Based Widgets

For complex widgets with multiple components, hooks, or utilities, organize them in folders:

```
resources/
├── widget-name.tsx                    # Single-file widget
└── product-search-result/             # Folder-based widget
    ├── widget.tsx                     # Entry point (required)
    ├── components/                    # Sub-components
    │   ├── Accordion.tsx
    │   ├── AccordionItem.tsx
    │   ├── Carousel.tsx
    │   └── CarouselItem.tsx
    ├── hooks/                         # Custom hooks
    │   └── useCarouselAnimation.ts
    ├── constants.ts                   # Constants
    └── types.ts                       # Type definitions
```

**Key Points:**
- The folder name becomes the widget name (e.g., `product-search-result`)
- The entry point must be named `widget.tsx` (not `index.tsx`)
- You can organize sub-components, hooks, utilities, and types within the folder
- The `widget.tsx` file should export `widgetMetadata` and the default component

**Example Folder-Based Widget:**

```tsx
// resources/product-search-result/widget.tsx
<<<<<<< HEAD
import { McpUseProvider, useWidget } from 'mcp-use/react';
=======
import { McpUseProvider, useWidget, type WidgetMetadata } from 'mcp-use/react';
>>>>>>> d1af70d7
import { Accordion } from './components/Accordion';
import { Carousel } from './components/Carousel';
import type { ProductSearchResultProps } from './types';
import { propSchema } from './types';

<<<<<<< HEAD
export const widgetMetadata = {
=======
export const widgetMetadata: WidgetMetadata = {
>>>>>>> d1af70d7
  description: 'Display product search results with filtering',
  inputs: propSchema,
};

const ProductSearchResult: React.FC = () => {
  const { props } = useWidget<ProductSearchResultProps>();
  
  return (
    <McpUseProvider autoSize>
      <div>
        <Carousel />
        <Accordion items={props.items} />
      </div>
    </McpUseProvider>
  );
};

export default ProductSearchResult;
```

### When to Use Each Approach

**Use Single-File Widgets When:**
- Widget is simple and self-contained
- No need for sub-components or custom hooks
- Quick prototypes or simple displays

**Use Folder-Based Widgets When:**
- Widget has multiple components
- You need custom hooks or utilities
- Widget is complex and benefits from organization
- You want to share code between components
- Widget needs constants, types, or configuration files

### Widget Name Resolution

- **Single-file**: `user-card.tsx` → widget name: `user-card`
- **Folder-based**: `product-search-result/widget.tsx` → widget name: `product-search-result`

The widget name is used for:
- MCP tool registration (`callTool('product-search-result', {...})`)
- MCP resource URI (`ui://widget/product-search-result`)
- Widget discovery and routing

### 2. Create a Widget

Add a new file in `resources/`, for example `resources/user-card.tsx`:

```tsx
import React from 'react';
import { z } from 'zod';
import { useWidget, type WidgetMetadata } from 'mcp-use/react';

// Define the props schema
const propSchema = z.object({
  name: z.string().describe('User full name'),
  email: z.string().email().describe('User email address'),
  avatar: z.string().url().optional().describe('Avatar image URL'),
  role: z.enum(['admin', 'user', 'guest']).describe('User role'),
});

// Export metadata for automatic registration
export const widgetMetadata: WidgetMetadata = {
  description: 'Display a user profile card',
  inputs: propSchema,
};

type UserCardProps = z.infer<typeof propSchema>;

const UserCard: React.FC = () => {
  // useWidget hook provides props from Apps SDK or MCP-UI
  const { props, theme } = useWidget<UserCardProps>();
  
  const { name, email, avatar, role } = props;
  
  return (
    <div className={`p-6 rounded-lg shadow-lg ${theme === 'dark' ? 'bg-gray-800 text-white' : 'bg-white text-gray-900'}`}>
      {avatar && (
        <img 
          src={avatar} 
          alt={name}
          className="w-24 h-24 rounded-full mx-auto mb-4"
        />
      )}
      <h2 className="text-2xl font-bold text-center mb-2">{name}</h2>
      <p className="text-center text-gray-500 mb-2">{email}</p>
      <span className="inline-block px-3 py-1 rounded-full text-sm bg-blue-500 text-white">
        {role}
      </span>
    </div>
  );
};

export default UserCard;
```

### 3. That's It!

The widget is automatically:
- **Registered as tool**: `user-card`
- **Available as resource**: `ui://widget/user-card.html`
- **Ready in ChatGPT**: LLM can call it with name, email, avatar, role

No manual `server.tool()` or `server.uiResource()` calls needed!

## How It Works

### The Flow

```mermaid
graph LR
    A[Widget in resources/] --> B[mountWidgets]
    B --> C[Vite Dev Server]
    B --> D[Extract Metadata]
    D --> E[Register Tool]
    D --> F[Register Resource]
    E --> G[LLM Calls Tool]
    F --> H[Widget Renders]
    G --> H
```

### 1. Widget Discovery

When you call `server.listen()`, the framework automatically calls `mountWidgets()` which:

- Scans the `resources/` directory for:
  - **Single-file widgets**: `.tsx` and `.ts` files directly in `resources/`
  - **Folder-based widgets**: Folders containing `widget.tsx` entry point
- Creates a Vite dev server for each widget with HMR support
- Loads widget metadata using Vite SSR
- Widget names are derived from:
  - Filename (without extension) for single-file widgets
  - Folder name for folder-based widgets

**CLI Build Process:**

When using `mcp-use build` or `npm run build`:
- Widgets are discovered using the same logic
- Public folder (`public/`) is automatically copied to `dist/public/`
- Widget metadata is extracted and included in the build manifest
- Production-optimized builds are created for each widget

### 2. Metadata Extraction

The framework looks for the `widgetMetadata` export in each widget file:

```typescript
import type { WidgetMetadata } from 'mcp-use/react';

export const widgetMetadata: WidgetMetadata = {
  description: 'Display weather for a city',
  inputs: propSchema,  // Zod schema for props
}
```

The `inputs` Zod schema defines:
- **What props the component needs**
- **What parameters the tool accepts**
- **Type validation and descriptions for the LLM**

### 3. Tool Registration

The framework automatically registers a tool with:
- **Name**: Derived from filename (single-file) or folder name (folder-based)
  - Single-file: `display-weather.tsx` → `display-weather`
  - Folder-based: `product-search-result/widget.tsx` → `product-search-result`
- **Description**: From `widgetMetadata.description`
- **Inputs**: Converted from Zod schema to MCP input definitions
- **Callback**: Returns the widget resource with a unique URI

### 4. Resource Registration

The framework registers both:
- **Static Resource**: `ui://widget/{name}.html` - Base resource
- **Dynamic Template**: `ui://widget/{name}-{id}.html` - Unique per invocation

Each resource includes:
- **HTML Template**: With proper script tags and styles
- **Apps SDK Metadata**: CSP configuration, widget description, etc.
- **MIME Type**: `text/html+skybridge` for Apps SDK compatibility

### 5. Props Flow

When an LLM invokes the tool:

1. **LLM** fills tool parameters based on context and inputs schema
2. **MCP Server** returns widget resource URI + `structuredContent` with params
3. **Apps SDK** (ChatGPT) loads the widget HTML
4. **Apps SDK** injects params as `window.openai.toolInput`
5. **useWidget Hook** reads from `window.openai` and provides props to React component
6. **React Component** renders with the props


## Widget Metadata 

### widgetMetadata Object
Contains the information that the MCP resource (and the tool that exposes it) will use when are automatically built by mcp-use.
```typescript
import type { WidgetMetadata } from 'mcp-use/react';

export const widgetMetadata: WidgetMetadata = {
  // Required: Human-readable description
  description: string,
  
  // Required: Zod schema defining component props
  inputs: z.ZodObject<...>,
  
  // Optional: Apps SDK metadata (CSP, widget description, etc.)
  appsSdkMetadata?: {
    'openai/widgetDescription'?: string,
    'openai/widgetCSP'?: {
      connect_domains?: string[],
      resource_domains?: string[],
    },
    'openai/toolInvocation/invoking'?: string,
    'openai/toolInvocation/invoked'?: string,
    'openai/widgetAccessible'?: boolean,
    'openai/resultCanProduceWidget'?: boolean,
  },
}
```

### Props Schema with Zod

The `inputs` field uses Zod for:
- **Type Safety**: TypeScript inference for props
- **Runtime Validation**: Ensure correct data types
- **LLM Context**: `.describe()` helps LLM understand what to fill

```typescript
const propSchema = z.object({
  // Basic types
  name: z.string().describe('User name'),
  age: z.number().min(0).max(150).describe('User age'),
  active: z.boolean().describe('Is user active'),
  
  // Enums for specific choices
  status: z.enum(['pending', 'approved', 'rejected']).describe('Request status'),
  
  // Optional fields
  email: z.string().email().optional().describe('Optional email address'),
  
  // Arrays
  tags: z.array(z.string()).describe('List of tags'),
  
  // Nested objects
  address: z.object({
    street: z.string(),
    city: z.string(),
    zip: z.string(),
  }).describe('User address'),
});
```

### Apps SDK Metadata

Configure Apps SDK-specific settings including Content Security Policy (CSP) for external resources:

```typescript
import type { WidgetMetadata } from 'mcp-use/react';

export const widgetMetadata: WidgetMetadata = {
  description: 'Display product search results',
  inputs: propSchema,
  appsSdkMetadata: {
    // Widget description for accessibility
    'openai/widgetDescription': 'Interactive product search with filtering',
    
    // Content Security Policy - define allowed external resources
    'openai/widgetCSP': {
      // API endpoints the widget can connect to
      connect_domains: [
        'https://api.example.com',
        'wss://websocket.example.com'
      ],
      // External resources (scripts, styles, images, fonts)
      resource_domains: [
        'https://cdn.jsdelivr.net',
        'https://unpkg.com',
        'https://fonts.googleapis.com'
      ]
    },
    
    // Tool invocation status messages
    'openai/toolInvocation/invoking': 'Loading products...',
    'openai/toolInvocation/invoked': 'Products loaded',
    
    // Accessibility options
    'openai/widgetAccessible': true,
    'openai/resultCanProduceWidget': true,
  },
};
```

**Note**: The CSP domains you specify will be merged with default trusted domains (like `*.oaistatic.com`, `*.oaiusercontent.com`, `*.openai.com`, and your server's base URL). This ensures your widget can access both your custom resources and OpenAI's required domains.

## The useWidget Hook

The `useWidget` hook is the bridge between Apps SDK and React, providing type-safe access to all widget capabilities:

```typescript
import { useWidget } from 'mcp-use/react';

const MyWidget: React.FC = () => {
  const {
    // Props from LLM/tool invocation
    props,              // Typed props based on your schema
    output,             // Tool output data (structuredContent)
    metadata,           // Response metadata (_meta)
    state,              // Persistent widget state
    setState,           // Update widget state (persists to localStorage)
    
    // Layout & theme
    theme,              // 'light' | 'dark' (auto-syncs with ChatGPT)
    displayMode,        // 'inline' | 'pip' | 'fullscreen'
    safeArea,           // Safe area insets for mobile
    maxHeight,          // Max widget height (pixels)
    userAgent,          // Device capabilities { device, capabilities }
    locale,             // User locale (e.g., 'en-US')
    
    // Actions
    callTool,           // Call other MCP tools from widget
    sendFollowUpMessage,// Send message to ChatGPT conversation
    openExternal,       // Open external URLs in new tab
    requestDisplayMode, // Request display mode change
    
    // Availability
    isAvailable,        // Is window.openai API available
  } = useWidget<MyPropsType, MyOutputType, MyMetadataType, MyStateType>();
  
  return <div>...</div>;
};
```

### Type Parameters

The `useWidget` hook accepts four optional type parameters:

```typescript
useWidget<
  TProps,      // Props type (from toolInput)
  TOutput,     // Output type (from toolOutput/structuredContent)
  TMetadata,    // Metadata type (from toolResponseMetadata)
  TState        // State type (for widgetState)
>()
```

### Helper Hooks

For convenience, there are specialized hooks for common use cases:

```typescript
import { 
  useWidgetProps,   // Just get props
  useWidgetTheme,   // Just get theme
  useWidgetState    // Just get state/setState
} from 'mcp-use/react';

// Get only props
const props = useWidgetProps<{ city: string }>();

// Get only theme
const theme = useWidgetTheme(); // 'light' | 'dark'

// Get state management
const [favorites, setFavorites] = useWidgetState<string[]>([]);
```

### Key Features

**1. Props Without Props**

Components don't accept props via React props. Instead, props come from the hook:

```typescript
// ❌ Don't do this
const MyWidget: React.FC<MyProps> = ({ city, temperature }) => { ... }

// Do this
const MyWidget: React.FC = () => {
  const { props } = useWidget<MyProps>();
  const { city, temperature } = props;
  // ...
}
```

**2. Automatic Provider Detection**

The hook automatically detects whether it's running in:
- **Apps SDK** (ChatGPT): Reads from `window.openai`
- **MCP-UI**: Reads from URL parameters
- **Standalone**: Uses default props

**3. Theme Awareness**

```typescript
const { theme } = useWidget();
const bgColor = theme === 'dark' ? 'bg-gray-900' : 'bg-white';
```

**4. Interactive Capabilities**

```typescript
const { callTool, sendFollowUpMessage } = useWidget();

// Call another tool
const result = await callTool('search', { query: 'weather' });

// Send message to chat
await sendFollowUpMessage('Show me weather for New York');
```

## Components & Hooks

mcp-use provides a comprehensive set of React components and hooks for building OpenAI Apps SDK widgets. These components handle common setup tasks like theme management, error handling, routing, and debugging.

### Components

| Component | Description | Link |
|-----------|-------------|------|
| **McpUseProvider** | Unified provider that combines all common React setup (StrictMode, ThemeProvider, BrowserRouter, WidgetControls, ErrorBoundary) | [McpUseProvider →](./widget-components/mcpuseprovider) |
| **WidgetControls** | Debug button and view controls (fullscreen/pip) with customizable positioning | [WidgetControls →](./widget-components/widgetcontrols) |
| **ErrorBoundary** | Error boundary component for graceful error handling in widgets | [ErrorBoundary →](./widget-components/errorboundary) |
| **Image** | Image component that handles both data URLs and public file paths | [Image →](./widget-components/image) |
| **ThemeProvider** | Theme provider for consistent theme management across widgets | [ThemeProvider →](./widget-components/themeprovider) |

### Hooks

| Hook | Description | Link |
|------|-------------|------|
| **useWidget** | Main hook providing type-safe access to all widget capabilities (props, state, theme, actions) | [useWidget →](./widget-components/usewidget) |
| **useWidgetProps** | Get only the widget props | [useWidget →](./widget-components/usewidget#usewidgetprops) |
| **useWidgetTheme** | Get only the theme value | [useWidget →](./widget-components/usewidget#usewidgettheme) |
| **useWidgetState** | Get state management (state and setState) | [useWidget →](./widget-components/usewidget#usewidgetstate) |

### Quick Start with Components

The recommended way to set up a widget is using `McpUseProvider`, which includes everything you need:

```tsx
import { McpUseProvider } from 'mcp-use/react';
import { AppsSDKUIProvider } from '@openai/apps-sdk-ui/react';
import { Link } from 'react-router-dom';
import { useWidget } from 'mcp-use/react';

function MyWidget() {
  const { props, theme } = useWidget<{ title: string }>();
  
  return (
    <div data-theme={theme}>
      <h1>{props.title}</h1>
    </div>
  );
}

export default function App() {
  return (
    <McpUseProvider debugger viewControls autoSize>
      <AppsSDKUIProvider linkComponent={Link}>
        <MyWidget />
      </AppsSDKUIProvider>
    </McpUseProvider>
  );
}
```

This setup provides:
- ✅ Theme management (syncs with ChatGPT)
- ✅ Error handling (graceful failures)
- ✅ Routing support (React Router)
- ✅ Debug controls (optional)
- ✅ View controls (fullscreen/pip, optional)
- ✅ Auto-sizing (optional, for dynamic content)

For detailed documentation on each component and hook, see the individual reference pages linked above.

## Public Folder Support

Widgets can use static assets from a `public/` folder. The framework automatically serves these assets and copies them during build.

### Folder Structure

```
my-mcp-server/
├── resources/
│   └── product-widget.tsx
├── public/                    # Static assets
│   ├── fruits/
│   │   ├── apple.png
│   │   ├── banana.png
│   │   └── orange.png
│   └── logo.svg
└── index.ts
```

### Using Public Assets

In development, assets are served from `/mcp-use/public/`. In production, they're copied to `dist/public/` during build.

**Using the Image Component:**

```tsx
import { Image } from 'mcp-use/react';

function ProductWidget() {
  return (
    <div>
      {/* Paths are relative to public/ folder */}
      <Image src="/fruits/apple.png" alt="Apple" />
      <Image src="/logo.svg" alt="Logo" />
    </div>
  );
}
```

**Direct URL Access:**

The framework provides utilities for accessing public files:

- `window.__mcpPublicUrl`: Base URL for public assets (e.g., `http://localhost:3000/mcp-use/public`)
- `window.__getFile`: Helper function to get file URLs

```tsx
// Get public URL
const publicUrl = window.__mcpPublicUrl; // "http://localhost:3000/mcp-use/public"
const imageUrl = `${publicUrl}/fruits/apple.png`;

// Or use the helper
const imageUrl = window.__getFile?.('fruits/apple.png');
```

### Build-Time Copying

During `npm run build`, the CLI automatically:
1. Copies the `public/` folder to `dist/public/`
2. Preserves the folder structure
3. Makes assets available in production builds

### Best Practices

- Use the `Image` component for images (handles URL resolution automatically)
- Keep assets organized in subfolders (e.g., `public/images/`, `public/icons/`)
- Use relative paths starting with `/` (e.g., `/fruits/apple.png`)
- The `Image` component handles both data URLs and public file paths

## Complete Example: Weather Widget

Here's a complete widget example using `McpUseProvider`:

```tsx
import React from 'react';
import { z } from 'zod';
<<<<<<< HEAD
import { McpUseProvider, useWidget } from 'mcp-use/react';
=======
import { McpUseProvider, useWidget, type WidgetMetadata } from 'mcp-use/react';
>>>>>>> d1af70d7
import { AppsSDKUIProvider } from '@openai/apps-sdk-ui/react';
import { Link } from 'react-router-dom';

// Define props schema
const propSchema = z.object({
  city: z.string().describe('The city to display weather for'),
  weather: z.enum(['sunny', 'rain', 'snow', 'cloudy']).describe('The weather condition'),
  temperature: z.number().min(-20).max(50).describe('The temperature in Celsius'),
});

// Export metadata for auto-registration
export const widgetMetadata: WidgetMetadata = {
  description: 'Display weather for a city',
  inputs: propSchema,
}

type WeatherProps = z.infer<typeof propSchema>;

const WeatherWidget: React.FC = () => {
  const { props, theme } = useWidget<WeatherProps>();
  const { city, weather, temperature } = props;

  const getWeatherIcon = (weatherType: string) => {
    switch (weatherType?.toLowerCase()) {
      case 'sunny': return '☀️';
      case 'rain': return '🌧️';
      case 'snow': return '❄️';
      case 'cloudy': return '☁️';
      default: return '🌤️';
    }
  };

  const getWeatherColor = (weatherType: string) => {
    switch (weatherType?.toLowerCase()) {
      case 'sunny': return 'from-yellow-400 to-orange-500';
      case 'rain': return 'from-blue-400 to-blue-600';
      case 'snow': return 'from-blue-100 to-blue-300';
      case 'cloudy': return 'from-gray-400 to-gray-600';
      default: return 'from-gray-300 to-gray-500';
    }
  };

  const bgColor = theme === 'dark' ? 'bg-gray-900' : 'bg-white';
  const textColor = theme === 'dark' ? 'text-gray-100' : 'text-gray-800';

  return (
    <div className={`max-w-sm mx-auto ${bgColor} rounded-xl shadow-lg overflow-hidden`}>
      <div className={`h-32 bg-gradient-to-br ${getWeatherColor(weather)} flex items-center justify-center`}>
        <div className="text-6xl">{getWeatherIcon(weather)}</div>
      </div>
      
      <div className="p-6">
        <div className="text-center">
          <h2 className={`text-2xl font-bold ${textColor} mb-2`}>{city}</h2>
          <div className="flex items-center justify-center space-x-4">
            <span className={`text-4xl font-light ${textColor}`}>{temperature}°</span>
            <div className="text-right">
              <p className="text-lg font-medium capitalize">{weather}</p>
            </div>
          </div>
        </div>
      </div>
    </div>
  );
};

// Wrap with providers
const WeatherWidgetWithProviders: React.FC = () => {
  return (
    <McpUseProvider debugger viewControls autoSize>
      <AppsSDKUIProvider linkComponent={Link}>
        <WeatherWidget />
      </AppsSDKUIProvider>
    </McpUseProvider>
  );
};

export default WeatherWidgetWithProviders;
```

### Testing in ChatGPT

Once your server is running, you can test in ChatGPT:

**User**: "Show me the weather in Paris. It's 22 degrees and sunny."

**ChatGPT** (behind the scenes):
1. Recognizes it should use `display-weather` tool
2. Fills parameters: `{ city: "Paris", weather: "sunny", temperature: 22 }`
3. Calls the tool
4. Receives widget resource URI
5. Loads and displays the widget

## Advanced Features

### Accessing Tool Output

Widgets can access the output of their own tool execution via `structuredContent`:

```typescript
const { props, output } = useWidget<MyProps, MyOutput>();

// props = tool input parameters (from toolInput)
// output = structuredContent returned by tool (from toolOutput)
```

**Example:**
```typescript
// Tool returns structuredContent
server.tool({
  name: 'get-weather',
  cb: async ({ city }) => {
    const weather = await fetchWeather(city);
    return {
      content: [{ type: 'text', text: `Weather for ${city}` }],
      structuredContent: weather  // This becomes output
    };
  }
});

// Widget receives it
const WeatherWidget: React.FC = () => {
  const { props, output } = useWidget<
    { city: string },
    { temperature: number; condition: string }
  >();
  
  // props.city = input parameter
  // output.temperature = from structuredContent
  // output.condition = from structuredContent
};
```

### Persistent Widget State

Widgets can maintain state across interactions. State is persisted in localStorage and visible to ChatGPT:

```typescript
const { state, setState } = useWidget<MyProps, any, any, MyState>();

// Save state (persists to localStorage)
await setState({ favoriteCity: 'Tokyo', filters: { price: '$$' } });

// State persists across widget re-renders and page reloads
console.log(state?.favoriteCity); // 'Tokyo'

// Update state with function (like React useState)
await setState(prev => ({
  ...prev,
  favoriteCity: 'Paris'
}));
```

<Note>
Widget state is scoped to the widget instance and conversation message. State is sent to ChatGPT and can influence model behavior, so keep it under 4k tokens for performance. See [window.openai API Emulation](/inspector/debugging-chatgpt-apps#windowopenai-api-emulation) for details.
</Note>

### Calling Other Tools

Widgets can call other MCP tools directly using `callTool`:

```typescript
const { callTool } = useWidget();

const handleSearch = async () => {
  try {
    const result = await callTool('search_cities', { 
      query: 'tokyo' 
    });
    // result.content contains the tool response
    console.log(result.content);
  } catch (error) {
    console.error('Tool call failed:', error);
  }
};
```

**Return Format:**
```typescript
const result: CallToolResponse = {
  content: [
    { type: 'text', text: '...' },
    // ... other content items
  ],
  isError?: boolean
};
```

<Warning>
Tools must be marked as callable by components in your MCP server. The inspector forwards all tool calls to the connected MCP server. See [Debugging ChatGPT Apps](/inspector/debugging-chatgpt-apps) for testing widget interactions.
</Warning>

### Display Mode Control

Request different display modes (inline, pip, or fullscreen):

```typescript
const { requestDisplayMode, displayMode } = useWidget();

const handleExpand = async () => {
  const result = await requestDisplayMode('fullscreen');
  // result.mode = 'fullscreen' (may be different if request denied)
  console.log('Display mode:', result.mode);
};

// Current display mode
console.log(displayMode); // 'inline' | 'pip' | 'fullscreen'
```

**Display Modes:**
- `'inline'` - Default embedded view in conversation
- `'pip'` - Picture-in-Picture floating window
- `'fullscreen'` - Full browser window (on mobile, PiP coerces to fullscreen)

## Development Workflow

### 1. Start Dev Server

```bash
npm run dev
```

This starts:
- MCP server with auto-widget registration
- Vite dev server with HMR for each widget
- Inspector UI for testing

### 2. Create Widget

Add a new file in `resources/`:

```tsx
// resources/my-new-widget.tsx
import React from 'react';
import { z } from 'zod';
import { useWidget, type WidgetMetadata } from 'mcp-use/react';

const propSchema = z.object({
  title: z.string(),
});

export const widgetMetadata: WidgetMetadata = {
  description: 'My new widget',
  inputs: propSchema,
};

const MyNewWidget: React.FC = () => {
  const { props } = useWidget<{ title: string }>();
  return <h1>{props.title}</h1>;
};

export default MyNewWidget;
```

### 3. Test in Inspector

1. Open `http://localhost:3000/inspector`
2. Navigate to Tools
3. Find `my-new-widget` tool (automatically registered!)
4. Test with parameters: `{ "title": "Hello" }`
5. See the widget render

### 4. Edit with Hot Reload

Edit your widget file and save. Changes appear instantly thanks to HMR!

### 5. Build for Production

```bash
npm run build
npm start
```

Builds optimized widget bundles for production deployment.

## Under the Hood

### Server Initialization

In your `index.ts`:

```typescript
import { createMCPServer } from 'mcp-use/server';

const server = createMCPServer('my-server', {
  version: '1.0.0',
  baseUrl: process.env.MCP_URL, // For Apps SDK CSP
  baseUrl: process.env.MCP_URL || "http://localhost:3000" // MCP Server production URL (needed for UI Widgets to work correctly)
});

// ... define manual tools/resources if needed ...

// This automatically calls mountWidgets() internally
await server.listen(3000);
```

### mountWidgets() Implementation

The `mountWidgets()` method (called automatically by `listen()`):

```typescript
async mountWidgets(options?: {
  baseRoute?: string;      // Default: '/mcp-use/widgets'
  resourcesDir?: string;   // Default: 'resources'
}): Promise<void>
```

**What it does:**

1. **Scans** the `resources/` directory for `.tsx` and `.ts` files
2. **Creates** Vite dev server with React and Tailwind plugins
3. **Generates** entry files for each widget in `.mcp-use/` temp directory
4. **Serves** widgets at `/mcp-use/widgets/{name}` with HMR
5. **Extracts** metadata using Vite SSR module loading
6. **Registers** both tool and resource for each widget

### Widget URL Structure

**Development**:
- Widget: `http://localhost:3000/mcp-use/widgets/display-weather`
- Assets: `http://localhost:3000/mcp-use/widgets/display-weather/assets/...`

**Production** (with baseUrl):
- Widget: `https://myserver.com/mcp-use/widgets/display-weather`
- Assets: `https://myserver.com/mcp-use/widgets/display-weather/assets/...`

### Apps SDK CSP Configuration

The framework automatically configures Content Security Policy for Apps SDK:

```typescript
// Automatic CSP when baseUrl is set
if (baseUrl) {
  appsSdkMetadata['openai/widgetCSP'] = {
    connect_domains: [],
    resource_domains: [baseUrl]  // Your server is whitelisted
  }
}
```

## Configuration

### Custom Resources Directory

```typescript
await server.listen(3000);
// Automatically uses 'resources/' directory

// Or customize:
await server.mountWidgets({
  resourcesDir: 'widgets',  // Use 'widgets/' instead
  baseRoute: '/ui'          // Serve at '/ui/{name}'
});
```

### Base URL for Production

Set the `MCP_URL` environment variable or pass `baseUrl`:

```typescript
const server = createMCPServer('my-server', {
  baseUrl: process.env.MCP_URL || 'https://myserver.com'
});
```

This ensures:
- Widget URLs use the correct domain
- Apps SDK CSP automatically includes your server
- Works behind proxies and custom domains

### Environment Variables

```env
# Server Configuration
PORT=3000
HOST=localhost
MCP_URL=https://myserver.com

# For Production
NODE_ENV=production
```

## Best Practices

### 1. Use Descriptive Schemas

Help the LLM understand your inputs:

```typescript
const propSchema = z.object({
  // Good: Clear description
  city: z.string().describe('The city name (e.g., "New York", "Tokyo")'),
  
  // ❌ Bad: No description
  city: z.string(),
});
```

### 2. Provide Defaults

Make optional fields with sensible defaults:

```typescript
const propSchema = z.object({
  theme: z.enum(['light', 'dark']).default('light'),
  maxResults: z.number().min(1).max(100).default(10),
});
```

### 3. Keep Widgets Focused

Each widget should do one thing well:

```typescript
import type { WidgetMetadata } from 'mcp-use/react';

// Good: Focused widget
export const widgetMetadata: WidgetMetadata = {
  description: 'Display weather for a single city',
  inputs: z.object({ city: z.string() }),
};

// ❌ Bad: Too many responsibilities
export const widgetMetadata: WidgetMetadata = {
  description: 'Display weather, forecast, map, and news for cities',
  inputs: z.object({ /* too many fields */ }),
};
```

### 4. Theme Support

Always support both themes:

```typescript
const { theme } = useWidget();
const bg = theme === 'dark' ? 'bg-gray-900' : 'bg-white';
const text = theme === 'dark' ? 'text-white' : 'text-black';
```

### 5. Error Handling

Handle missing or invalid props gracefully:

```typescript
const { props } = useWidget<MyProps>();

if (!props.city) {
  return <div>No city provided</div>;
}

return <WeatherDisplay city={props.city} />;
```

### 6. Performance

Keep widgets lightweight:
- Minimize dependencies
- Lazy load heavy components
- Use React.memo for expensive renders

```typescript
import { lazy, Suspense } from 'react';

const HeavyChart = lazy(() => import('./HeavyChart'));

const MyWidget: React.FC = () => {
  return (
    <Suspense fallback={<div>Loading...</div>}>
      <HeavyChart />
    </Suspense>
  );
};
```

## Troubleshooting

### Widget Not Registered

**Problem**: Widget file exists but tool doesn't appear

**Solutions**:
- Ensure file has `.tsx` or `.ts` extension
- Export `widgetMetadata` object
- Export default React component
- Check server logs for errors during widget loading

### Props Not Passed

**Problem**: Component receives empty props

**Solutions**:
- Use `useWidget()` hook instead of React props
- Ensure `widgetMetadata.inputs` is a valid Zod schema
- Check Apps SDK is injecting `window.openai.toolInput`
- Verify tool parameters match schema

### HMR Not Working

**Problem**: Changes don't reflect without restart

**Solutions**:
- Check Vite dev server is running
- Ensure you're editing the source file in `resources/`
- Clear browser cache
- Check console for Vite errors

### CSP Errors

**Problem**: Widget loads but assets fail with CSP errors

**Solutions**:
- Set `baseUrl` in server config
- Add external domains to CSP configuration
- Check browser console for blocked domains

**For automatic widget registration** (via `widgetMetadata`):

```typescript
import type { WidgetMetadata } from 'mcp-use/react';

export const widgetMetadata: WidgetMetadata = {
  description: 'My widget',
  inputs: propSchema,
  appsSdkMetadata: {
    'openai/widgetCSP': {
      connect_domains: ['https://api.example.com'],
      resource_domains: ['https://cdn.example.com'],
    }
  }
};
```

**For manual registration** (via `server.uiResource()`):

```typescript
server.uiResource({
  // ... other config ...
  appsSdkMetadata: {
    'openai/widgetCSP': {
      connect_domains: ['https://api.example.com'],
      resource_domains: ['https://cdn.example.com'],
    }
  }
});
```

## Comparison: Auto vs Manual

### Auto Registration (Recommended)

```tsx
// resources/weather.tsx
import type { WidgetMetadata } from 'mcp-use/react';

const propSchema = z.object({
  city: z.string(),
});

export const widgetMetadata: WidgetMetadata = {
  description: 'Show weather',
  inputs: propSchema,
};

export default WeatherWidget;
```

**Pros**:
- Zero boilerplate
- Type-safe props
- Automatic tool/resource registration
- Hot module replacement
- Standardized structure

**Cons**:
- ⚠️ Less control over registration details
- ⚠️ Must follow naming conventions

### Manual Registration

```typescript
// index.ts
server.uiResource({
  type: 'appsSdk',
  name: 'weather',
  htmlTemplate: htmlString,
  props: { city: { type: 'string', required: true } },
  appsSdkMetadata: { /* ... */ }
});

server.tool({
  name: 'weather',
  inputs: [{ name: 'city', type: 'string' }],
  cb: async (params) => { /* ... */ }
});
```

**Pros**:
- Full control over configuration
- Custom tool behavior
- Can use raw HTML strings

**Cons**:
- ❌ More boilerplate
- ❌ Manual schema duplication
- ❌ Prop mapping is manual
- ❌ No HMR out of the box

## Testing Widgets

### Using the Inspector

The MCP Inspector provides full support for testing widgets during development:

1. **Start your server**: `npm run dev`
2. **Open Inspector**: `http://localhost:3000/inspector`
3. **Test widgets**: Execute tools to see widgets render
4. **Debug interactions**: Use console logs and inspector features
5. **Test API methods**: Verify `callTool`, `setState`, etc. work correctly

See [Debugging ChatGPT Apps](/inspector/debugging-chatgpt-apps) for complete testing guide.

### Testing in ChatGPT

1. Configure your MCP server URL in ChatGPT settings
2. Invoke tools that return widgets
3. Verify widget rendering and interactions
4. Test all API methods in production environment

## Next Steps

- [Apps SDK Resources](./apps-sdk-resources) - Apps SDK primitives and metadata
- [Creating Apps SDK Server](./creating-apps-sdk-server) - Complete guide
- [Debugging ChatGPT Apps](/inspector/debugging-chatgpt-apps) - Test widgets with Inspector
- [Project Templates](./templates) - Explore available templates
<|MERGE_RESOLUTION|>--- conflicted
+++ resolved
@@ -100,21 +100,13 @@
 
 ```tsx
 // resources/product-search-result/widget.tsx
-<<<<<<< HEAD
-import { McpUseProvider, useWidget } from 'mcp-use/react';
-=======
 import { McpUseProvider, useWidget, type WidgetMetadata } from 'mcp-use/react';
->>>>>>> d1af70d7
 import { Accordion } from './components/Accordion';
 import { Carousel } from './components/Carousel';
 import type { ProductSearchResultProps } from './types';
 import { propSchema } from './types';
 
-<<<<<<< HEAD
-export const widgetMetadata = {
-=======
 export const widgetMetadata: WidgetMetadata = {
->>>>>>> d1af70d7
   description: 'Display product search results with filtering',
   inputs: propSchema,
 };
@@ -667,11 +659,7 @@
 ```tsx
 import React from 'react';
 import { z } from 'zod';
-<<<<<<< HEAD
-import { McpUseProvider, useWidget } from 'mcp-use/react';
-=======
 import { McpUseProvider, useWidget, type WidgetMetadata } from 'mcp-use/react';
->>>>>>> d1af70d7
 import { AppsSDKUIProvider } from '@openai/apps-sdk-ui/react';
 import { Link } from 'react-router-dom';
 
