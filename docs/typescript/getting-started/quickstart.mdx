---
title: "Quickstart"
description: "Get started with mcp-use in minutes"
icon: "rocket"
---
## Overview
mcp-use is an MCP server framework and an SDK to build MCP Clients & AI Agents connected to MCP servers.

| Section | Description |
|---------|-------------|
| [MCP Server](#mcp-server) | Set up MCP servers standalone or in an existing Express server |
| [MCP Agent](#mcp-agent-installation) | Install and initialize and AI Agent with MCP Client |

## MCP Server
**mcp-use** is the complete MCP server framework for TypeScript. 
It combines the official Model Context Protocol SDK with Express.js and React to enable both MCP protocol communication and HTTP endpoints for UI widgets and custom routes.
You can expose UI components to chat clients like ChatGPT, Claude, and MCP-UI compatible ones.

### Installation
The fastest way to scaffold a new MCP server is to use the `create-mcp-use-app` command.

<CodeGroup>
```bash npm
npx create-mcp-use-app@latest my-mcp-server
cd my-mcp-server
npm run dev
```

```bash pnpm
pnpm create mcp-use-app@latest my-mcp-server
cd my-mcp-server
pnpm dev
```

```bash yarn
yarn create mcp-use-app@latest my-mcp-server
cd my-mcp-server
yarn dev
```
</CodeGroup>

This command will create a new MCP server with:
- A complete TypeScript MCP server project structure.
- Example MCP Tools and Resources to get you started.
- Example UI Widgets React components in `resources/` folder exposed as tools and resources in Apps SDK for ChatGPT and MCP-UI format.
- Pre-configured build tools and dev server.
- All necessary dependencies installed.
- MCP Inspector to test your server.

### Project Structure

After creation, your project will have this structure:

```
my-mcp-server/
├── resources/
│   └── component.ts # MCP-UI / OpenAI Apps SDK example
├── index.ts   # MCP server entry point
├── package.json
├── tsconfig.json
└── README.md
```

### Running Your MCP Server

Commands:

<CodeGroup>
```bash npm
npm run dev   # start the development server
npm run build # build the server
npm run start # start the production server
```

```bash pnpm
pnpm dev   # start the development server
pnpm build # build the server
pnpm start # start the production server
```

```bash yarn
yarn dev   # start the development server
yarn build # build the server
yarn start # start the production server
```
</CodeGroup>

When you run your MCP server, it will be available at:
- **MCP Endpoint**: `http://localhost:3000/mcp` - For MCP client connections
- **MCP Inspector**: `http://localhost:3000/inspector` - It will automatically launch an [MCP Inspector](/inspector) for you to test you MCP server.


### Deploy Your MCP Server
You can deploy your MCP server on any platform. Build your MCP server with `npm run build` and start the production server with `npm run start`.
Or you can deploy it on [mcp-use Cloud](https://mcp-use.com).

### Next Steps

<<<<<<< HEAD
- [Core features](/typescript/server/tools): Learn how to create MCP tools, prompts and resources.
- [UI Widgets](/typescript/server/ui-widgets): Expose UI components to chat clients compatible with ChatGPT Apps SDK and MCP-UI.
- [Configuration](/typescript/server/configuration): Advanced configuration and deployment options.

---
=======
- **[Deploy Your Server](/typescript/server/deployment-mcp-use)** - Deploy to production with one command
- **Add Tools**: Create new tools in the `src/tools/` directory
- **Configure Resources**: Set up resources that your server exposes
>>>>>>> 40693294

## MCP Agent


### Installing LangChain Providers

mcp-use works with various LLM providers through LangChain. You'll need to install the appropriate LangChain provider package for your chosen LLM:


<Warning>
**Tool Calling Required**: Only models with tool calling capabilities can be used with mcp-use. Make sure your chosen model supports function calling or tool use.
</Warning>

<Tip>
For other providers, check the [LangChain chat models documentation](https://python.langchain.com/docs/integrations/chat/)
</Tip>

### Environment Setup

<Note>
Set up your environment variables in a `.env` file for secure API key management:
</Note>

```bash .env
# LLM Provider Keys (set the ones you want to use)
OPENAI_API_KEY=your_api_key_here
ANTHROPIC_API_KEY=your_api_key_here
GROQ_API_KEY=your_api_key_here
GOOGLE_API_KEY=your_api_key_here
```

### Your First Agent

Here's a simple example to get you started:

<CodeGroup>
```typescript TypeScript
  import { ChatOpenAI } from '@langchain/openai'
  import { config } from 'dotenv'
  import { MCPAgent, MCPClient } from 'mcp-use'

  async function main() {
      // Load environment variables
      config()

      // Create configuration object
      const configuration = {
        mcpServers: {
          playwright: {
            command: 'npx',
            args: ['@playwright/mcp@latest'],
            env: {
              DISPLAY: ':1'
            }
          }
        }
      }

      // Create MCPClient from configuration object
      const client = new MCPClient(configuration)

      // Create LLM
      const llm = new ChatOpenAI({ model: 'gpt-4o' })

      // Create agent with the client
      const agent = new MCPAgent({
        llm,
        client,
        maxSteps: 30
      })

      // Run the query
      const result = await agent.run(
          'Find the best restaurant in San Francisco USING GOOGLE SEARCH'
      )
      console.log(`\nResult: ${result}`)

      // Clean up
      await client.closeAllSessions()
  }

  main().catch(console.error)
  ```

```typescript TypeScript
  import { ChatOpenAI } from '@langchain/openai'
  import { config } from 'dotenv'
  import { MCPAgent, MCPClient } from 'mcp-use'

  async function main() {
      // Load environment variables
      config()

      // Create configuration object
      const configuration = {
        mcpServers: {
          playwright: {
            command: 'npx',
            args: ['@playwright/mcp@latest'],
            env: {
              DISPLAY: ':1'
            }
          }
        }
      }

      // Create MCPClient from configuration object
      const client = new MCPClient(configuration)

      // Create LLM
      const llm = new ChatOpenAI({ model: 'gpt-4o' })

      // Create agent with the client
      const agent = new MCPAgent({
        llm,
        client,
        maxSteps: 30
      })

      // Run the query
      const result = await agent.run(
          'Find the best restaurant in San Francisco USING GOOGLE SEARCH'
      )
      console.log(`\nResult: ${result}`)

      // Clean up
      await client.closeAllSessions()
  }

  main().catch(console.error)
  ```
</CodeGroup>

### Configuration Options

You can also load servers configuration from a config file:

<CodeGroup>
```typescript TypeScript
  import { loadConfigFile } from 'mcp-use'

  const config = await loadConfigFile("browser_mcp.json")
  const client = new MCPClient(config)
  ```

```typescript TypeScript
  import { loadConfigFile } from 'mcp-use'

  const config = await loadConfigFile("browser_mcp.json")
  const client = new MCPClient(config)
  ```
</CodeGroup>

Example configuration file (`browser_mcp.json`):

```json
{
  "mcpServers": {
    "playwright": {
      "command": "npx",
      "args": ["@playwright/mcp@latest"],
      "env": {
        "DISPLAY": ":1"
      }
    }
  }
}
```

<Tip>
For multi-server setups, tool restrictions, and advanced configuration options, see the [Configuration Overview](/typescript/getting-started/configuration).
</Tip>


### Available MCP Servers

mcp-use supports **any MCP server**. Check out the [Awesome MCP Servers](https://github.com/punkpeye/awesome-mcp-servers) list for available options.

### Streaming Agent Output

Stream agent responses as they're generated:

<CodeGroup>
```typescript TypeScript
  // Stream intermediate steps
  for await (const step of agent.stream("your query here")) {
      console.log(`Tool: ${step.action.tool}`)
      console.log(`Result: ${step.observation}`)
  }

  // Or stream token-level events
  for await (const event of agent.streamEvents("your query here")) {
      if (event.event === 'on_chat_model_stream') {
          process.stdout.write(event.data?.chunk?.text || '')
      }
  }
  ```

```typescript TypeScript
  // Stream intermediate steps
  for await (const step of agent.stream("your query here")) {
      console.log(`Tool: ${step.action.tool}`)
      console.log(`Result: ${step.observation}`)
  }

  // Or stream token-level events
  for await (const event of agent.streamEvents("your query here")) {
      if (event.event === 'on_chat_model_stream') {
          process.stdout.write(event.data?.chunk?.text || '')
      }
  }
  ```
</CodeGroup>

<Tip>
Uses LangChain's streaming API. See [streaming documentation](https://python.langchain.com/docs/how_to/streaming/) for more details.
</Tip>


## Next Steps

<CardGroup cols={3}>
  <Card title="Configuration" icon="gear" href="/typescript/getting-started/configuration">
    Complete configuration guide covering client setup and agent customization
  </Card>
  <Card title="LLM Integration" icon="brain" href="/typescript/agent/llm-integration">
    Discover all supported LLM providers and optimization tips
  </Card>
  <Card title="Examples" icon="code" href="https://github.com/mcp-use/mcp-use/tree/main/examples">
    Explore real-world examples and use cases
  </Card>
</CardGroup>

<Tip>
**Need Help?** Join our community discussions on GitHub or check out the comprehensive examples in our repository!
</Tip><|MERGE_RESOLUTION|>--- conflicted
+++ resolved
@@ -96,17 +96,12 @@
 
 ### Next Steps
 
-<<<<<<< HEAD
 - [Core features](/typescript/server/tools): Learn how to create MCP tools, prompts and resources.
 - [UI Widgets](/typescript/server/ui-widgets): Expose UI components to chat clients compatible with ChatGPT Apps SDK and MCP-UI.
 - [Configuration](/typescript/server/configuration): Advanced configuration and deployment options.
+- [Deploy Your Server](/typescript/server/deployment-mcp-use) - Deploy to production with one command
 
 ---
-=======
-- **[Deploy Your Server](/typescript/server/deployment-mcp-use)** - Deploy to production with one command
-- **Add Tools**: Create new tools in the `src/tools/` directory
-- **Configure Resources**: Set up resources that your server exposes
->>>>>>> 40693294
 
 ## MCP Agent
 
