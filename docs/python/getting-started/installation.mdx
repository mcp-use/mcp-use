---
title: "Installation"
description: "Install mcp_use and get your development environment ready"
icon: "download"
---

<img
  className="block dark:hidden my-0 pointer-events-none"
  src="/images/hero-light.png"
  alt="mcp_use Installation"
/>
<img
  className="hidden dark:block my-0 pointer-events-none"
  src="/images/hero-dark.png"
  alt="mcp_use Installation"
/>

## Installing mcp_use

<Info>
  **Prerequisites**:
  - For Python: Install [Python](https://python.org/) (version 3.11 or higher)
  - For TypeScript: Install [Node.js](https://nodejs.org/) (version 18 or higher)
</Info>

<Steps>
  <Step title="Install the library">
    Install mcp_use using your preferred package manager:
    <CodeGroup>
```bash Python (pip)
    pip install mcp-use
    ```

    ```bash TypeScript (npm)
    npm install mcp-use
    ```

    ```bash Python (Poetry)
    poetry add mcp-use
    ```

    ```bash TypeScript (yarn)
    yarn add mcp-use
    ```

    ```bash Python (Conda)
    conda install -c conda-forge mcp-use
    ```

    ```bash TypeScript (pnpm)
    pnpm add mcp-use
    ```
</CodeGroup>
  </Step>
  <Step title="Install LLM provider">
    Choose and install your preferred LangChain provider:
    <CodeGroup>
```bash Python (OpenAI)
    pip install langchain-openai
    ```

    ```bash TypeScript (OpenAI)
    npm install @langchain/openai
    ```

    ```bash Python (Anthropic)
    pip install langchain-anthropic
    ```

    ```bash TypeScript (Anthropic)
    npm install @langchain/anthropic
    ```

    ```bash Python (Google)
    pip install langchain-google-genai
    ```

    ```bash TypeScript (Google)
    npm install @langchain/google-genai
    ```

    ```bash Python (Groq)
    pip install langchain-groq
    ```

    ```bash TypeScript (Groq)
    npm install @langchain/groq
    ```
</CodeGroup>
  </Step>
  <Step title="Set up environment">
    Create a `.env` file for your API keys:

    ```bash
    OPENAI_API_KEY=your_openai_key_here
    ANTHROPIC_API_KEY=your_anthropic_key_here
    GROQ_API_KEY=your_groq_key_here
    GOOGLE_API_KEY=your_google_key_here
    ```
  </Step>
  <Step title="Verify installation">
    Test your installation with a simple script:

    <CodeGroup>
```python Python
    from mcp_use import MCPAgent, MCPClient
    print("mcp_use installed successfully!")
    ```
</CodeGroup>
  </Step>
</Steps>

## Development Installation
{/* TODO: Add instructions for development installation after monorepo */}
If you want to contribute or use the latest features, install from source:

<CodeGroup>
```bash Python (Git Clone)
git clone https://github.com/mcp-use/mcp-use.git
cd mcp-use/libraries/python
pip install -e .
```

<<<<<<< HEAD

=======
>>>>>>> 9e592b40
```bash Python (Dev Mode)
git clone https://github.com/mcp-use/mcp-use.git
cd mcp-use/libraries/python
pip install -e ".[dev]"
```
<<<<<<< HEAD

```bash TypeScript (Git Clone)
git clone https://github.com/mcp-use/mcp-use.git
cd mcp-use/libraries/typescript
pnpm install
pnpm run build
```


=======
>>>>>>> 9e592b40
</CodeGroup>

## Installing MCP Servers

mcp_use connects to MCP servers that provide the actual tools. Here are some popular ones:

### Playwright (Web Scraping)

<CodeGroup>

```bash NPM
npx @playwright/mcp@latest
```

```bash Global Install
npm install -g @playwright/mcp
```

</CodeGroup>

### Filesystem Server

<CodeGroup>

```bash Python
pip install mcp-server-filesystem
```

```bash From Source
git clone https://github.com/modelcontextprotocol/servers.git
cd servers/src/filesystem
pip install -e .
```

</CodeGroup>

### SQLite Server

<CodeGroup>

```bash Python
pip install mcp-server-sqlite
```

```bash NPM
npm install -g @modelcontextprotocol/server-sqlite
```

</CodeGroup>

<Tip>
  Check out the [Awesome MCP Servers](https://github.com/punkpeye/awesome-mcp-servers) repository for a comprehensive list of available servers.
</Tip>

## Environment Setup

### Using Virtual Environments

It's recommended to use virtual environments to avoid dependency conflicts:

<CodeGroup>

```bash venv
python -m venv mcp_env
source mcp_env/bin/activate  # On Windows: mcp_env\Scripts\activate
pip install mcp-use langchain-openai
```

```bash conda
conda create -n mcp_env python=3.9
conda activate mcp_env
pip install mcp-use langchain-openai
```

```bash Poetry
poetry init
poetry add mcp-use langchain-openai
poetry shell
```

</CodeGroup>

### Environment Variables

Create a `.env` file in your project root:

```bash .env
# LLM Provider Keys
OPENAI_API_KEY=sk-...
ANTHROPIC_API_KEY=sk-ant-...
GROQ_API_KEY=gsk_...
GOOGLE_API_KEY=AI...

# Optional: Logging level
LOG_LEVEL=INFO

# Optional: MCP server paths
MCP_SERVER_PATH=/path/to/mcp/servers
```

Load environment variables in your scripts:

<CodeGroup>
```python Python
from dotenv import load_dotenv
import os

load_dotenv()

# Your API keys are now available as environment variables
openai_key = os.getenv("OPENAI_API_KEY")
```
</CodeGroup>

## Verification

Verify your installation works correctly:

<CodeGroup>
```python Python
import asyncio
import os
from dotenv import load_dotenv
from langchain_openai import ChatOpenAI
from mcp_use import MCPAgent, MCPClient

async def verify_installation():
    load_dotenv()

    # Simple configuration for testing
    config = {
        "mcpServers": {
            "test": {
                "command": "echo",
                "args": ["Hello from MCP!"]
            }
        }
    }

    try:
        client = MCPClient(config)
        print("✅ MCPClient created successfully")

        llm = ChatOpenAI(model="gpt-3.5-turbo")
        print("✅ LLM initialized successfully")

        agent = MCPAgent(llm=llm, client=client)
        print("✅ MCPAgent created successfully")

        print("\n🎉 Installation verified! You're ready to use mcp_use.")

    except Exception as e:
        print(f"❌ Verification failed: {e}")
        print("Please check your installation and API keys.")

if __name__ == "__main__":
    asyncio.run(verify_installation())
```
</CodeGroup>

## Next Steps

<CardGroup cols={2}>
  <Card title="Quick Start" icon="rocket" href="/python/getting-started/quickstart">
    Follow our quickstart guide to build your first agent
  </Card>
  <Card title="Configuration" icon="gear" href="/python/getting-started/configuration">
    Learn how to configure MCP servers
  </Card>
  <Card title="LLM Integration" icon="brain" href="/python/agent/llm-integration">
    Explore different LLM providers and their setup
  </Card>
  <Card title="Examples" icon="code" href="https://github.com/mcp-use/mcp-use/tree/main/examples">
    Browse real-world examples and use cases
  </Card>
</CardGroup>

## Troubleshooting

<AccordionGroup>
  <Accordion title="Import errors or module not found">
    Make sure you're in the correct virtual environment and that mcp_use is installed:
    ```bash
    pip list | grep mcp-use
    ```
  </Accordion>
  <Accordion title="API key errors">
    Verify your `.env` file is in the correct location and your API keys are valid:
    ```bash
    cat .env  # Check file contents
    python -c "import os; from dotenv import load_dotenv; load_dotenv(); print(os.getenv('OPENAI_API_KEY'))"
    ```
  </Accordion>
  <Accordion title="MCP server not found">
    Ensure your MCP servers are properly installed and accessible:
    ```bash
    which npx  # For Node.js-based servers
    pip list | grep mcp-server  # For Python-based servers
    ```
  </Accordion>
</AccordionGroup>

<Warning>
  **Tool Calling Required**: Only models with tool calling capabilities can be used with mcp_use. Make sure your chosen model supports function calling or tool use.
</Warning><|MERGE_RESOLUTION|>--- conflicted
+++ resolved
@@ -121,27 +121,11 @@
 pip install -e .
 ```
 
-<<<<<<< HEAD
-
-=======
->>>>>>> 9e592b40
 ```bash Python (Dev Mode)
 git clone https://github.com/mcp-use/mcp-use.git
 cd mcp-use/libraries/python
 pip install -e ".[dev]"
 ```
-<<<<<<< HEAD
-
-```bash TypeScript (Git Clone)
-git clone https://github.com/mcp-use/mcp-use.git
-cd mcp-use/libraries/typescript
-pnpm install
-pnpm run build
-```
-
-
-=======
->>>>>>> 9e592b40
 </CodeGroup>
 
 ## Installing MCP Servers
