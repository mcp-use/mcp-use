---
title: "Mcpagent"
description: "MCP: Main integration module with customizable system prompt API Documentation"
icon: "code"
github: "https://github.com/mcp-use/mcp-use/blob/main/libraries/python/mcp_use/agents/mcpagent.py"
---

import {RandomGradientBackground} from "/snippets/gradient.jsx"

<Callout type="info" title="Source Code">
View the source code for this module on GitHub: <a href='https://github.com/mcp-use/mcp-use/blob/main/libraries/python/mcp_use/agents/mcpagent.py' target='_blank' rel='noopener noreferrer'>https://github.com/mcp-use/mcp-use/blob/main/libraries/python/mcp_use/agents/mcpagent.py</a>
</Callout>

MCP: Main integration module with customizable system prompt.

This module provides the main MCPAgent class that integrates all components
to provide a simple interface for using MCP tools with different LLMs.

LangChain 1.0.0 Migration:
- The agent uses create_agent() from langchain.agents which returns a CompiledStateGraph
- New methods: astream_simplified() and run_v2() leverage the built-in astream() from
  CompiledStateGraph which handles the agent loop internally
- Legacy methods: stream() and run() use manual step-by-step execution for backward compatibility

## MCPAgent

<div>
<RandomGradientBackground className="rounded-lg p-4 w-full h-full rounded-full">
<div className="text-black">
<div className="text-black font-bold text-xl mb-2 mt-8"><code className="!text-black">class</code> MCPAgent</div>

Main class for using MCP tools with various LLM providers.

    This class provides a unified interface for using MCP tools with different LLM providers
    through LangChain's agent framework, with customizable system prompts and conversation memory.

</div>
</RandomGradientBackground>
```python
from mcp_use.agents.mcpagent import MCPAgent
```

<Card type="info">
### `method` __init__

Initialize a new MCPAgent instance.


**Parameters**
><ParamField body="llm" type="langchain_core.language_models.base.BaseLanguageModel | None" default="None" >   The LangChain LLM to use. Not required if agent_id is provided for remote execution. </ParamField>
><ParamField body="client" type="mcp_use.client.client.MCPClient | None" default="None" >   The MCPClient to use. If provided, connector is ignored. </ParamField>
><ParamField body="connectors" type="list[mcp_use.client.connectors.base.BaseConnector] | None" default="None" >   A list of MCP connectors to use if client is not provided. </ParamField>
><ParamField body="max_steps" type="int" default="5" >   The maximum number of steps to take. </ParamField>
><ParamField body="auto_initialize" type="bool" default="False" >   Whether to automatically initialize the agent when run is called. </ParamField>
><ParamField body="memory_enabled" type="bool" default="True" >   Whether to maintain conversation history for context. </ParamField>
><ParamField body="system_prompt" type="str | None" default="None" >   Complete system prompt to use (overrides template if provided). </ParamField>
><ParamField body="system_prompt_template" type="str | None" default="None" >   Template for system prompt with {tool_descriptions} placeholder. </ParamField>
><ParamField body="additional_instructions" type="str | None" default="None" >   Extra instructions to append to the system prompt. </ParamField>
><ParamField body="disallowed_tools" type="list[str] | None" default="None" >   List of tool names that should not be available to the agent. </ParamField>
><ParamField body="tools_used_names" type="list[str] | None" default="None" >   List of tools </ParamField>
><ParamField body="use_server_manager" type="bool" default="False" >   Whether to use server manager mode instead of exposing all tools. </ParamField>
><ParamField body="server_manager" type="mcp_use.agents.managers.base.BaseServerManager | None" default="None" >   Server name or configuration </ParamField>
><ParamField body="verbose" type="bool" default="False" >   Enable debug/verbose mode </ParamField>
><ParamField body="pretty_print" type="bool" default="False" >   Whether to pretty print the output. </ParamField>
><ParamField body="agent_id" type="str | None" default="None" >   Remote agent ID for remote execution. If provided, creates a remote agent. </ParamField>
><ParamField body="api_key" type="str | None" default="None" >   API key for remote execution. If None, checks MCP_USE_API_KEY env var. </ParamField>
><ParamField body="base_url" type="str" default='https://cloud.mcp-use.com' >   Base URL for remote API calls. </ParamField>
><ParamField body="callbacks" type="list | None" default="None" >   List of LangChain callbacks to use. If None and Langfuse is configured, uses langfuse_handler. </ParamField>
><ParamField body="chat_id" type="str | None" default="None" >   String value </ParamField>
<<<<<<< HEAD
><ParamField body="retry_on_error" type="bool" default="True" >   Whether to retry tool calls that fail due to validation errors. </ParamField>
><ParamField body="max_retries_per_step" type="int" default="2" >   Maximum number of retries for validation errors per step. </ParamField>
><ParamField body="metadata" type="dict[str]" default="None" > Specific data to be passed to tools without passing through llm. </ParamField>
><ParamField body="message_id" type="str" default="None" > Unique Id to be passed to each message in a chat. </ParamField>
=======
><ParamField body="retry_on_error" type="bool" default="True" >   Whether to enable automatic error handling for tool calls. When True, tool errors </ParamField>
>>>>>>> 9e592b40

**Signature**
```python wrap
def __init__(llm: langchain_core.language_models.base.BaseLanguageModel | None = None, client: mcp_use.client.client.MCPClient | None = None, connectors: list[mcp_use.client.connectors.base.BaseConnector] | None = None, max_steps: int = 5, auto_initialize: bool = False, memory_enabled: bool = True, system_prompt: str | None = None, system_prompt_template: str | None = None, additional_instructions: str | None = None, disallowed_tools: list[str] | None = None, tools_used_names: list[str] | None = None, use_server_manager: bool = False, server_manager: mcp_use.agents.managers.base.BaseServerManager | None = None, verbose: bool = False, pretty_print: bool = False, agent_id: str | None = None, api_key: str | None = None, base_url: str = "https://cloud.mcp-use.com", callbacks: list | None = None, chat_id: str | None = None, retry_on_error: bool = True):
```

</Card>
<Card type="info">
### `method` add_to_history

Add a message to the conversation history.



**Parameters**
><ParamField body="message" type="langchain_core.messages.base.BaseMessage" required="True" >   The message to add. </ParamField>

**Signature**
```python wrap
def add_to_history(message: langchain_core.messages.base.BaseMessage):
```

</Card>

<Card type="info">
### `method` clear_conversation_history

Clear the conversation history.


**Signature**
```python wrap
def clear_conversation_history():
```

</Card>

<Card type="info">
### `method` close

Close the MCP connection with improved error handling.


**Signature**
```python wrap
def close():
```

</Card>

<Card type="info">
### `method` get_conversation_history

Get the current conversation history.



**Returns**
><ResponseField name="returns" type="list[langchain_core.messages.base.BaseMessage]" >The list of conversation messages.</ResponseField>

**Signature**
```python wrap
def get_conversation_history():
```

</Card>

<Card type="info">
### `method` get_disallowed_tools

Get the list of tools that are not available to the agent.



**Returns**
><ResponseField name="returns" type="list[str]" >List of tool names that are not available.</ResponseField>

**Signature**
```python wrap
def get_disallowed_tools():
```

</Card>

<Card type="info">
### `method` get_system_message

Get the current system message.



**Returns**
><ResponseField name="returns" type="langchain_core.messages.system.SystemMessage | None" >The current system message, or None if not set.</ResponseField>

**Signature**
```python wrap
def get_system_message():
```

</Card>

<Card type="info">
### `method` initialize

Initialize the MCP client and agent.


**Signature**
```python wrap
def initialize():
```

</Card>

<Card type="info">
### `method` run

Run a query using LangChain 1.0.0's agent and return the final result.

        Example:
            ```python
            # Regular usage
            result = await agent.run("What's the weather like?")

            # Structured output usage
            from pydantic import BaseModel, Field

            class WeatherInfo(BaseModel):
                temperature: float = Field(description="Temperature in Celsius")
                condition: str = Field(description="Weather condition")

            weather: WeatherInfo = await agent.run(
                "What's the weather like?",
                output_schema=WeatherInfo
            )
            ```


**Parameters**
><ParamField body="query" type="str" required="True" >   The query to run. </ParamField>
><ParamField body="max_steps" type="int | None" default="None" >   Optional maximum number of steps to take. </ParamField>
><ParamField body="manage_connector" type="bool" default="True" >   Whether to handle the connector lifecycle internally. </ParamField>
><ParamField body="external_history" type="list[langchain_core.messages.base.BaseMessage] | None" default="None" >   Optional external history to use instead of the </ParamField>
><ParamField body="output_schema" type="type[~T] | None" default="None" >   Optional Pydantic BaseModel class for structured output. </ParamField>

**Returns**
><ResponseField name="returns" type="str | mcp_use.agents.mcpagent.T" >The result of running the query as a string, or if output_schema is provided, an instance of the specified Pydantic model.</ResponseField>

**Signature**
```python wrap
def run(
query: str,
    max_steps: int | None = None,
    manage_connector: bool = True,
    external_history: list[langchain_core.messages.base.BaseMessage] | None = None,
    output_schema: type[~T] | None = None
):
```

</Card>

<Card type="info">
### `method` set_disallowed_tools

Set the list of tools that should not be available to the agent.

        This will take effect the next time the agent is initialized.



**Parameters**
><ParamField body="disallowed_tools" type="list[str]" required="True" >   List of tool names that should not be available. </ParamField>

**Signature**
```python wrap
def set_disallowed_tools(disallowed_tools: list[str]):
```

</Card>

<Card type="info">
### `method` set_system_message

Set a new system message.



**Parameters**
><ParamField body="message" type="str" required="True" >   The new system message content. </ParamField>

**Signature**
```python wrap
def set_system_message(message: str):
```

</Card>

<Card type="info">
### `method` stream

Async generator using LangChain 1.0.0's create_agent and astream.

        This method leverages the LangChain 1.0.0 API where create_agent returns
        a CompiledStateGraph that handles the agent loop internally via astream.

        **Tool Updates with Server Manager:**
        When using server_manager mode, this method handles dynamic tool updates:
        - **Before execution:** Updates are applied immediately to the new stream
        - **During execution:** When tools change, we wait for a "safe restart point"
          (after tool results complete), then interrupt the stream, recreate the agent
          with new tools, and resume execution with accumulated messages.
        - **Safe restart points:** Only restart after tool results to ensure message
          pairs (tool_use + tool_result) are complete, satisfying LLM API requirements.
        - **Max restarts:** Limited to 3 restarts to prevent infinite loops

        This interrupt-and-restart approach ensures that tools added mid-execution
        (e.g., via connect_to_mcp_server) are immediately available to the agent,
        maintaining the same behavior as the legacy implementation while respecting
        API constraints.

        Yields:
            Intermediate steps and final result from the agent execution.


**Parameters**
><ParamField body="query" type="str" required="True" >   The query to run. </ParamField>
><ParamField body="max_steps" type="int | None" default="None" >   Integer value </ParamField>
><ParamField body="manage_connector" type="bool" default="True" >   Whether to handle the connector lifecycle internally. </ParamField>
><ParamField body="external_history" type="list[langchain_core.messages.base.BaseMessage] | None" default="None" >   Optional external history to use instead of the </ParamField>
><ParamField body="track_execution" type="bool" default="True" >   Boolean flag </ParamField>
><ParamField body="output_schema" type="type[~T] | None" default="None" >   Optional Pydantic BaseModel class for structured output. </ParamField>

**Returns**
><ResponseField name="returns" type="AsyncGenerator" />

**Signature**
```python wrap
def stream(
query: str,
    max_steps: int | None = None,
    manage_connector: bool = True,
    external_history: list[langchain_core.messages.base.BaseMessage] | None = None,
    track_execution: bool = True,
    output_schema: type[~T] | None = None
):
```

</Card>

<Card type="info">
### `method` stream_events

Asynchronous streaming interface.

        Example::

            async for chunk in agent.stream("hello"):
                print(chunk, end="|", flush=True)


**Parameters**
><ParamField body="query" type="str" required="True" >   Query string or input </ParamField>
><ParamField body="max_steps" type="int | None" default="None" >   Integer value </ParamField>
><ParamField body="manage_connector" type="bool" default="True" >   Connector instance </ParamField>
><ParamField body="external_history" type="list[langchain_core.messages.base.BaseMessage] | None" default="None" >   List of items </ParamField>

**Returns**
><ResponseField name="returns" type="AsyncIterator" />

**Signature**
```python wrap
def stream_events(
query: str,
    max_steps: int | None = None,
    manage_connector: bool = True,
    external_history: list[langchain_core.messages.base.BaseMessage] | None = None
):
```

</Card>

</div><|MERGE_RESOLUTION|>--- conflicted
+++ resolved
@@ -67,14 +67,10 @@
 ><ParamField body="base_url" type="str" default='https://cloud.mcp-use.com' >   Base URL for remote API calls. </ParamField>
 ><ParamField body="callbacks" type="list | None" default="None" >   List of LangChain callbacks to use. If None and Langfuse is configured, uses langfuse_handler. </ParamField>
 ><ParamField body="chat_id" type="str | None" default="None" >   String value </ParamField>
-<<<<<<< HEAD
 ><ParamField body="retry_on_error" type="bool" default="True" >   Whether to retry tool calls that fail due to validation errors. </ParamField>
-><ParamField body="max_retries_per_step" type="int" default="2" >   Maximum number of retries for validation errors per step. </ParamField>
 ><ParamField body="metadata" type="dict[str]" default="None" > Specific data to be passed to tools without passing through llm. </ParamField>
 ><ParamField body="message_id" type="str" default="None" > Unique Id to be passed to each message in a chat. </ParamField>
-=======
 ><ParamField body="retry_on_error" type="bool" default="True" >   Whether to enable automatic error handling for tool calls. When True, tool errors </ParamField>
->>>>>>> 9e592b40
 
 **Signature**
 ```python wrap
