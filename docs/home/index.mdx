--- conflicted
+++ resolved
@@ -41,15 +41,9 @@
     title="Agent"
     description="Build tool-using AI agents."
     leftHref="/python/agent/agent-configuration"
-<<<<<<< HEAD
-    rightHref="/typescript/agent"
-    leftLogo="/images/pythonlogo.svg"
-    rightLogo="/images/typescriptlogo.svg"
-=======
     rightHref="/typescript/agent/agent-configuration"
     leftLogo="https://cdn.mcp-use.com/docs/pythonlogo.svg"
     rightLogo="https://cdn.mcp-use.com/docs/typescriptlogo.svg"
->>>>>>> e31af490
   />
   <SimpleSplitCard
     imgDark="https://cdn.mcp-use.com/docs/client.jpg"
@@ -57,15 +51,9 @@
     title="Client"
     description="Connect to MCP servers programmatically."
     leftHref="/python/client/client-configuration"
-<<<<<<< HEAD
-    rightHref="/typescript/client"
-    leftLogo="/images/pythonlogo.svg"
-    rightLogo="/images/typescriptlogo.svg"
-=======
     rightHref="/typescript/client/client-configuration"
     leftLogo="https://cdn.mcp-use.com/docs/pythonlogo.svg"
     rightLogo="https://cdn.mcp-use.com/docs/typescriptlogo.svg"
->>>>>>> e31af490
   />
   <SimpleSplitCard
     imgDark="https://cdn.mcp-use.com/docs/server.jpg"
@@ -73,15 +61,9 @@
     title="Server"
     description="Build and run powerful MCP servers."
     leftHref="/python/server/"
-<<<<<<< HEAD
-    rightHref="/typescript/server"
-    leftLogo="/images/pythonlogo.svg"
-    rightLogo="/images/typescriptlogo.svg"
-=======
     rightHref="/typescript/server/"
     leftLogo="https://cdn.mcp-use.com/docs/pythonlogo.svg"
     rightLogo="https://cdn.mcp-use.com/docs/typescriptlogo.svg"
->>>>>>> e31af490
   />
 </div>
 
