--- conflicted
+++ resolved
@@ -98,15 +98,6 @@
           {
             "group": "Agent Configuration",
             "pages": [
-<<<<<<< HEAD
-              "agent/agent-configuration",
-              "agent/llm-integration",
-              "agent/server-manager",
-              "agent/streaming",
-              "agent/pretty-printing",
-              "agent/structured-output",
-              "agent/interactive-chat-patterns"
-=======
               {
                 "group": "Overview",
                 "icon": "globe",
@@ -122,11 +113,12 @@
                   "agent/memory-management",
                   "agent/structured-output",
                   "agent/streaming",
-                  "agent/interactive-chat-patterns"
+                  "agent/interactive-chat-patterns",
+                  "agent/pretty-printing",
+                  
                 ]
               },
               "agent/server-manager"
->>>>>>> bb7d13f5
             ]
           },
           {
