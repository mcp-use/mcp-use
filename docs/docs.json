{
  "$schema": "https://mintlify.com/docs.json",
  "theme": "maple",
  "name": "mcp_use",
  "colors": {
    "primary": "#000000",
    "light": "#ffffff",
    "dark": "#000000"
  },
  "favicon": "/favicon.svg",
  "contextual": {
    "options": [
      "copy",
      "view",
      "chatgpt",
      "claude"
    ]
  },
  "icons": {
    "library": "lucide"
  },
  "navigation": {
    "global": {
      "anchors": [
        {
          "anchor": "Website",
          "href": "https://mcp-use.com",
          "icon": "globe"
        },
        {
          "anchor": "Forum",
          "href": "https://discord.gg/XkNkSkMz3V",
          "icon": "discord"
        }
      ]
    },
    "tabs": [
      {
        "tab": "Documentation",
        "icon": "book",
        "groups": [
          {
            "group": "Getting Started",
            "pages": [
              "getting-started/index",
              "getting-started/quickstart",
              "getting-started/installation",
              "getting-started/configuration"
            ]
          },
          {
            "group": "Client Configuration",
            "pages": [
              {
                "group": "Overview",
                "icon": "globe",
                "pages": [
                  "client/client-configuration",
                  "client/connection-types",
                  "client/sandbox",
                  "client/direct-tool-calls"
                ]
              },
              {
                "group": "Core Features",
                "icon": "list-plus",
                "pages": [
<<<<<<< HEAD
                  "essentials/connection-types",
                  "essentials/authentication",
                  "essentials/sampling",
                  "essentials/elicitation"
=======
                  "client/tools",
                  "client/resources",
                  "client/prompts"
                ]
              },
              {
                "group": "Advanced Features",
                "icon": "sparkle",
                "pages": [
                  "client/sampling",
                  "client/elicitation",
                  "client/notifications",
                  "client/logging"
>>>>>>> e1c0a316
                ]
              }
            ]
          },
          {
            "group": "Agent Configuration",
            "pages": [
              "agent/agent-configuration",
              "agent/llm-integration",
              "agent/server-manager",
              "agent/streaming",
              "agent/structured-output",
              "agent/interactive-chat-patterns"
            ]
          },
          {
            "group": "Advanced Usage",
            "pages": [
              "advanced/building-custom-agents",
              "advanced/logging",
              "advanced/multi-server-setup",
              "advanced/security"
            ]
          },
          {
            "group": "Development",
            "pages": [
              "development",
              "development/telemetry",
              "development/observability"
            ]
          },
          {
            "group": "Troubleshooting",
            "pages": [
              "troubleshooting/common-issues",
              "troubleshooting/performance",
              "troubleshooting/connection-errors"
            ]
          }
        ]
      },
      {
        "tab": "API Reference",
        "icon": "terminal",
        "groups": [
          {
            "group": "API Reference",
            "pages": [
              "api-reference/introduction",
              "api-reference/mcpagent",
              "api-reference/mcpclient",
              "api-reference/adapters"
            ]
          }
        ]
      },
      {
        "tab": "Community",
        "icon": "users",
        "groups": [
          {
            "group": "Community",
            "pages": [
              "community/showcase"
            ]
          }
        ]
      },
      {
        "tab": "Changelog",
        "icon": "history",
        "groups": [
          {
            "group": "Changelog",
            "pages": [
              "changelog"
            ]
          }
        ]
      }
    ]
  },
  "logo": {
    "light": "/logo/light.svg",
    "dark": "/logo/dark.svg"
  },
  "navbar": {
    "links": [
      {
        "label": "Community",
        "href": "https://github.com/mcp-use/mcp-use/discussions"
      },
      {
        "label": "Examples",
        "href": "https://github.com/mcp-use/mcp-use/tree/main/examples"
      }
    ],
    "primary": {
      "type": "button",
      "label": "Get Started",
      "href": "https://github.com/mcp-use/mcp-use"
    }
  },
  "footer": {
    "socials": {
      "x": "https://x.com/mcp_use",
      "linkedin": "https://www.linkedin.com/company/mcp-use",
      "github": "https://github.com/mcp-use",
      "discord": "https://discord.gg/XkNkSkMz3V"
    },
    "links": [
      {
        "header": "Linktree",
        "items": [
          {
            "label": "Website",
            "href": "https://mcp-use.com"
          },
          {
            "label": "Cloud Chat",
            "href": "https://chat.mcp-use.com"
          },
          {
            "label": "GitHub",
            "href": "https://github.com/mcp-use"
          }
        ]
      },
      {
        "header": "Resources",
        "items": [
          {
            "label": "Examples",
            "href": "https://github.com/mcp-use/mcp-use/tree/main/examples"
          },
          {
            "label": "MCP Servers",
            "href": "https://github.com/punkpeye/awesome-mcp-servers"
          },
          {
            "label": "LangChain Docs",
            "href": "https://python.langchain.com/"
          }
        ]
      },
      {
        "header": "Community",
        "items": [
          {
            "label": "GitHub Discussions",
            "href": "https://github.com/mcp-use/mcp-use/discussions"
          },
          {
            "label": "Issues",
            "href": "https://github.com/mcp-use/mcp-use/issues"
          },
          {
            "label": "Contribute",
            "href": "https://github.com/mcp-use/mcp-use/blob/main/CONTRIBUTING.md"
          },
          {
            "label": "Discord",
            "href": "https://discord.gg/XkNkSkMz3V"
          }
        ]
      }
    ]
  },
  "seo": {
    "metatags": {
      "charset": "UTF-8",
      "viewport": "width=device-width, initial-scale=1.0",
      "description": "mcp_use is an open source library that enables developers to connect any LLM to any MCP server, allowing the creation of custom agents with tool access without relying on closed-source clients.",
      "keywords": "MCP, Model Context Protocol, LLM, AI agents, open source, API integration, Claude, ChatGPT, artificial intelligence, custom agents, tool access",
      "author": "mcp-use Team",
      "robots": "index, follow",
      "googlebot": "index, follow",
      "google": "notranslate",
      "google-site-verification": "verification_token_here",
      "generator": "mcp-use",
      "theme-color": "#1a1a1a",
      "color-scheme": "light dark",
      "format-detection": "telephone=no",
      "referrer": "origin",
      "language": "en",
      "copyright": "Copyright 2025 mcp-use",
      "reply-to": "dev@mcp-use.com",
      "distribution": "global",
      "coverage": "Worldwide",
      "category": "Technology",
      "target": "developers",
      "HandheldFriendly": "True",
      "MobileOptimized": "320",
      "apple-mobile-web-app-capable": "yes",
      "apple-mobile-web-app-status-bar-style": "black-translucent",
      "apple-mobile-web-app-title": "mcp-use",
      "application-name": "mcp-use",
      "msapplication-TileColor": "#1a1a1a",
      "msapplication-TileImage": "/images/mstile-144x144.png",
      "msapplication-config": "/browserconfig.xml",
      "og:title": "mcp-use - Connect Any LLM to Any MCP Server",
      "og:type": "website",
      "og:url": "https://mcp-use.com",
      "og:image": "https://repository-images.githubusercontent.com/956472076/d2b369ee-1bf9-466c-9ecc-e96c2f95b81a",
      "og:description": "Open source library enabling developers to connect any LLM to any MCP server. Build custom AI agents with tool access without vendor lock-in.",
      "og:site_name": "mcp-use",
      "og:locale": "en_US",
      "twitter:card": "summary_large_image",
      "twitter:site": "@mcpuse",
      "twitter:creator": "@mcpuse",
      "twitter:title": "mcp-use - Connect Any LLM to Any MCP Server",
      "twitter:description": "Open source library enabling developers to connect any LLM to any MCP server. Build custom AI agents with tool access without vendor lock-in.",
      "twitter:image": "https://repository-images.githubusercontent.com/956472076/d2b369ee-1bf9-466c-9ecc-e96c2f95b81a",
      "twitter:image:alt": "mcp-use logo and interface showing LLM to MCP server connections",
      "article:published_time": "2024-12-01T00:00:00+00:00",
      "article:modified_time": "2025-06-16T00:00:00+00:00",
      "article:author": "mcp-use Team",
      "article:section": "Technology",
      "article:tag": "MCP, LLM, AI, open source, developers, API"
    }
  }
}<|MERGE_RESOLUTION|>--- conflicted
+++ resolved
@@ -65,12 +65,6 @@
                 "group": "Core Features",
                 "icon": "list-plus",
                 "pages": [
-<<<<<<< HEAD
-                  "essentials/connection-types",
-                  "essentials/authentication",
-                  "essentials/sampling",
-                  "essentials/elicitation"
-=======
                   "client/tools",
                   "client/resources",
                   "client/prompts"
@@ -84,7 +78,6 @@
                   "client/elicitation",
                   "client/notifications",
                   "client/logging"
->>>>>>> e1c0a316
                 ]
               }
             ]
