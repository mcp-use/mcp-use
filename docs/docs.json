--- conflicted
+++ resolved
@@ -52,20 +52,16 @@
             "pages": [
               "essentials/configuration",
               "essentials/client-configuration",
-<<<<<<< HEAD
-              "essentials/connection-types",
-              "essentials/authentication"
-=======
               {
                 "group": "Client Features",
                 "icon": "list-plus",
                 "pages": [
                   "essentials/connection-types",
+                  "essentials/authentication",
                   "essentials/sampling",
                   "essentials/elicitation"
                 ]
               }
->>>>>>> 1890f4a7
             ]
           },
           {
