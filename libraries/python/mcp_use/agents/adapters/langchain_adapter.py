"""
LangChain adapter for MCP tools.

This module provides utilities to convert MCP tools to LangChain tools.
"""

import re
from typing import Any, NoReturn

from jsonschema_pydantic import jsonschema_to_pydantic
from langchain_core.tools import BaseTool
from mcp.types import (
    CallToolResult,
    Prompt,
    ReadResourceRequestParams,
    Resource,
)
from pydantic import BaseModel, Field, create_model

from mcp_use.agents.adapters.base import BaseAdapter
from mcp_use.client.connectors.base import BaseConnector
from mcp_use.errors.error_formatting import format_error
from mcp_use.logging import logger
from mcp_use.telemetry.telemetry import telemetry


class LangChainAdapter(BaseAdapter):
    """Adapter for converting MCP tools to LangChain tools."""

    def __init__(self, disallowed_tools: list[str] | None = None, agent: Any = None) -> None:
        """Initialize a new LangChain adapter.

        Args:
            disallowed_tools: list of tool names that should not be available.
            agent: Optional MCPAgent instance for tool call ID management.
        """
        super().__init__(disallowed_tools)
        self._connector_tool_map: dict[BaseConnector, list[BaseTool]] = {}
<<<<<<< HEAD
        self.agent = agent
=======
        self._connector_resource_map: dict[BaseConnector, list[BaseTool]] = {}
        self._connector_prompt_map: dict[BaseConnector, list[BaseTool]] = {}
>>>>>>> 71603883

        self.tools: list[BaseTool] = []
        self.resources: list[BaseTool] = []
        self.prompts: list[BaseTool] = []

    @telemetry("adapter_convert_tool")
    def _convert_tool(self, mcp_tool: dict[str, Any], connector: BaseConnector) -> BaseTool:
        """Convert an MCP tool to LangChain's tool format.

        Args:
            mcp_tool: The MCP tool to convert.
            connector: The connector that provides this tool.

        Returns:
            A LangChain BaseTool.
        """
        # Skip disallowed tools
        if mcp_tool.name in self.disallowed_tools:
            return None

        # This is a dynamic class creation, we need to work with the self reference
        adapter_self = self

        class McpToLangChainAdapter(BaseTool):
            name: str = mcp_tool.name or "NO NAME"
            description: str = mcp_tool.description or ""
            # Convert JSON schema to Pydantic model for argument validation
            args_schema: type[BaseModel] = jsonschema_to_pydantic(
                adapter_self.fix_schema(mcp_tool.inputSchema)  # Apply schema conversion
            )
            tool_connector: BaseConnector = connector  # Renamed variable to avoid name conflict
            handle_tool_error: bool = True

            def __repr__(self) -> str:
                return f"MCP tool: {self.name}: {self.description}"

            def _run(self, **kwargs: Any) -> NoReturn:
                """Synchronous run method that always raises an error.

                Raises:
                    NotImplementedError: Always raises this error because MCP tools
                        only support async operations.
                """
                raise NotImplementedError("MCP tools only support async operations")

            async def _arun(self, **kwargs: Any) -> str | dict:
                """Asynchronously execute the tool with given arguments.

                Args:
                    kwargs: The arguments to pass to the tool.

                Returns:
                    The result of the tool execution.

                Raises:
                    ToolException: If tool execution fails.
                """
                logger.debug(f'MCP tool: "{self.name}" received input: {kwargs}')

                tool_call_id = None
                if adapter_self.agent:
                    tool_call_id = adapter_self.agent._generate_tool_call_id()

                try:
                    tool_result: CallToolResult = await self.tool_connector.call_tool(self.name, kwargs)
                    try:
<<<<<<< HEAD
                        result_content = str(tool_result.content)

                        if adapter_self.agent and tool_call_id:
                            tool_message = adapter_self.agent._create_tool_message(tool_call_id, result_content)
                            adapter_self.agent.add_to_history(tool_message)

                        return result_content
=======
                        # Use the helper function to parse the result
                        return str(tool_result.content)
>>>>>>> 71603883
                    except Exception as e:
                        logger.error(f"Error parsing tool result: {e}")
                        error_content = format_error(e, tool=self.name, tool_content=tool_result.content)

                        if adapter_self.agent and tool_call_id:
                            tool_message = adapter_self.agent._create_tool_message(tool_call_id, error_content)
                            adapter_self.agent.add_to_history(tool_message)

                        return error_content

                except Exception as e:
                    error_content = format_error(e, tool=self.name) if self.handle_tool_error else str(e)

                    if adapter_self.agent and tool_call_id:
                        tool_message = adapter_self.agent._create_tool_message(tool_call_id, error_content)
                        adapter_self.agent.add_to_history(tool_message)

                    if self.handle_tool_error:
                        return error_content
                    raise

        return McpToLangChainAdapter()

    def _convert_resource(self, mcp_resource: Resource, connector: BaseConnector) -> BaseTool:
        """Convert an MCP resource to LangChain's tool format.

        Each resource becomes an async tool that returns its content when called.
        The tool takes **no** arguments because the resource URI is fixed.
        """

        def _sanitize(name: str) -> str:
            return re.sub(r"[^A-Za-z0-9_]+", "_", name).lower().strip("_")

        class ResourceTool(BaseTool):
            name: str = _sanitize(mcp_resource.name or f"resource_{mcp_resource.uri}")
            description: str = (
                mcp_resource.description or f"Return the content of the resource located at URI {mcp_resource.uri}."
            )
            args_schema: type[BaseModel] = ReadResourceRequestParams
            tool_connector: BaseConnector = connector
            handle_tool_error: bool = True

            def _run(self, **kwargs: Any) -> NoReturn:
                raise NotImplementedError("Resource tools only support async operations")

            async def _arun(self, **kwargs: Any) -> Any:
                logger.debug(f'Resource tool: "{self.name}" called')
                try:
                    result = await self.tool_connector.read_resource(mcp_resource.uri)
                    for content in result.contents:
                        # Attempt to decode bytes if necessary
                        if isinstance(content, bytes):
                            content_decoded = content.decode()
                        else:
                            content_decoded = str(content)

                    return content_decoded
                except Exception as e:
                    if self.handle_tool_error:
                        return format_error(e, tool=self.name)  # Format the error to make LLM understand it
                    raise

        return ResourceTool()

    def _convert_prompt(self, mcp_prompt: Prompt, connector: BaseConnector) -> BaseTool:
        """Convert an MCP prompt to LangChain's tool format.

        The resulting tool executes `get_prompt` on the connector with the prompt's name and
        the user-provided arguments (if any). The tool returns the decoded prompt content.
        """
        prompt_arguments = mcp_prompt.arguments

        # Sanitize the prompt name to create a valid Python identifier for the model name
        base_model_name = re.sub(r"[^a-zA-Z0-9_]", "_", mcp_prompt.name)
        if not base_model_name or base_model_name[0].isdigit():
            base_model_name = "PromptArgs_" + base_model_name
        dynamic_model_name = f"{base_model_name}_InputSchema"

        if prompt_arguments:
            field_definitions_for_create: dict[str, Any] = {}
            for arg in prompt_arguments:
                param_type: type = getattr(arg, "type", str)
                if arg.required:
                    field_definitions_for_create[arg.name] = (
                        param_type,
                        Field(description=arg.description),
                    )
                else:
                    field_definitions_for_create[arg.name] = (
                        param_type | None,
                        Field(None, description=arg.description),
                    )

            InputSchema = create_model(dynamic_model_name, **field_definitions_for_create, __base__=BaseModel)
        else:
            # Create an empty Pydantic model if there are no arguments
            InputSchema = create_model(dynamic_model_name, __base__=BaseModel)

        class PromptTool(BaseTool):
            name: str = mcp_prompt.name
            description: str = mcp_prompt.description

            args_schema: type[BaseModel] = InputSchema
            tool_connector: BaseConnector = connector
            handle_tool_error: bool = True

            def _run(self, **kwargs: Any) -> NoReturn:
                raise NotImplementedError("Prompt tools only support async operations")

            async def _arun(self, **kwargs: Any) -> Any:
                logger.debug(f'Prompt tool: "{self.name}" called with args: {kwargs}')
                try:
                    result = await self.tool_connector.get_prompt(self.name, kwargs)
                    return result.messages
                except Exception as e:
                    if self.handle_tool_error:
                        return format_error(e, tool=self.name)  # Format the error to make LLM understand it
                    raise

        return PromptTool()<|MERGE_RESOLUTION|>--- conflicted
+++ resolved
@@ -36,12 +36,9 @@
         """
         super().__init__(disallowed_tools)
         self._connector_tool_map: dict[BaseConnector, list[BaseTool]] = {}
-<<<<<<< HEAD
         self.agent = agent
-=======
         self._connector_resource_map: dict[BaseConnector, list[BaseTool]] = {}
         self._connector_prompt_map: dict[BaseConnector, list[BaseTool]] = {}
->>>>>>> 71603883
 
         self.tools: list[BaseTool] = []
         self.resources: list[BaseTool] = []
@@ -108,7 +105,6 @@
                 try:
                     tool_result: CallToolResult = await self.tool_connector.call_tool(self.name, kwargs)
                     try:
-<<<<<<< HEAD
                         result_content = str(tool_result.content)
 
                         if adapter_self.agent and tool_call_id:
@@ -116,10 +112,6 @@
                             adapter_self.agent.add_to_history(tool_message)
 
                         return result_content
-=======
-                        # Use the helper function to parse the result
-                        return str(tool_result.content)
->>>>>>> 71603883
                     except Exception as e:
                         logger.error(f"Error parsing tool result: {e}")
                         error_content = format_error(e, tool=self.name, tool_content=tool_result.content)
