"""
MCP: Main integration module with customizable system prompt.

This module provides the main MCPAgent class that integrates all components
to provide a simple interface for using MCP tools with different LLMs.

LangChain 1.0.0 Migration:
- The agent uses create_agent() from langchain.agents which returns a CompiledStateGraph
- New methods: astream_simplified() and run_v2() leverage the built-in astream() from
  CompiledStateGraph which handles the agent loop internally
- Legacy methods: stream() and run() use manual step-by-step execution for backward compatibility
"""

import logging
import time
from collections.abc import AsyncGenerator, AsyncIterator
from typing import Any, TypeVar, cast

from langchain.agents import create_agent
from langchain.agents.middleware import ModelCallLimitMiddleware
from langchain_core.agents import AgentAction
from langchain_core.globals import set_debug
from langchain_core.language_models import BaseLanguageModel
<<<<<<< HEAD
from langchain_core.messages import (
    AIMessage,
    BaseMessage,
    HumanMessage,
    SystemMessage,
    ToolMessage,
)
=======
from langchain_core.messages import AIMessage, BaseMessage, HumanMessage, SystemMessage
>>>>>>> 39e85c8c
from langchain_core.runnables.schema import StreamEvent
from langchain_core.tools import BaseTool
from pydantic import BaseModel

from mcp_use.agents.adapters.langchain_adapter import LangChainAdapter
from mcp_use.agents.display import log_agent_step, log_agent_stream
from mcp_use.agents.managers.base import BaseServerManager
from mcp_use.agents.managers.server_manager import ServerManager
from mcp_use.agents.middleware import tool_error_handler

# Import observability manager
from mcp_use.agents.observability import ObservabilityManager
from mcp_use.agents.prompts.system_prompt_builder import create_system_message
from mcp_use.agents.prompts.templates import (
    DEFAULT_SYSTEM_PROMPT_TEMPLATE,
    SERVER_MANAGER_SYSTEM_PROMPT_TEMPLATE,
)
from mcp_use.agents.remote import RemoteAgent
from mcp_use.client import MCPClient
from mcp_use.client.connectors.base import BaseConnector
from mcp_use.logging import logger
from mcp_use.telemetry.telemetry import Telemetry
from mcp_use.telemetry.utils import extract_model_info, track_agent_execution_from_agent

set_debug(logger.level == logging.DEBUG)

# Type variable for structured output
T = TypeVar("T", bound=BaseModel)
QueryInput = str | HumanMessage


class MCPAgent:
    """Main class for using MCP tools with various LLM providers.

    This class provides a unified interface for using MCP tools with different LLM providers
    through LangChain's agent framework, with customizable system prompts and conversation memory.
    """

    def __init__(
        self,
        llm: BaseLanguageModel | None = None,
        client: MCPClient | None = None,
        connectors: list[BaseConnector] | None = None,
        max_steps: int = 5,
        auto_initialize: bool = False,
        memory_enabled: bool = True,
        system_prompt: str | None = None,
        system_prompt_template: (str | None) = None,  # User can still override the template
        additional_instructions: str | None = None,
        disallowed_tools: list[str] | None = None,
        tools_used_names: list[str] | None = None,
        use_server_manager: bool = False,
        server_manager: BaseServerManager | None = None,
        verbose: bool = False,
        pretty_print: bool = False,
        agent_id: str | None = None,
        api_key: str | None = None,
        base_url: str = "https://cloud.mcp-use.com",
        callbacks: list | None = None,
        chat_id: str | None = None,
        retry_on_error: bool = True,
    ):
        """Initialize a new MCPAgent instance.

        Args:
            llm: The LangChain LLM to use. Not required if agent_id is provided for remote execution.
            client: The MCPClient to use. If provided, connector is ignored.
            connectors: A list of MCP connectors to use if client is not provided.
            max_steps: The maximum number of steps to take.
            auto_initialize: Whether to automatically initialize the agent when run is called.
            memory_enabled: Whether to maintain conversation history for context.
            system_prompt: Complete system prompt to use (overrides template if provided).
            system_prompt_template: Template for system prompt with {tool_descriptions} placeholder.
            additional_instructions: Extra instructions to append to the system prompt.
            disallowed_tools: List of tool names that should not be available to the agent.
            use_server_manager: Whether to use server manager mode instead of exposing all tools.
            pretty_print: Whether to pretty print the output.
            agent_id: Remote agent ID for remote execution. If provided, creates a remote agent.
            api_key: API key for remote execution. If None, checks MCP_USE_API_KEY env var.
            base_url: Base URL for remote API calls.
            callbacks: List of LangChain callbacks to use. If None and Langfuse is configured, uses langfuse_handler.
            retry_on_error: Whether to enable automatic error handling for tool calls. When True, tool errors
                (including validation errors) are caught and returned as messages to the LLM, allowing it to
                retry with corrected input. When False, errors will halt execution immediately. Default: True.
        """
        # Handle remote execution
        if agent_id is not None:
            self._remote_agent = RemoteAgent(agent_id=agent_id, api_key=api_key, base_url=base_url, chat_id=chat_id)
            self._is_remote = True
            return

        self._is_remote = False
        self._remote_agent = None

        # Validate requirements for local execution
        if llm is None:
            raise ValueError("llm is required for local execution. For remote execution, provide agent_id instead.")

        self.llm = llm
        self.client = client
        self.connectors = connectors or []
        self.max_steps = max_steps
        # Recursion limit for langchain
        self.recursion_limit = self.max_steps * 2
        self.auto_initialize = auto_initialize
        self.memory_enabled = memory_enabled
        self._initialized = False
        self._conversation_history: list[BaseMessage] = []
        self.disallowed_tools = disallowed_tools or []
        self.tools_used_names = tools_used_names or []
        self.use_server_manager = use_server_manager
        self.server_manager = server_manager
        self.verbose = verbose
        self.pretty_print = pretty_print
        self.retry_on_error = retry_on_error
        # System prompt configuration
        self.system_prompt = system_prompt  # User-provided full prompt override
        # User can provide a template override, otherwise use the imported default
        self.system_prompt_template_override = system_prompt_template
        self.additional_instructions = additional_instructions

        # Set up observability callbacks using the ObservabilityManager
        self.observability_manager = ObservabilityManager(custom_callbacks=callbacks)
        self.callbacks = self.observability_manager.get_callbacks()

        # Either client or connector must be provided
        if not client and len(self.connectors) == 0:
            raise ValueError("Either client or connector must be provided")

        # Create the adapter for tool conversion
        self.adapter = LangChainAdapter(disallowed_tools=self.disallowed_tools)
        self.adapter._record_telemetry = False

        # Initialize telemetry
        self.telemetry = Telemetry()

        if self.use_server_manager and self.server_manager is None:
            if not self.client:
                raise ValueError("Client must be provided when using server manager")
            self.server_manager = ServerManager(self.client, self.adapter)

        # State tracking - initialize _tools as empty list
        self._agent_executor = None
        self._system_message: SystemMessage | None = None
        self._tools: list[BaseTool] = []

        # Track model info for telemetry
        self._model_provider, self._model_name = extract_model_info(self.llm)

    async def initialize(self) -> None:
        """Initialize the MCP client and agent."""
        logger.info("🚀 Initializing MCP agent and connecting to services...")
        # If using server manager, initialize it
        if self.use_server_manager and self.server_manager:
            await self.server_manager.initialize()
            # Get server management tools
            management_tools = self.server_manager.tools
            self._tools = management_tools
            logger.info(f"🔧 Server manager mode active with {len(management_tools)} management tools")

            # Create the system message based on available tools
            await self._create_system_message_from_tools(self._tools)
        else:
            # Standard initialization - if using client, get or create sessions
            if self.client:
                # Disable telemetry for the client
                self.client._record_telemetry = False
                # First try to get existing sessions
                self._sessions = self.client.get_all_active_sessions()
                logger.info(f"🔌 Found {len(self._sessions)} existing sessions")

                # If no active sessions exist, create new ones
                if not self._sessions:
                    logger.info("🔄 No active sessions found, creating new ones...")
                    self._sessions = await self.client.create_all_sessions()
                    self.connectors = [session.connector for session in self._sessions.values()]
                    logger.info(f"✅ Created {len(self._sessions)} new sessions")

                # Create LangChain tools directly from the client using the adapter
                await self.adapter.create_all(self.client)
                self._tools = self.adapter.tools + self.adapter.resources + self.adapter.prompts
                logger.info(f"🛠️ Created {len(self._tools)} LangChain tools from client")
            else:
                # Using direct connector - only establish connection
                # LangChainAdapter will handle initialization
                connectors_to_use = self.connectors
                logger.info(f"🔗 Connecting to {len(connectors_to_use)} direct connectors...")
                for connector in connectors_to_use:
                    # Disable telemetry for the connector
                    connector._record_telemetry = False
                    if not hasattr(connector, "client_session") or connector.client_session is None:
                        await connector.connect()

                # Create LangChain tools using the adapter with connectors
                await self.adapter._create_tools_from_connectors(connectors_to_use)
                await self.adapter._create_resources_from_connectors(connectors_to_use)
                await self.adapter._create_prompts_from_connectors(connectors_to_use)
                self._tools = self.adapter.tools + self.adapter.resources + self.adapter.prompts
                logger.info(f"🛠️ Created {len(self._tools)} LangChain tools from connectors")

            # Get all tools for system message generation
            all_tools = self._tools
            logger.info(f"🧰 Found {len(all_tools)} tools across all connectors")

            # Create the system message based on available tools
            await self._create_system_message_from_tools(all_tools)

        # Create the agent
        self._agent_executor = self._create_agent()
        self._initialized = True
        logger.info("✨ Agent initialization complete")

    def _ensure_human_message(self, query: QueryInput) -> HumanMessage:
        """Return the provided query as a HumanMessage."""
        if isinstance(query, HumanMessage):
            return query
        if isinstance(query, str):
            return HumanMessage(content=query)
        raise TypeError("query must be a string or HumanMessage")

    def _message_text(self, message: HumanMessage) -> str:
        """Extract readable text from a HumanMessage for logging/telemetry."""
        content = message.content
        if isinstance(content, str):
            return content

        if isinstance(content, list):
            text_parts: list[str] = []
            for part in content:
                if isinstance(part, dict):
                    if part.get("type") == "text" and "text" in part:
                        text_parts.append(str(part.get("text") or ""))
            if text_parts:
                return " ".join(text_parts)
            return "[non-text content]"

        return str(content)

    def _message_preview(self, message: HumanMessage, limit: int = 50) -> str:
        """Create a short preview of the query for logs."""
        text = self._message_text(message)
        text = text.replace("\n", " ")
        return text[:limit] + ("..." if len(text) > limit else "")

    def _normalize_output(self, value: object) -> str:
        """Normalize model outputs into a plain text string."""
        try:
            if isinstance(value, str):
                return value

            # LangChain messages may have .content which is str or list-like
            content = getattr(value, "content", None)
            if content is not None:
                return self._normalize_output(content)

            if isinstance(value, list):
                parts: list[str] = []
                for item in value:
                    if isinstance(item, dict):
                        # Cast to dict[str, Any] since isinstance doesn't narrow the key/value types
                        item_dict = cast(dict[str, Any], item)
                        if "text" in item_dict and isinstance(item_dict["text"], str):
                            parts.append(item_dict["text"])
                        elif "content" in item_dict:
                            parts.append(self._normalize_output(item_dict["content"]))
                        else:
                            # Fallback to str for unknown shapes
                            parts.append(str(item))
                    else:
                        # recurse on .content or str
                        part_content = getattr(item, "text", None)
                        if isinstance(part_content, str):
                            parts.append(part_content)
                        else:
                            parts.append(self._normalize_output(getattr(item, "content", item)))
                return "".join(parts)

            return str(value)

        except Exception:
            return str(value)

    async def _create_system_message_from_tools(self, tools: list[BaseTool]) -> None:
        """Create the system message based on provided tools using the builder."""
        # Use the override if provided, otherwise use the imported default
        default_template = self.system_prompt_template_override or DEFAULT_SYSTEM_PROMPT_TEMPLATE
        # Server manager template is now also imported
        server_template = SERVER_MANAGER_SYSTEM_PROMPT_TEMPLATE

        # Delegate creation to the imported function
        self._system_message = create_system_message(
            tools=tools,
            system_prompt_template=default_template,
            server_manager_template=server_template,  # Pass the imported template
            use_server_manager=self.use_server_manager,
            disallowed_tools=self.disallowed_tools,
            user_provided_prompt=self.system_prompt,
            additional_instructions=self.additional_instructions,
        )

        # Update conversation history if memory is enabled
        # Note: The system message should not be included in the conversation history,
        # as it will be automatically added using the create_tool_calling_agent function with the prompt parameter
        if self.memory_enabled:
            self._conversation_history = [
                msg for msg in self._conversation_history if not isinstance(msg, SystemMessage)
            ]

    def _create_agent(self):
        """Create the LangChain agent with the configured system message.

        Returns:
            An initialized AgentExecutor.
        """
        logger.debug(f"Creating new agent with {len(self._tools)} tools")

        # Use SystemMessage directly or create a default one
        system_prompt: SystemMessage | str = self._system_message or "You are a helpful assistant"

        tool_names = [tool.name for tool in self._tools]
        logger.info(f"🧠 Agent ready with tools: {', '.join(tool_names)}")

        # Create middleware stack
        middleware = []

        # Add tool error handler if retry_on_error is enabled
        if self.retry_on_error:
            middleware.append(tool_error_handler)
            logger.debug("Tool error handler middleware enabled (retry_on_error=True)")

        # Always add model call limit middleware
        middleware.append(ModelCallLimitMiddleware(run_limit=self.max_steps))

        # Use the standard create_agent with middleware
        # Type assertion: self.llm is guaranteed to be non-None for local execution
        from langchain_core.language_models.chat_models import BaseChatModel

        # Cast to BaseChatModel to satisfy type checker
        llm_model = self.llm
        assert isinstance(llm_model, BaseChatModel), "LLM must be a BaseChatModel instance"

        agent = create_agent(
            model=llm_model,
            tools=self._tools,
            system_prompt=system_prompt,
            middleware=middleware,
            debug=self.verbose,
        ).with_config({"recursion_limit": self.recursion_limit})

        logger.debug(
            f"Created agent with max_steps={self.max_steps} (via ModelCallLimitMiddleware) "
            f"and {len(self.callbacks)} callbacks"
        )
        return agent

    def get_conversation_history(self) -> list[BaseMessage]:
        """Get the current conversation history.

        Returns:
            The list of conversation messages.
        """
        return self._conversation_history

    def clear_conversation_history(self) -> None:
        """Clear the conversation history."""
        self._conversation_history = []

    def add_to_history(self, message: BaseMessage) -> None:
        """Add a message to the conversation history.

        Args:
            message: The message to add.
        """
        if self.memory_enabled:
            self._conversation_history.append(message)

    def get_system_message(self) -> SystemMessage | None:
        """Get the current system message.

        Returns:
            The current system message, or None if not set.
        """
        return self._system_message

    def set_system_message(self, message: str) -> None:
        """Set a new system message.

        Args:
            message: The new system message content.
        """
        self._system_message = SystemMessage(content=message)

        # Recreate the agent with the new system message if initialized
        if self._initialized and self._tools:
            self._agent_executor = self._create_agent()
            logger.debug("Agent recreated with new system message")

    def set_disallowed_tools(self, disallowed_tools: list[str]) -> None:
        """Set the list of tools that should not be available to the agent.

        This will take effect the next time the agent is initialized.

        Args:
            disallowed_tools: List of tool names that should not be available.
        """
        self.disallowed_tools = disallowed_tools
        self.adapter.disallowed_tools = disallowed_tools

        # If the agent is already initialized, we need to reinitialize it
        # to apply the changes to the available tools
        if self._initialized:
            logger.debug("Agent already initialized. Changes will take effect on next initialization.")
            # We don't automatically reinitialize here as it could be disruptive
            # to ongoing operations. The user can call initialize() explicitly if needed.

    def get_disallowed_tools(self) -> list[str]:
        """Get the list of tools that are not available to the agent.

        Returns:
            List of tool names that are not available.
        """
        return self.disallowed_tools

    async def _consume_and_return(
        self,
        generator: AsyncGenerator[str | T, None],
    ) -> tuple[str | T, int]:
        """Consume the stream generator and return the final result.

        This is used by the run() method with the astream implementation.

        Args:
            generator: The async generator from astream.

        Returns:
            A tuple of (final_result, steps_taken). final_result can be a string
            for regular output or a Pydantic model instance for structured output.
        """
        final_result = ""
        steps_taken = 0
        async for item in generator:
            # The last item yielded is always the final result
            final_result = item
        # Count steps as the number of tools used during execution
        steps_taken = len(self.tools_used_names)
        return final_result, steps_taken

    async def run(
        self,
        query: QueryInput,
        max_steps: int | None = None,
        manage_connector: bool = True,
        external_history: list[BaseMessage] | None = None,
        output_schema: type[T] | None = None,
    ) -> str | T:
        """Run a query using LangChain 1.0.0's agent and return the final result.

        Args:
            query: The query to run. Accepts a plain string or a ``HumanMessage`` when
                you need to include richer content (e.g., multi-part messages or files).
            max_steps: Optional maximum number of steps to take.
            manage_connector: Whether to handle the connector lifecycle internally.
            external_history: Optional external history to use instead of the
                internal conversation history.
            output_schema: Optional Pydantic BaseModel class for structured output.

        Returns:
            The result of running the query as a string, or if output_schema is provided,
            an instance of the specified Pydantic model.

        Example:
            ```python
            # Regular usage
            result = await agent.run("What's the weather like?")

            # Structured output usage
            from pydantic import BaseModel, Field

            class WeatherInfo(BaseModel):
                temperature: float = Field(description="Temperature in Celsius")
                condition: str = Field(description="Weather condition")

            weather: WeatherInfo = await agent.run(
                "What's the weather like?",
                output_schema=WeatherInfo
            )
            ```
        """
        # Delegate to remote agent if in remote mode
        if self._is_remote and self._remote_agent:
            result = await self._remote_agent.run(query, max_steps, external_history, output_schema)
            return result

        success = True
        start_time = time.time()

        human_query = self._ensure_human_message(query)

        generator = self.stream(
            human_query,
            max_steps,
            manage_connector,
            external_history,
            track_execution=False,
            output_schema=output_schema,
        )
        error = None
        result = None
        steps_taken = 0
        try:
            result, steps_taken = await self._consume_and_return(generator)

        except Exception as e:
            success = False
            error = str(e)
            logger.error(f"❌ Error during agent execution: {e}")
            raise
        finally:
            track_agent_execution_from_agent(
                self,
                execution_method="run",
                query=self._message_text(human_query),
                success=success,
                execution_time_ms=int((time.time() - start_time) * 1000),
                max_steps_used=max_steps,
                manage_connector=manage_connector,
                external_history_used=external_history is not None,
                steps_taken=steps_taken,
                response=str(self._normalize_output(result)),
                error_type=error,
            )
        return result

    async def _attempt_structured_output(
        self,
        raw_result: str,
        structured_llm,
        output_schema: type[T],
        schema_description: str,
    ) -> T:
        """Attempt to create structured output from raw result with validation."""
        format_prompt = f"""
        Please format the following information according to the specified schema.
        Extract and structure the relevant information from the content below.

        Required schema fields:
        {schema_description}

        Content to format:
        {raw_result}

        Please provide the information in the requested structured format.
        If any required information is missing, you must indicate this clearly.
        """

        structured_result = await structured_llm.ainvoke(format_prompt)

        try:
            for field_name, field_info in output_schema.model_fields.items():
                required = not hasattr(field_info, "default") or field_info.default is None
                if required:
                    value = getattr(structured_result, field_name, None)
                    if value is None or (isinstance(value, str) and not value.strip()):
                        raise ValueError(f"Required field '{field_name}' is missing or empty")
                    if isinstance(value, list) and len(value) == 0:
                        raise ValueError(f"Required field '{field_name}' is an empty list")
        except Exception as e:
            logger.debug(f"Validation details: {e}")
            raise  # Re-raise to trigger retry logic

        return structured_result

    def _enhance_query_with_schema(self, query: str, output_schema: type[T]) -> str:
        """Enhance the query with schema information to make the agent aware of required fields."""
        schema_fields = []

        try:
            for field_name, field_info in output_schema.model_fields.items():
                description = getattr(field_info, "description", "") or field_name
                required = not hasattr(field_info, "default") or field_info.default is None
                schema_fields.append(f"- {field_name}: {description} {'(required)' if required else '(optional)'}")

            schema_description = "\n".join(schema_fields)
        except Exception as e:
            logger.warning(f"Could not extract schema details: {e}")
            schema_description = f"Schema: {output_schema.__name__}"

        # Enhance the query with schema awareness
        enhanced_query = f"""
        {query}

        IMPORTANT: Your response must include sufficient information to populate the following structured output:

        {schema_description}

        Make sure you gather ALL the required information during your task execution.
        If any required information is missing, continue working to find it.
        """

        return enhanced_query

    async def stream(
        self,
        query: QueryInput,
        max_steps: int | None = None,
        manage_connector: bool = True,
        external_history: list[BaseMessage] | None = None,
        track_execution: bool = True,
        output_schema: type[T] | None = None,
    ) -> AsyncGenerator[tuple[AgentAction, str] | str | T, None]:
        """Async generator using LangChain 1.0.0's create_agent and astream.

        This method leverages the LangChain 1.0.0 API where create_agent returns
        a CompiledStateGraph that handles the agent loop internally via astream.

        **Tool Updates with Server Manager:**
        When using server_manager mode, this method handles dynamic tool updates:
        - **Before execution:** Updates are applied immediately to the new stream
        - **During execution:** When tools change, we wait for a "safe restart point"
          (after tool results complete), then interrupt the stream, recreate the agent
          with new tools, and resume execution with accumulated messages.
        - **Safe restart points:** Only restart after tool results to ensure message
          pairs (tool_use + tool_result) are complete, satisfying LLM API requirements.
        - **Max restarts:** Limited to 3 restarts to prevent infinite loops

        This interrupt-and-restart approach ensures that tools added mid-execution
        (e.g., via connect_to_mcp_server) are immediately available to the agent,
        maintaining the same behavior as the legacy implementation while respecting
        API constraints.

        Args:
            query: The query to run. Accepts a plain string or a ``HumanMessage`` when
                you need to include richer content (e.g., multi-part messages or files).
            manage_connector: Whether to handle the connector lifecycle internally.
            external_history: Optional external history to use instead of the
                internal conversation history.
            output_schema: Optional Pydantic BaseModel class for structured output.

        Yields:
            Intermediate steps and final result from the agent execution.
        """
        # Delegate to remote agent if in remote mode
        if self._is_remote and self._remote_agent:
            async for item in self._remote_agent.stream(query, max_steps, external_history, output_schema):
                yield item
            return

        human_query = self._ensure_human_message(query)
        initialized_here = False
        start_time = time.time()
        success = False
        final_output = None
        steps_taken = 0

        try:
            # 1. Initialize if needed
            if manage_connector and not self._initialized:
                await self.initialize()
                initialized_here = True
            elif not self._initialized and self.auto_initialize:
                await self.initialize()
                initialized_here = True

            if not self._agent_executor:
                raise RuntimeError("MCP agent failed to initialize")

            # Check for tool updates before starting execution (if using server manager)
            if self.use_server_manager and self.server_manager:
                current_tools = self.server_manager.tools
                current_tool_names = {tool.name for tool in current_tools}
                existing_tool_names = {tool.name for tool in self._tools}

                if current_tool_names != existing_tool_names:
                    logger.info(
                        f"🔄 Tools changed before execution, updating agent. New tools: {', '.join(current_tool_names)}"
                    )
                    self._tools = current_tools
                    # Regenerate system message with ALL current tools
                    await self._create_system_message_from_tools(self._tools)
                    # Recreate the agent executor with the new tools and system message
                    self._agent_executor = self._create_agent()

            # 2. Build inputs for the agent
            history_to_use = external_history if external_history is not None else self._conversation_history

            # Convert messages to format expected by LangChain agent
            langchain_history = []
            for msg in history_to_use:
                if isinstance(msg, HumanMessage | AIMessage | ToolMessage):
                    langchain_history.append(msg)

            inputs = {"messages": [*langchain_history, human_query]}

            display_query = self._message_preview(human_query)
            logger.info(f"💬 Received query: '{display_query}'")
            logger.info("🏁 Starting agent execution")

            # 3. Stream using the built-in astream from CompiledStateGraph
            # The agent graph handles the loop internally
            # With dynamic tool reload: if tools change mid-execution, we interrupt and restart
            max_restarts = 3  # Prevent infinite restart loops
            restart_count = 0
            accumulated_messages = list(langchain_history) + [human_query]
            pending_tool_calls = {}  # Map tool_call_id -> AgentAction

            while restart_count <= max_restarts:
                # Update inputs with accumulated messages
                inputs = {"messages": accumulated_messages}
                should_restart = False

                async for chunk in self._agent_executor.astream(
                    inputs,
                    stream_mode="updates",  # Get updates as they happen
                    config={
                        "callbacks": self.callbacks,
                        "recursion_limit": self.recursion_limit,
                    },
                ):
                    # chunk is a dict with node names as keys
                    # The agent node will have 'messages' with the AI response
                    # The tools node will have 'messages' with tool calls and results

                    for node_name, node_output in chunk.items():
                        logger.debug(f"📦 Node '{node_name}' output: {node_output}")

                        # Extract messages from the node output and accumulate them
                        if node_output is not None and "messages" in node_output:
                            messages = node_output["messages"]
                            if not isinstance(messages, list):
                                messages = [messages]

                            # Add new messages to accumulated messages for potential restart
                            for msg in messages:
                                if msg not in accumulated_messages:
                                    accumulated_messages.append(msg)
                            for message in messages:
                                # Track tool calls
                                if hasattr(message, "tool_calls") and message.tool_calls:
                                    # Extract text content from message for the log
                                    log_text = ""
                                    if hasattr(message, "content"):
                                        if isinstance(message.content, str):
                                            log_text = message.content
                                        elif isinstance(message.content, list):
                                            # Extract text blocks from content array
                                            text_parts = [
                                                (block.get("text", "") if isinstance(block, dict) else str(block))
                                                for block in message.content
                                                if isinstance(block, dict) and block.get("type") == "text"
                                            ]
                                            log_text = "\n".join(text_parts)

                                    for tool_call in message.tool_calls:
                                        tool_name = tool_call.get("name", "unknown")
                                        tool_input = tool_call.get("args", {})
                                        tool_call_id = tool_call.get("id")

                                        action = AgentAction(
                                            tool=tool_name,
                                            tool_input=tool_input,
                                            log=log_text,
                                        )
                                        if tool_call_id:
                                            pending_tool_calls[tool_call_id] = action

                                        self.tools_used_names.append(tool_name)
                                        steps_taken += 1

                                        tool_input_str = str(tool_input)
                                        if len(tool_input_str) > 100:
                                            tool_input_str = tool_input_str[:97] + "..."

                                # Track tool results and yield AgentStep
                                if isinstance(message, ToolMessage):
                                    observation = message.content
                                    tool_call_id = message.tool_call_id

                                    if tool_call_id and tool_call_id in pending_tool_calls:
                                        action = pending_tool_calls.pop(tool_call_id)
                                        item = (action, str(observation))
                                        log_agent_step(item, pretty_print=self.pretty_print)
                                        yield item

                                    observation_str = str(observation)
                                    if len(observation_str) > 100:
                                        observation_str = observation_str[:97] + "..."
                                    observation_str = observation_str.replace("\n", " ")

                                    # --- Check for tool updates after tool results (safe restart point) ---
                                    if self.use_server_manager and self.server_manager:
                                        current_tools = self.server_manager.tools
                                        current_tool_names = {tool.name for tool in current_tools}
                                        existing_tool_names = {tool.name for tool in self._tools}

                                        if current_tool_names != existing_tool_names:
                                            logger.info(
                                                f"🔄 Tools changed during execution. "
                                                f"New tools: {', '.join(current_tool_names)}"
                                            )
                                            self._tools = current_tools
                                            # Regenerate system message with ALL current tools
                                            await self._create_system_message_from_tools(self._tools)
                                            # Recreate the agent executor with the new tools and system message
                                            self._agent_executor = self._create_agent()

                                            # Set restart flag - safe to restart now after tool results
                                            should_restart = True
                                            restart_count += 1
                                            logger.info(
                                                f"🔃 Restarting execution with updated tools "
                                                f"(restart {restart_count}/{max_restarts})"
                                            )
                                            break  # Break out of the message loop

                                # Track final AI message (without tool calls = final response)
                                if isinstance(message, AIMessage) and not message.tool_calls:
                                    final_output = self._normalize_output(message.content)
                                    logger.info("✅ Agent finished with output")

                        # Break out of node loop if restarting
                        if should_restart:
                            break

                    # Break out of chunk loop if restarting
                    if should_restart:
                        break

                # Check if we should restart or if execution completed
                if not should_restart:
                    # Execution completed successfully without tool changes
                    break

                # If we've hit max restarts, log warning and continue
                if restart_count > max_restarts:
                    logger.warning(f"⚠️ Max restarts ({max_restarts}) reached. Continuing with current tools.")
                    break

<<<<<<< HEAD
            # 4. Update conversation history (store full transcript including tool exchange)
            if self.memory_enabled and external_history is None:
                self._conversation_history = [msg for msg in accumulated_messages if not isinstance(msg, SystemMessage)]
=======
            # 4. Update conversation history
            if self.memory_enabled:
                self.add_to_history(human_query)
                if final_output:
                    self.add_to_history(AIMessage(content=final_output))
>>>>>>> 39e85c8c

            # 5. Handle structured output if requested
            if output_schema and final_output:
                try:
                    logger.info("🔧 Attempting structured output...")
                    structured_llm = self.llm.with_structured_output(output_schema)

                    # Get schema description
                    schema_fields = []
                    for field_name, field_info in output_schema.model_fields.items():
                        description = getattr(field_info, "description", "") or field_name
                        required = not hasattr(field_info, "default") or field_info.default is None
                        schema_fields.append(
                            f"- {field_name}: {description} " + ("(required)" if required else "(optional)")
                        )
                    schema_description = "\n".join(schema_fields)

                    structured_result = await self._attempt_structured_output(
                        final_output, structured_llm, output_schema, schema_description
                    )

                    if self.memory_enabled and external_history is None:
                        self.add_to_history(AIMessage(content=f"Structured result: {structured_result}"))

                    logger.info("✅ Structured output successful")
                    success = True
                    yield structured_result
                    return
                except Exception as e:
                    logger.error(f"❌ Structured output failed: {e}")
                    raise RuntimeError(f"Failed to generate structured output: {str(e)}") from e

            # 6. Yield final result
            logger.info(f"🎉 Agent execution complete in {time.time() - start_time:.2f} seconds")
            success = True
            yield final_output or "No output generated"

        except Exception as e:
            logger.error(f"❌ Error running query: {e}")
            if initialized_here and manage_connector:
                logger.info("🧹 Cleaning up resources after error")
                await self.close()
            raise

        finally:
            execution_time_ms = int((time.time() - start_time) * 1000)

            if track_execution:
                track_agent_execution_from_agent(
                    self,
                    execution_method="stream",
                    query=self._message_text(human_query),
                    success=success,
                    execution_time_ms=execution_time_ms,
                    max_steps_used=max_steps,
                    manage_connector=manage_connector,
                    external_history_used=external_history is not None,
                    steps_taken=steps_taken,
                    response=final_output,
                    error_type=None if success else "execution_error",
                )

            # Clean up if necessary
            if manage_connector and not self.client and initialized_here:
                logger.info("🧹 Closing agent after stream completion")
                await self.close()

    async def _generate_response_chunks_async(
        self,
        query: QueryInput,
        max_steps: int | None = None,
        manage_connector: bool = True,
        external_history: list[BaseMessage] | None = None,
    ) -> AsyncIterator[StreamEvent]:
        """Internal async generator yielding response chunks.

        The implementation purposefully keeps the logic compact:
        1. Ensure the agent is initialised (optionally handling connector
           lifecycle).
        2. Forward the *same* inputs we use for ``run`` to LangChain's
           ``AgentExecutor.astream``.
        3. Diff the growing ``output`` field coming from LangChain and yield
           only the new part so the caller receives *incremental* chunks.
        4. Persist conversation history when memory is enabled.
        """

        # 1. Initialise on-demand ------------------------------------------------
        initialised_here = False
        if (manage_connector and not self._initialized) or (not self._initialized and self.auto_initialize):
            await self.initialize()
            initialised_here = True

        if not self._agent_executor:
            raise RuntimeError("MCP agent failed to initialise – call initialise() first?")

        # 2. Configure max steps -------------------------------------------------
        self.max_steps = max_steps or self.max_steps

        # 3. Build inputs --------------------------------------------------------
        human_query = self._ensure_human_message(query)
        history_to_use = external_history if external_history is not None else self._conversation_history
<<<<<<< HEAD
        langchain_history: list[BaseMessage] = [msg for msg in history_to_use if not isinstance(msg, SystemMessage)]
        inputs = {"messages": [*langchain_history, HumanMessage(content=query)]}
=======
        inputs = {"messages": [*history_to_use, human_query]}
>>>>>>> 39e85c8c

        # 4. Stream & collect response chunks ------------------------------------
        recursion_limit = self.max_steps * 2
        # Collect AI message content from streaming chunks
        turn_messages = []

        async for event in self._agent_executor.astream_events(
            inputs,
            config={
                "callbacks": self.callbacks,
                "recursion_limit": recursion_limit,
            },
        ):
            event_type = event.get("event")
            if event_type == "on_chat_model_end":
                # This contains the AIMessage
                ai_message: AIMessage = event.get("data", {}).get("output")
                turn_messages.append(ai_message)
            if event_type == "on_tool_end":
                # This contains the ToolMessage
                tool_message: ToolMessage = event.get("data", {}).get("output")
                turn_messages.append(tool_message)

            yield event

        # 5. Update conversation history with both messages ---------------------
        # If external_history is provided, treat it as per-call input (do not mutate internal memory).
        persist_to_memory = self.memory_enabled and external_history is None
        if persist_to_memory:
            # Add human message first
<<<<<<< HEAD
            self.add_to_history(HumanMessage(content=query))
            for message in turn_messages:
                self.add_to_history(message)
=======
            self.add_to_history(human_query)
            # Add AI message if we collected any chunks
            if ai_message_chunks:
                ai_content = "".join(ai_message_chunks)
                self.add_to_history(AIMessage(content=ai_content))
>>>>>>> 39e85c8c

        # 6. House-keeping -------------------------------------------------------
        # Restrict agent cleanup in _generate_response_chunks_async to only occur
        #  when the agent was initialized in this generator and is not client-managed
        #  and the user does want us to manage the connection.
        if not self.client and initialised_here and manage_connector:
            logger.info("🧹 Closing agent after generator completion")
            await self.close()

    async def stream_events(
        self,
        query: QueryInput,
        max_steps: int | None = None,
        manage_connector: bool = True,
        external_history: list[BaseMessage] | None = None,
    ) -> AsyncIterator[str]:
        """Asynchronous streaming interface.

        Example::

            async for chunk in agent.stream("hello"):
                print(chunk, end="|", flush=True)
        """
        start_time = time.time()
        success = False
        chunk_count = 0
        total_response_length = 0
        human_query = self._ensure_human_message(query)

        try:
            async for chunk in self._generate_response_chunks_async(
                query=human_query,
                max_steps=max_steps,
                manage_connector=manage_connector,
                external_history=external_history,
            ):
                log_agent_stream(chunk, pretty_print=self.pretty_print)
                chunk_count += 1
                if isinstance(chunk, str):
                    total_response_length += len(chunk)
                yield chunk
            success = True
        finally:
            execution_time_ms = int((time.time() - start_time) * 1000)

            track_agent_execution_from_agent(
                self,
                execution_method="stream_events",
                query=self._message_text(human_query),
                success=success,
                execution_time_ms=execution_time_ms,
                max_steps_used=max_steps,
                manage_connector=manage_connector,
                external_history_used=external_history is not None,
                response=f"[STREAMED RESPONSE - {total_response_length} chars]",
                error_type=None if success else "streaming_error",
            )

    async def close(self) -> None:
        """Close the MCP connection with improved error handling."""
        # Delegate to remote agent if in remote mode
        if self._is_remote and self._remote_agent:
            await self._remote_agent.close()
            return

        logger.info("🔌 Closing agent and cleaning up resources...")
        try:
            # Clean up the agent first
            self._agent_executor = None
            self._tools = []

            # If using client with session, close the session through client
            if self.client:
                logger.info("🔄 Closing sessions through client")
                await self.client.close_all_sessions()
                if hasattr(self, "_sessions"):
                    self._sessions = {}
            # If using direct connector, disconnect
            elif self.connectors:
                for connector in self.connectors:
                    logger.info("🔄 Disconnecting connector")
                    await connector.disconnect()

            # Clear adapter tool cache
            if hasattr(self.adapter, "_connector_tool_map"):
                self.adapter._connector_tool_map = {}

            self._initialized = False
            logger.info("👋 Agent closed successfully")

        except Exception as e:
            logger.error(f"❌ Error during agent closure: {e}")
            # Still try to clean up references even if there was an error
            self._agent_executor = None
            if hasattr(self, "_tools"):
                self._tools = []
            if hasattr(self, "_sessions"):
                self._sessions = {}
            self._initialized = False<|MERGE_RESOLUTION|>--- conflicted
+++ resolved
@@ -21,7 +21,6 @@
 from langchain_core.agents import AgentAction
 from langchain_core.globals import set_debug
 from langchain_core.language_models import BaseLanguageModel
-<<<<<<< HEAD
 from langchain_core.messages import (
     AIMessage,
     BaseMessage,
@@ -29,9 +28,6 @@
     SystemMessage,
     ToolMessage,
 )
-=======
-from langchain_core.messages import AIMessage, BaseMessage, HumanMessage, SystemMessage
->>>>>>> 39e85c8c
 from langchain_core.runnables.schema import StreamEvent
 from langchain_core.tools import BaseTool
 from pydantic import BaseModel
@@ -522,7 +518,8 @@
         """
         # Delegate to remote agent if in remote mode
         if self._is_remote and self._remote_agent:
-            result = await self._remote_agent.run(query, max_steps, external_history, output_schema)
+            query_str: str = query if isinstance(query, str) else self._message_text(query)
+            result = await self._remote_agent.run(query_str, max_steps, external_history, output_schema)
             return result
 
         success = True
@@ -675,7 +672,8 @@
         """
         # Delegate to remote agent if in remote mode
         if self._is_remote and self._remote_agent:
-            async for item in self._remote_agent.stream(query, max_steps, external_history, output_schema):
+            query_str: str = query if isinstance(query, str) else self._message_text(query)
+            async for item in self._remote_agent.stream(query_str, max_steps, external_history, output_schema):
                 yield item
             return
 
@@ -869,17 +867,9 @@
                     logger.warning(f"⚠️ Max restarts ({max_restarts}) reached. Continuing with current tools.")
                     break
 
-<<<<<<< HEAD
             # 4. Update conversation history (store full transcript including tool exchange)
             if self.memory_enabled and external_history is None:
                 self._conversation_history = [msg for msg in accumulated_messages if not isinstance(msg, SystemMessage)]
-=======
-            # 4. Update conversation history
-            if self.memory_enabled:
-                self.add_to_history(human_query)
-                if final_output:
-                    self.add_to_history(AIMessage(content=final_output))
->>>>>>> 39e85c8c
 
             # 5. Handle structured output if requested
             if output_schema and final_output:
@@ -981,12 +971,8 @@
         # 3. Build inputs --------------------------------------------------------
         human_query = self._ensure_human_message(query)
         history_to_use = external_history if external_history is not None else self._conversation_history
-<<<<<<< HEAD
         langchain_history: list[BaseMessage] = [msg for msg in history_to_use if not isinstance(msg, SystemMessage)]
-        inputs = {"messages": [*langchain_history, HumanMessage(content=query)]}
-=======
-        inputs = {"messages": [*history_to_use, human_query]}
->>>>>>> 39e85c8c
+        inputs = {"messages": [*langchain_history, human_query]}
 
         # 4. Stream & collect response chunks ------------------------------------
         recursion_limit = self.max_steps * 2
@@ -1017,17 +1003,9 @@
         persist_to_memory = self.memory_enabled and external_history is None
         if persist_to_memory:
             # Add human message first
-<<<<<<< HEAD
-            self.add_to_history(HumanMessage(content=query))
+            self.add_to_history(self._ensure_human_message(query))
             for message in turn_messages:
                 self.add_to_history(message)
-=======
-            self.add_to_history(human_query)
-            # Add AI message if we collected any chunks
-            if ai_message_chunks:
-                ai_content = "".join(ai_message_chunks)
-                self.add_to_history(AIMessage(content=ai_content))
->>>>>>> 39e85c8c
 
         # 6. House-keeping -------------------------------------------------------
         # Restrict agent cleanup in _generate_response_chunks_async to only occur
