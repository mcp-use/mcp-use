"""
MCP: Main integration module with customizable system prompt.

This module provides the main MCPAgent class that integrates all components
to provide a simple interface for using MCP tools with different LLMs.

LangChain 1.0.0 Migration:
- The agent uses create_agent() from langchain.agents which returns a CompiledStateGraph
- New methods: astream_simplified() and run_v2() leverage the built-in astream() from
  CompiledStateGraph which handles the agent loop internally
- Legacy methods: stream() and run() use manual step-by-step execution for backward compatibility
"""

import logging
import time
from collections.abc import AsyncGenerator, AsyncIterator
from typing import Any, TypeVar, cast

from langchain.agents import create_agent
from langchain.agents.middleware import ModelCallLimitMiddleware
from langchain_core.agents import AgentAction
from langchain_core.globals import set_debug
from langchain_core.language_models import BaseLanguageModel
from langchain_core.messages import (
    AIMessage,
    BaseMessage,
    HumanMessage,
    SystemMessage,
    ToolMessage,
)
from langchain_core.runnables.schema import StreamEvent
from langchain_core.tools import BaseTool
from pydantic import BaseModel

from mcp_use.agents.adapters.langchain_adapter import LangChainAdapter
from mcp_use.agents.display import log_agent_step, log_agent_stream
from mcp_use.agents.managers.base import BaseServerManager
from mcp_use.agents.managers.server_manager import ServerManager
from mcp_use.agents.middleware import tool_error_handler

# Import observability manager
from mcp_use.agents.observability import ObservabilityManager
from mcp_use.agents.prompts.system_prompt_builder import create_system_message
from mcp_use.agents.prompts.templates import (
    DEFAULT_SYSTEM_PROMPT_TEMPLATE,
    SERVER_MANAGER_SYSTEM_PROMPT_TEMPLATE,
)
from mcp_use.agents.remote import RemoteAgent
from mcp_use.client import MCPClient
from mcp_use.client.connectors.base import BaseConnector
from mcp_use.logging import logger
from mcp_use.telemetry.telemetry import Telemetry
from mcp_use.telemetry.utils import extract_model_info, track_agent_execution_from_agent

set_debug(logger.level == logging.DEBUG)

# Type variable for structured output
T = TypeVar("T", bound=BaseModel)
QueryInput = str | HumanMessage


class MCPAgent:
    """Main class for using MCP tools with various LLM providers.

    This class provides a unified interface for using MCP tools with different LLM providers
    through LangChain's agent framework, with customizable system prompts and conversation memory.
    """

    def __init__(
        self,
        llm: BaseLanguageModel | None = None,
        client: MCPClient | None = None,
        connectors: list[BaseConnector] | None = None,
        max_steps: int = 5,
        auto_initialize: bool = False,
        memory_enabled: bool = True,
        system_prompt: str | None = None,
        system_prompt_template: (str | None) = None,  # User can still override the template
        additional_instructions: str | None = None,
        disallowed_tools: list[str] | None = None,
        tools_used_names: list[str] | None = None,
        use_server_manager: bool = False,
        server_manager: BaseServerManager | None = None,
        verbose: bool = False,
        pretty_print: bool = False,
        agent_id: str | None = None,
        api_key: str | None = None,
        base_url: str = "https://cloud.mcp-use.com",
        callbacks: list | None = None,
        chat_id: str | None = None,
        retry_on_error: bool = True,
        metadata: dict[str] | None = None,
        message_id: str | None = None,
    ):
        """Initialize a new MCPAgent instance.

        Args:
            llm: The LangChain LLM to use. Not required if agent_id is provided for remote execution.
            client: The MCPClient to use. If provided, connector is ignored.
            connectors: A list of MCP connectors to use if client is not provided.
            max_steps: The maximum number of steps to take.
            auto_initialize: Whether to automatically initialize the agent when run is called.
            memory_enabled: Whether to maintain conversation history for context.
            system_prompt: Complete system prompt to use (overrides template if provided).
            system_prompt_template: Template for system prompt with {tool_descriptions} placeholder.
            additional_instructions: Extra instructions to append to the system prompt.
            disallowed_tools: List of tool names that should not be available to the agent.
            use_server_manager: Whether to use server manager mode instead of exposing all tools.
            pretty_print: Whether to pretty print the output.
            agent_id: Remote agent ID for remote execution. If provided, creates a remote agent.
            api_key: API key for remote execution. If None, checks MCP_USE_API_KEY env var.
            base_url: Base URL for remote API calls.
            callbacks: List of LangChain callbacks to use. If None and Langfuse is configured, uses langfuse_handler.
            retry_on_error: Whether to enable automatic error handling for tool calls. When True, tool errors
                (including validation errors) are caught and returned as messages to the LLM, allowing it to
                retry with corrected input. When False, errors will halt execution immediately. Default: True.
	        metadata: Specific data to be passed to tools without passing through llm.
            message_id: Unique Id to be passed to each message in a chat.
        """
        # Handle remote execution
        if agent_id is not None:
            self._remote_agent = RemoteAgent(agent_id=agent_id, api_key=api_key, base_url=base_url, chat_id=chat_id)
            self._is_remote = True
            return

        self._is_remote = False
        self._remote_agent = None

        # Validate requirements for local execution
        if llm is None:
            raise ValueError("llm is required for local execution. For remote execution, provide agent_id instead.")

        self.llm = llm
        self.client = client
        self.connectors = connectors or []
        self.max_steps = max_steps
        # Recursion limit for langchain
        self.recursion_limit = self.max_steps * 2
        self.auto_initialize = auto_initialize
        self.memory_enabled = memory_enabled
        self._initialized = False
        self._conversation_history: list[BaseMessage] = []
        self.disallowed_tools = disallowed_tools or []
        self.tools_used_names = tools_used_names or []
        self.use_server_manager = use_server_manager
        self.server_manager = server_manager
        self.verbose = verbose
        self.pretty_print = pretty_print
        self.retry_on_error = retry_on_error
        # System prompt configuration
        self.system_prompt = system_prompt  # User-provided full prompt override
        # User can provide a template override, otherwise use the imported default
        self.system_prompt_template_override = system_prompt_template
        self.additional_instructions = additional_instructions

        # Set up observability callbacks using the ObservabilityManager
        self.observability_manager = ObservabilityManager(custom_callbacks=callbacks)
        self.callbacks = self.observability_manager.get_callbacks()

        # Either client or connector must be provided
        if not client and len(self.connectors) == 0:
            raise ValueError("Either client or connector must be provided")

        # Create the adapter for tool conversion
        self.adapter = LangChainAdapter(disallowed_tools=self.disallowed_tools)
        self.adapter._record_telemetry = False

        # Initialize telemetry
        self.telemetry = Telemetry()

        if self.use_server_manager and self.server_manager is None:
            if not self.client:
                raise ValueError("Client must be provided when using server manager")
            self.server_manager = ServerManager(self.client, self.adapter)

        # State tracking - initialize _tools as empty list
        self._agent_executor = None
        self._system_message: SystemMessage | None = None
        self._tools: list[BaseTool] = []
        self.metadata = metadata if metadata else {}
        self.message_id = message_id if message_id else None

        # Track model info for telemetry
        self._model_provider, self._model_name = extract_model_info(self.llm)

    async def initialize(self) -> None:
        """Initialize the MCP client and agent."""
        logger.info("🚀 Initializing MCP agent and connecting to services...")
        # If using server manager, initialize it
        if self.use_server_manager and self.server_manager:
            await self.server_manager.initialize()
            # Get server management tools
            management_tools = self.server_manager.tools
            self._tools = management_tools
            logger.info(f"🔧 Server manager mode active with {len(management_tools)} management tools")

            # Create the system message based on available tools
            await self._create_system_message_from_tools(self._tools)
        else:
            # Standard initialization - if using client, get or create sessions
            if self.client:
                # Disable telemetry for the client
                self.client._record_telemetry = False
                # First try to get existing sessions
                self._sessions = self.client.get_all_active_sessions()
                logger.info(f"🔌 Found {len(self._sessions)} existing sessions")

                # If no active sessions exist, create new ones
                if not self._sessions:
                    logger.info("🔄 No active sessions found, creating new ones...")
                    self._sessions = await self.client.create_all_sessions()
                    self.connectors = [session.connector for session in self._sessions.values()]
                    logger.info(f"✅ Created {len(self._sessions)} new sessions")

                # Create LangChain tools directly from the client using the adapter
                await self.adapter.create_all(self.client)
                self._tools = self.adapter.tools + self.adapter.resources + self.adapter.prompts
                logger.info(f"🛠️ Created {len(self._tools)} LangChain tools from client")
            else:
                # Using direct connector - only establish connection
                # LangChainAdapter will handle initialization
                connectors_to_use = self.connectors
                logger.info(f"🔗 Connecting to {len(connectors_to_use)} direct connectors...")
                for connector in connectors_to_use:
                    # Disable telemetry for the connector
                    connector._record_telemetry = False
                    if not hasattr(connector, "client_session") or connector.client_session is None:
                        await connector.connect()

                # Create LangChain tools using the adapter with connectors
                await self.adapter._create_tools_from_connectors(connectors_to_use)
                await self.adapter._create_resources_from_connectors(connectors_to_use)
                await self.adapter._create_prompts_from_connectors(connectors_to_use)
                self._tools = self.adapter.tools + self.adapter.resources + self.adapter.prompts
                logger.info(f"🛠️ Created {len(self._tools)} LangChain tools from connectors")

            # Get all tools for system message generation
            all_tools = self._tools
            logger.info(f"🧰 Found {len(all_tools)} tools across all connectors")

            # Create the system message based on available tools
            await self._create_system_message_from_tools(all_tools)

        # Create the agent
        self._agent_executor = self._create_agent()
        self._initialized = True
        logger.info("✨ Agent initialization complete")

    def _ensure_human_message(self, query: QueryInput) -> HumanMessage:
        """Return the provided query as a HumanMessage."""
        if isinstance(query, HumanMessage):
            return query
        if isinstance(query, str):
            return HumanMessage(content=query)
        raise TypeError("query must be a string or HumanMessage")

    def _message_text(self, message: HumanMessage) -> str:
        """Extract readable text from a HumanMessage for logging/telemetry."""
        content = message.content
        if isinstance(content, str):
            return content

        if isinstance(content, list):
            text_parts: list[str] = []
            for part in content:
                if isinstance(part, dict):
                    if part.get("type") == "text" and "text" in part:
                        text_parts.append(str(part.get("text") or ""))
            if text_parts:
                return " ".join(text_parts)
            return "[non-text content]"

        return str(content)

    def _message_preview(self, message: HumanMessage, limit: int = 50) -> str:
        """Create a short preview of the query for logs."""
        text = self._message_text(message)
        text = text.replace("\n", " ")
        return text[:limit] + ("..." if len(text) > limit else "")

    def _normalize_output(self, value: object) -> str:
        """Normalize model outputs into a plain text string."""
        try:
            if isinstance(value, str):
                return value

            # LangChain messages may have .content which is str or list-like
            content = getattr(value, "content", None)
            if content is not None:
                return self._normalize_output(content)

            if isinstance(value, list):
                parts: list[str] = []
                for item in value:
                    if isinstance(item, dict):
                        # Cast to dict[str, Any] since isinstance doesn't narrow the key/value types
                        item_dict = cast(dict[str, Any], item)
                        if "text" in item_dict and isinstance(item_dict["text"], str):
                            parts.append(item_dict["text"])
                        elif "content" in item_dict:
                            parts.append(self._normalize_output(item_dict["content"]))
                        else:
                            # Fallback to str for unknown shapes
                            parts.append(str(item))
                    else:
                        # recurse on .content or str
                        part_content = getattr(item, "text", None)
                        if isinstance(part_content, str):
                            parts.append(part_content)
                        else:
                            parts.append(self._normalize_output(getattr(item, "content", item)))
                return "".join(parts)

            return str(value)

        except Exception:
            return str(value)

    async def _create_system_message_from_tools(self, tools: list[BaseTool]) -> None:
        """Create the system message based on provided tools using the builder."""
        # Use the override if provided, otherwise use the imported default
        default_template = self.system_prompt_template_override or DEFAULT_SYSTEM_PROMPT_TEMPLATE
        # Server manager template is now also imported
        server_template = SERVER_MANAGER_SYSTEM_PROMPT_TEMPLATE

        # Delegate creation to the imported function
        self._system_message = create_system_message(
            tools=tools,
            system_prompt_template=default_template,
            server_manager_template=server_template,  # Pass the imported template
            use_server_manager=self.use_server_manager,
            disallowed_tools=self.disallowed_tools,
            user_provided_prompt=self.system_prompt,
            additional_instructions=self.additional_instructions,
        )

        # Update conversation history if memory is enabled
        # Note: The system message should not be included in the conversation history,
        # as it will be automatically added using the create_tool_calling_agent function with the prompt parameter
        if self.memory_enabled:
            self._conversation_history = [
                msg for msg in self._conversation_history if not isinstance(msg, SystemMessage)
            ]

    def _create_agent(self):
        """Create the LangChain agent with the configured system message.

        Returns:
            An initialized AgentExecutor.
        """
        logger.debug(f"Creating new agent with {len(self._tools)} tools")

        # Use SystemMessage directly or create a default one
        system_prompt: SystemMessage | str = self._system_message or "You are a helpful assistant"

        tool_names = [tool.name for tool in self._tools]
        logger.info(f"🧠 Agent ready with tools: {', '.join(tool_names)}")

        # Create middleware stack
        middleware = []

        # Add tool error handler if retry_on_error is enabled
        if self.retry_on_error:
            middleware.append(tool_error_handler)
            logger.debug("Tool error handler middleware enabled (retry_on_error=True)")

        # Always add model call limit middleware
        middleware.append(ModelCallLimitMiddleware(run_limit=self.max_steps))

        # Use the standard create_agent with middleware
        # Type assertion: self.llm is guaranteed to be non-None for local execution
        from langchain_core.language_models.chat_models import BaseChatModel

        # Cast to BaseChatModel to satisfy type checker
        llm_model = self.llm
        assert isinstance(llm_model, BaseChatModel), "LLM must be a BaseChatModel instance"

        agent = create_agent(
            model=llm_model,
            tools=self._tools,
            system_prompt=system_prompt,
            middleware=middleware,
            debug=self.verbose,
        ).with_config({"recursion_limit": self.recursion_limit})

        logger.debug(
            f"Created agent with max_steps={self.max_steps} (via ModelCallLimitMiddleware) "
            f"and {len(self.callbacks)} callbacks"
        )
        return agent

    def get_conversation_history(self) -> list[BaseMessage]:
        """Get the current conversation history.

        Returns:
            The list of conversation messages.
        """
        return self._conversation_history

    def clear_conversation_history(self) -> None:
        """Clear the conversation history."""
        self._conversation_history = []

    def add_to_history(self, message: BaseMessage) -> None:
        """Add a message to the conversation history.

        Args:
            message: The message to add.
        """
        if self.memory_enabled:
            self._conversation_history.append(message)

    def get_system_message(self) -> SystemMessage | None:
        """Get the current system message.

        Returns:
            The current system message, or None if not set.
        """
        return self._system_message

    def set_system_message(self, message: str) -> None:
        """Set a new system message.

        Args:
            message: The new system message content.
        """
        self._system_message = SystemMessage(content=message)

        # Recreate the agent with the new system message if initialized
        if self._initialized and self._tools:
            self._agent_executor = self._create_agent()
            logger.debug("Agent recreated with new system message")

    def set_disallowed_tools(self, disallowed_tools: list[str]) -> None:
        """Set the list of tools that should not be available to the agent.

        This will take effect the next time the agent is initialized.

        Args:
            disallowed_tools: List of tool names that should not be available.
        """
        self.disallowed_tools = disallowed_tools
        self.adapter.disallowed_tools = disallowed_tools

        # If the agent is already initialized, we need to reinitialize it
        # to apply the changes to the available tools
        if self._initialized:
            logger.debug("Agent already initialized. Changes will take effect on next initialization.")
            # We don't automatically reinitialize here as it could be disruptive
            # to ongoing operations. The user can call initialize() explicitly if needed.

    def get_disallowed_tools(self) -> list[str]:
        """Get the list of tools that are not available to the agent.

        Returns:
            List of tool names that are not available.
        """
        return self.disallowed_tools

    async def _consume_and_return(
        self,
        generator: AsyncGenerator[str | T, None],
    ) -> tuple[str | T, int]:
        """Consume the stream generator and return the final result.

        This is used by the run() method with the astream implementation.

        Args:
            generator: The async generator from astream.

        Returns:
            A tuple of (final_result, steps_taken). final_result can be a string
            for regular output or a Pydantic model instance for structured output.
        """
        final_result = ""
        steps_taken = 0
        async for item in generator:
            # The last item yielded is always the final result
            final_result = item
        # Count steps as the number of tools used during execution
        steps_taken = len(self.tools_used_names)
        return final_result, steps_taken

    async def run(
        self,
        query: QueryInput,
        max_steps: int | None = None,
        manage_connector: bool = True,
        external_history: list[BaseMessage] | None = None,
        output_schema: type[T] | None = None,
    ) -> str | T:
        """Run a query using LangChain 1.0.0's agent and return the final result.

        Args:
            query: The query to run. Accepts a plain string or a ``HumanMessage`` when
                you need to include richer content (e.g., multi-part messages or files).
            max_steps: Optional maximum number of steps to take.
            manage_connector: Whether to handle the connector lifecycle internally.
            external_history: Optional external history to use instead of the
                internal conversation history.
            output_schema: Optional Pydantic BaseModel class for structured output.

        Returns:
            The result of running the query as a string, or if output_schema is provided,
            an instance of the specified Pydantic model.

        Example:
            ```python
            # Regular usage
            result = await agent.run("What's the weather like?")

            # Structured output usage
            from pydantic import BaseModel, Field

            class WeatherInfo(BaseModel):
                temperature: float = Field(description="Temperature in Celsius")
                condition: str = Field(description="Weather condition")

            weather: WeatherInfo = await agent.run(
                "What's the weather like?",
                output_schema=WeatherInfo
            )
            ```
        """
        # Delegate to remote agent if in remote mode
        if self._is_remote and self._remote_agent:
            query_str: str = query if isinstance(query, str) else self._message_text(query)
            result = await self._remote_agent.run(query_str, max_steps, external_history, output_schema)
            return result

        success = True
        start_time = time.time()

        human_query = self._ensure_human_message(query)

        generator = self.stream(
            human_query,
            max_steps,
            manage_connector,
            external_history,
            track_execution=False,
            output_schema=output_schema,
        )
        error = None
        result = None
        steps_taken = 0
        try:
            result, steps_taken = await self._consume_and_return(generator)

        except Exception as e:
            success = False
            error = str(e)
            logger.error(f"❌ Error during agent execution: {e}")
            raise
        finally:
            track_agent_execution_from_agent(
                self,
                execution_method="run",
                query=self._message_text(human_query),
                success=success,
                execution_time_ms=int((time.time() - start_time) * 1000),
                max_steps_used=max_steps,
                manage_connector=manage_connector,
                external_history_used=external_history is not None,
                steps_taken=steps_taken,
                response=str(self._normalize_output(result)),
                error_type=error,
            )
        return result

    async def _attempt_structured_output(
        self,
        raw_result: str,
        structured_llm,
        output_schema: type[T],
        schema_description: str,
    ) -> T:
        """Attempt to create structured output from raw result with validation."""
        format_prompt = f"""
        Please format the following information according to the specified schema.
        Extract and structure the relevant information from the content below.

        Required schema fields:
        {schema_description}

        Content to format:
        {raw_result}

        Please provide the information in the requested structured format.
        If any required information is missing, you must indicate this clearly.
        """

        structured_result = await structured_llm.ainvoke(format_prompt)

        try:
            for field_name, field_info in output_schema.model_fields.items():
                required = not hasattr(field_info, "default") or field_info.default is None
                if required:
                    value = getattr(structured_result, field_name, None)
                    if value is None or (isinstance(value, str) and not value.strip()):
                        raise ValueError(f"Required field '{field_name}' is missing or empty")
                    if isinstance(value, list) and len(value) == 0:
                        raise ValueError(f"Required field '{field_name}' is an empty list")
        except Exception as e:
            logger.debug(f"Validation details: {e}")
            raise  # Re-raise to trigger retry logic

        return structured_result

    def _enhance_query_with_schema(self, query: str, output_schema: type[T]) -> str:
        """Enhance the query with schema information to make the agent aware of required fields."""
        schema_fields = []

        try:
            for field_name, field_info in output_schema.model_fields.items():
                description = getattr(field_info, "description", "") or field_name
                required = not hasattr(field_info, "default") or field_info.default is None
                schema_fields.append(f"- {field_name}: {description} {'(required)' if required else '(optional)'}")

            schema_description = "\n".join(schema_fields)
        except Exception as e:
            logger.warning(f"Could not extract schema details: {e}")
            schema_description = f"Schema: {output_schema.__name__}"

        # Enhance the query with schema awareness
        enhanced_query = f"""
        {query}

        IMPORTANT: Your response must include sufficient information to populate the following structured output:

        {schema_description}

        Make sure you gather ALL the required information during your task execution.
        If any required information is missing, continue working to find it.
        """

        return enhanced_query

    async def stream(
        self,
        query: QueryInput,
        max_steps: int | None = None,
        manage_connector: bool = True,
        external_history: list[BaseMessage] | None = None,
        track_execution: bool = True,
        output_schema: type[T] | None = None,
    ) -> AsyncGenerator[tuple[AgentAction, str] | str | T, None]:
        """Async generator using LangChain 1.0.0's create_agent and astream.

        This method leverages the LangChain 1.0.0 API where create_agent returns
        a CompiledStateGraph that handles the agent loop internally via astream.

        **Tool Updates with Server Manager:**
        When using server_manager mode, this method handles dynamic tool updates:
        - **Before execution:** Updates are applied immediately to the new stream
        - **During execution:** When tools change, we wait for a "safe restart point"
          (after tool results complete), then interrupt the stream, recreate the agent
          with new tools, and resume execution with accumulated messages.
        - **Safe restart points:** Only restart after tool results to ensure message
          pairs (tool_use + tool_result) are complete, satisfying LLM API requirements.
        - **Max restarts:** Limited to 3 restarts to prevent infinite loops

        This interrupt-and-restart approach ensures that tools added mid-execution
        (e.g., via connect_to_mcp_server) are immediately available to the agent,
        maintaining the same behavior as the legacy implementation while respecting
        API constraints.

        Args:
            query: The query to run. Accepts a plain string or a ``HumanMessage`` when
                you need to include richer content (e.g., multi-part messages or files).
            manage_connector: Whether to handle the connector lifecycle internally.
            external_history: Optional external history to use instead of the
                internal conversation history.
            output_schema: Optional Pydantic BaseModel class for structured output.

        Yields:
            Intermediate steps and final result from the agent execution.
        """
        # Delegate to remote agent if in remote mode
        if self._is_remote and self._remote_agent:
            query_str: str = query if isinstance(query, str) else self._message_text(query)
            async for item in self._remote_agent.stream(query_str, max_steps, external_history, output_schema):
                yield item
            return

        human_query = self._ensure_human_message(query)
        initialized_here = False
        start_time = time.time()
        success = False
        final_output = None
        steps_taken = 0

        try:
            # 1. Initialize if needed
            if manage_connector and not self._initialized:
                await self.initialize()
                initialized_here = True
            elif not self._initialized and self.auto_initialize:
                await self.initialize()
                initialized_here = True

            if not self._agent_executor:
                raise RuntimeError("MCP agent failed to initialize")

            # Check for tool updates before starting execution (if using server manager)
            if self.use_server_manager and self.server_manager:
                current_tools = self.server_manager.tools
                current_tool_names = {tool.name for tool in current_tools}
                existing_tool_names = {tool.name for tool in self._tools}

                if current_tool_names != existing_tool_names:
                    logger.info(
                        f"🔄 Tools changed before execution, updating agent. New tools: {', '.join(current_tool_names)}"
                    )
                    self._tools = current_tools
                    # Regenerate system message with ALL current tools
                    await self._create_system_message_from_tools(self._tools)
                    # Recreate the agent executor with the new tools and system message
                    self._agent_executor = self._create_agent()

            # 2. Build inputs for the agent
            history_to_use = external_history if external_history is not None else self._conversation_history

            # Convert messages to format expected by LangChain agent
            langchain_history = []
            for msg in history_to_use:
                if isinstance(msg, HumanMessage | AIMessage | ToolMessage):
                    langchain_history.append(msg)

            inputs = {"messages": [*langchain_history, human_query]}

            display_query = self._message_preview(human_query)
            logger.info(f"💬 Received query: '{display_query}'")
            logger.info("🏁 Starting agent execution")

            # 3. Stream using the built-in astream from CompiledStateGraph
            # The agent graph handles the loop internally
            # With dynamic tool reload: if tools change mid-execution, we interrupt and restart
            max_restarts = 3  # Prevent infinite restart loops
            restart_count = 0
            accumulated_messages = list(langchain_history) + [human_query]
            pending_tool_calls = {}  # Map tool_call_id -> AgentAction

            while restart_count <= max_restarts:
                # Update inputs with accumulated messages
                inputs = {"messages": accumulated_messages}
                should_restart = False

                async for chunk in self._agent_executor.astream(
                    inputs,
                    stream_mode="updates",  # Get updates as they happen
                    config={
                        "callbacks": self.callbacks,
                        "recursion_limit": self.recursion_limit,
                        "metadata": self.metadata,
                    },
                ):
                    # chunk is a dict with node names as keys
                    # The agent node will have 'messages' with the AI response
                    # The tools node will have 'messages' with tool calls and results

                    for node_name, node_output in chunk.items():
                        logger.debug(f"📦 Node '{node_name}' output: {node_output}")

                        # Extract messages from the node output and accumulate them
                        if node_output is not None and "messages" in node_output:
                            messages = node_output["messages"]
                            if not isinstance(messages, list):
                                messages = [messages]

                            # Add new messages to accumulated messages for potential restart
                            for msg in messages:
                                if msg not in accumulated_messages:
                                    accumulated_messages.append(msg)
                            for message in messages:
                                # Track tool calls
                                if hasattr(message, "tool_calls") and message.tool_calls:
                                    # Extract text content from message for the log
                                    log_text = ""
                                    if hasattr(message, "content"):
                                        if isinstance(message.content, str):
                                            log_text = message.content
                                        elif isinstance(message.content, list):
                                            # Extract text blocks from content array
                                            text_parts = [
                                                (block.get("text", "") if isinstance(block, dict) else str(block))
                                                for block in message.content
                                                if isinstance(block, dict) and block.get("type") == "text"
                                            ]
                                            log_text = "\n".join(text_parts)

                                    for tool_call in message.tool_calls:
                                        tool_name = tool_call.get("name", "unknown")
                                        tool_input = tool_call.get("args", {})
                                        tool_call_id = tool_call.get("id")

                                        action = AgentAction(
                                            tool=tool_name,
                                            tool_input=tool_input,
                                            log=log_text,
                                        )
                                        if tool_call_id:
                                            pending_tool_calls[tool_call_id] = action

                                        self.tools_used_names.append(tool_name)
                                        steps_taken += 1

                                        tool_input_str = str(tool_input)
                                        if len(tool_input_str) > 100:
                                            tool_input_str = tool_input_str[:97] + "..."

                                # Track tool results and yield AgentStep
                                if isinstance(message, ToolMessage):
                                    observation = message.content
                                    tool_call_id = message.tool_call_id

                                    if tool_call_id and tool_call_id in pending_tool_calls:
                                        action = pending_tool_calls.pop(tool_call_id)
                                        item = (action, str(observation))
                                        log_agent_step(item, pretty_print=self.pretty_print)
                                        yield item

                                    observation_str = str(observation)
                                    if len(observation_str) > 100:
                                        observation_str = observation_str[:97] + "..."
                                    observation_str = observation_str.replace("\n", " ")

                                    # --- Check for tool updates after tool results (safe restart point) ---
                                    if self.use_server_manager and self.server_manager:
                                        current_tools = self.server_manager.tools
                                        current_tool_names = {tool.name for tool in current_tools}
                                        existing_tool_names = {tool.name for tool in self._tools}

                                        if current_tool_names != existing_tool_names:
                                            logger.info(
                                                f"🔄 Tools changed during execution. "
                                                f"New tools: {', '.join(current_tool_names)}"
                                            )
                                            self._tools = current_tools
                                            # Regenerate system message with ALL current tools
                                            await self._create_system_message_from_tools(self._tools)
                                            # Recreate the agent executor with the new tools and system message
                                            self._agent_executor = self._create_agent()

                                            # Set restart flag - safe to restart now after tool results
                                            should_restart = True
                                            restart_count += 1
                                            logger.info(
                                                f"🔃 Restarting execution with updated tools "
                                                f"(restart {restart_count}/{max_restarts})"
                                            )
                                            break  # Break out of the message loop

                                # Track final AI message (without tool calls = final response)
                                if isinstance(message, AIMessage) and not message.tool_calls:
                                    final_output = self._normalize_output(message.content)
                                    logger.info("✅ Agent finished with output")

                        # Break out of node loop if restarting
                        if should_restart:
                            break

                    # Break out of chunk loop if restarting
                    if should_restart:
                        break

                # Check if we should restart or if execution completed
                if not should_restart:
                    # Execution completed successfully without tool changes
                    break

                # If we've hit max restarts, log warning and continue
                if restart_count > max_restarts:
                    logger.warning(f"⚠️ Max restarts ({max_restarts}) reached. Continuing with current tools.")
                    break

<<<<<<< HEAD
            # 4. Update conversation history
            if self.memory_enabled:
                self.add_to_history(HumanMessage(content=query, id=self.message_id))
                if final_output:
                    self.add_to_history(AIMessage(content=final_output, id=self.message_id))
=======
            # 4. Update conversation history (store full transcript including tool exchange)
            if self.memory_enabled and external_history is None:
                self._conversation_history = [msg for msg in accumulated_messages if not isinstance(msg, SystemMessage)]
>>>>>>> ba977ff7

            # 5. Handle structured output if requested
            if output_schema and final_output:
                try:
                    logger.info("🔧 Attempting structured output...")
                    structured_llm = self.llm.with_structured_output(output_schema)

                    # Get schema description
                    schema_fields = []
                    for field_name, field_info in output_schema.model_fields.items():
                        description = getattr(field_info, "description", "") or field_name
                        required = not hasattr(field_info, "default") or field_info.default is None
                        schema_fields.append(
                            f"- {field_name}: {description} " + ("(required)" if required else "(optional)")
                        )
                    schema_description = "\n".join(schema_fields)

                    structured_result = await self._attempt_structured_output(
                        final_output, structured_llm, output_schema, schema_description
                    )

<<<<<<< HEAD
                    if self.memory_enabled:
                        self.add_to_history(
                            AIMessage(content=f"Structured result: {structured_result}", id=self.message_id)
                        )
=======
                    if self.memory_enabled and external_history is None:
                        self.add_to_history(AIMessage(content=f"Structured result: {structured_result}"))
>>>>>>> ba977ff7

                    logger.info("✅ Structured output successful")
                    success = True
                    yield structured_result
                    return
                except Exception as e:
                    logger.error(f"❌ Structured output failed: {e}")
                    raise RuntimeError(f"Failed to generate structured output: {str(e)}") from e

            # 6. Yield final result
            logger.info(f"🎉 Agent execution complete in {time.time() - start_time:.2f} seconds")
            success = True
            yield final_output or "No output generated"

        except Exception as e:
            logger.error(f"❌ Error running query: {e}")
            if initialized_here and manage_connector:
                logger.info("🧹 Cleaning up resources after error")
                await self.close()
            raise

        finally:
            execution_time_ms = int((time.time() - start_time) * 1000)

            if track_execution:
                track_agent_execution_from_agent(
                    self,
                    execution_method="stream",
                    query=self._message_text(human_query),
                    success=success,
                    execution_time_ms=execution_time_ms,
                    max_steps_used=max_steps,
                    manage_connector=manage_connector,
                    external_history_used=external_history is not None,
                    steps_taken=steps_taken,
                    response=final_output,
                    error_type=None if success else "execution_error",
                )

            # Clean up if necessary
            if manage_connector and not self.client and initialized_here:
                logger.info("🧹 Closing agent after stream completion")
                await self.close()

    async def _generate_response_chunks_async(
        self,
        query: QueryInput,
        max_steps: int | None = None,
        manage_connector: bool = True,
        external_history: list[BaseMessage] | None = None,
    ) -> AsyncIterator[StreamEvent]:
        """Internal async generator yielding response chunks.

        The implementation purposefully keeps the logic compact:
        1. Ensure the agent is initialised (optionally handling connector
           lifecycle).
        2. Forward the *same* inputs we use for ``run`` to LangChain's
           ``AgentExecutor.astream``.
        3. Diff the growing ``output`` field coming from LangChain and yield
           only the new part so the caller receives *incremental* chunks.
        4. Persist conversation history when memory is enabled.
        """

        # 1. Initialise on-demand ------------------------------------------------
        initialised_here = False
        if (manage_connector and not self._initialized) or (not self._initialized and self.auto_initialize):
            await self.initialize()
            initialised_here = True

        if not self._agent_executor:
            raise RuntimeError("MCP agent failed to initialise – call initialise() first?")

        # 2. Configure max steps -------------------------------------------------
        self.max_steps = max_steps or self.max_steps

        # 3. Build inputs --------------------------------------------------------
        human_query = self._ensure_human_message(query)
        history_to_use = external_history if external_history is not None else self._conversation_history
        langchain_history: list[BaseMessage] = [msg for msg in history_to_use if not isinstance(msg, SystemMessage)]
        inputs = {"messages": [*langchain_history, human_query]}

        # 4. Stream & collect response chunks ------------------------------------
        recursion_limit = self.max_steps * 2
        # Collect AI message content from streaming chunks
        turn_messages = []

        async for event in self._agent_executor.astream_events(
            inputs,
            config={
                "callbacks": self.callbacks,
                "recursion_limit": recursion_limit,
                "metadata": self.metadata,
            },
        ):
            event_type = event.get("event")
            if event_type == "on_chat_model_end":
                # This contains the AIMessage
                ai_message: AIMessage = event.get("data", {}).get("output")
                turn_messages.append(ai_message)
            if event_type == "on_tool_end":
                # This contains the ToolMessage
                tool_message: ToolMessage = event.get("data", {}).get("output")
                turn_messages.append(tool_message)

            yield event

        # 5. Update conversation history with both messages ---------------------
        # If external_history is provided, treat it as per-call input (do not mutate internal memory).
        persist_to_memory = self.memory_enabled and external_history is None
        if persist_to_memory:
            # Add human message first
<<<<<<< HEAD
            self.add_to_history(HumanMessage(content=query, id=self.message_id))
            # Add AI message if we collected any chunks
            if ai_message_chunks:
                ai_content = "".join(ai_message_chunks)
                self.add_to_history(AIMessage(content=ai_content, id=self.message_id))
=======
            self.add_to_history(self._ensure_human_message(query))
            for message in turn_messages:
                self.add_to_history(message)
>>>>>>> ba977ff7

        # 6. House-keeping -------------------------------------------------------
        # Restrict agent cleanup in _generate_response_chunks_async to only occur
        #  when the agent was initialized in this generator and is not client-managed
        #  and the user does want us to manage the connection.
        if not self.client and initialised_here and manage_connector:
            logger.info("🧹 Closing agent after generator completion")
            await self.close()

    async def stream_events(
        self,
        query: QueryInput,
        max_steps: int | None = None,
        manage_connector: bool = True,
        external_history: list[BaseMessage] | None = None,
    ) -> AsyncIterator[str]:
        """Asynchronous streaming interface.

        Example::

            async for chunk in agent.stream("hello"):
                print(chunk, end="|", flush=True)
        """
        start_time = time.time()
        success = False
        chunk_count = 0
        total_response_length = 0
        human_query = self._ensure_human_message(query)

        try:
            async for chunk in self._generate_response_chunks_async(
                query=human_query,
                max_steps=max_steps,
                manage_connector=manage_connector,
                external_history=external_history,
            ):
                log_agent_stream(chunk, pretty_print=self.pretty_print)
                chunk_count += 1
                if isinstance(chunk, str):
                    total_response_length += len(chunk)
                yield chunk
            success = True
        finally:
            execution_time_ms = int((time.time() - start_time) * 1000)

            track_agent_execution_from_agent(
                self,
                execution_method="stream_events",
                query=self._message_text(human_query),
                success=success,
                execution_time_ms=execution_time_ms,
                max_steps_used=max_steps,
                manage_connector=manage_connector,
                external_history_used=external_history is not None,
                response=f"[STREAMED RESPONSE - {total_response_length} chars]",
                error_type=None if success else "streaming_error",
            )

    async def close(self) -> None:
        """Close the MCP connection with improved error handling."""
        # Delegate to remote agent if in remote mode
        if self._is_remote and self._remote_agent:
            await self._remote_agent.close()
            return

        logger.info("🔌 Closing agent and cleaning up resources...")
        try:
            # Clean up the agent first
            self._agent_executor = None
            self._tools = []

            # If using client with session, close the session through client
            if self.client:
                logger.info("🔄 Closing sessions through client")
                await self.client.close_all_sessions()
                if hasattr(self, "_sessions"):
                    self._sessions = {}
            # If using direct connector, disconnect
            elif self.connectors:
                for connector in self.connectors:
                    logger.info("🔄 Disconnecting connector")
                    await connector.disconnect()

            # Clear adapter tool cache
            if hasattr(self.adapter, "_connector_tool_map"):
                self.adapter._connector_tool_map = {}

            self._initialized = False
            logger.info("👋 Agent closed successfully")

        except Exception as e:
            logger.error(f"❌ Error during agent closure: {e}")
            # Still try to clean up references even if there was an error
            self._agent_executor = None
            if hasattr(self, "_tools"):
                self._tools = []
            if hasattr(self, "_sessions"):
                self._sessions = {}
            self._initialized = False<|MERGE_RESOLUTION|>--- conflicted
+++ resolved
@@ -114,7 +114,7 @@
             retry_on_error: Whether to enable automatic error handling for tool calls. When True, tool errors
                 (including validation errors) are caught and returned as messages to the LLM, allowing it to
                 retry with corrected input. When False, errors will halt execution immediately. Default: True.
-	        metadata: Specific data to be passed to tools without passing through llm.
+	    metadata: Specific data to be passed to tools without passing through llm.
             message_id: Unique Id to be passed to each message in a chat.
         """
         # Handle remote execution
@@ -251,7 +251,7 @@
         if isinstance(query, HumanMessage):
             return query
         if isinstance(query, str):
-            return HumanMessage(content=query)
+            return HumanMessage(content=query,id=self.message_id)
         raise TypeError("query must be a string or HumanMessage")
 
     def _message_text(self, message: HumanMessage) -> str:
@@ -874,17 +874,9 @@
                     logger.warning(f"⚠️ Max restarts ({max_restarts}) reached. Continuing with current tools.")
                     break
 
-<<<<<<< HEAD
-            # 4. Update conversation history
-            if self.memory_enabled:
-                self.add_to_history(HumanMessage(content=query, id=self.message_id))
-                if final_output:
-                    self.add_to_history(AIMessage(content=final_output, id=self.message_id))
-=======
             # 4. Update conversation history (store full transcript including tool exchange)
             if self.memory_enabled and external_history is None:
                 self._conversation_history = [msg for msg in accumulated_messages if not isinstance(msg, SystemMessage)]
->>>>>>> ba977ff7
 
             # 5. Handle structured output if requested
             if output_schema and final_output:
@@ -906,15 +898,8 @@
                         final_output, structured_llm, output_schema, schema_description
                     )
 
-<<<<<<< HEAD
-                    if self.memory_enabled:
-                        self.add_to_history(
-                            AIMessage(content=f"Structured result: {structured_result}", id=self.message_id)
-                        )
-=======
                     if self.memory_enabled and external_history is None:
-                        self.add_to_history(AIMessage(content=f"Structured result: {structured_result}"))
->>>>>>> ba977ff7
+                        self.add_to_history(AIMessage(content=f"Structured result: {structured_result}", id=self.message_id))
 
                     logger.info("✅ Structured output successful")
                     success = True
@@ -1026,17 +1011,9 @@
         persist_to_memory = self.memory_enabled and external_history is None
         if persist_to_memory:
             # Add human message first
-<<<<<<< HEAD
-            self.add_to_history(HumanMessage(content=query, id=self.message_id))
-            # Add AI message if we collected any chunks
-            if ai_message_chunks:
-                ai_content = "".join(ai_message_chunks)
-                self.add_to_history(AIMessage(content=ai_content, id=self.message_id))
-=======
             self.add_to_history(self._ensure_human_message(query))
             for message in turn_messages:
                 self.add_to_history(message)
->>>>>>> ba977ff7
 
         # 6. House-keeping -------------------------------------------------------
         # Restrict agent cleanup in _generate_response_chunks_async to only occur
