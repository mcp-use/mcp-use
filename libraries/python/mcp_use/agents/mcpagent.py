--- conflicted
+++ resolved
@@ -702,14 +702,11 @@
                 async for chunk in self._agent_executor.astream(
                     inputs,
                     stream_mode="updates",  # Get updates as they happen
-<<<<<<< HEAD
-                    config={"callbacks": self.callbacks, "metadata": self.metadata},
-=======
                     config={
                         "callbacks": self.callbacks,
                         "recursion_limit": self.recursion_limit,
+                        "metadata": self.metadata
                     },
->>>>>>> d010e2c5
                 ):
                     # chunk is a dict with node names as keys
                     # The agent node will have 'messages' with the AI response
