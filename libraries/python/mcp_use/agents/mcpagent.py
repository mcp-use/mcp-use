--- conflicted
+++ resolved
@@ -39,15 +39,11 @@
 # Import observability manager
 from mcp_use.agents.observability import ObservabilityManager
 from mcp_use.agents.prompts.system_prompt_builder import create_system_message
-<<<<<<< HEAD
-from mcp_use.agents.prompts.templates import DEFAULT_SYSTEM_PROMPT_TEMPLATE, SERVER_MANAGER_SYSTEM_PROMPT_TEMPLATE
-from mcp_use.agents.output import OutputConfig, format_and_print_result, format_error, format_stream_with_panels
-=======
 from mcp_use.agents.prompts.templates import (
     DEFAULT_SYSTEM_PROMPT_TEMPLATE,
     SERVER_MANAGER_SYSTEM_PROMPT_TEMPLATE,
 )
->>>>>>> aa4a1ea6
+from mcp_use.agents.output import OutputConfig, format_and_print_result, format_error, format_stream_with_panels
 from mcp_use.agents.remote import RemoteAgent
 from mcp_use.client import MCPClient
 from mcp_use.client.connectors.base import BaseConnector
@@ -435,439 +431,6 @@
         steps_taken = len(self.tools_used_names)
         return final_result, steps_taken
 
-<<<<<<< HEAD
-    @telemetry("agent_stream")
-    async def stream(
-        self,
-        query: str,
-        max_steps: int | None = None,
-        manage_connector: bool = True,
-        external_history: list[BaseMessage] | None = None,
-        track_execution: bool = True,
-        output_schema: type[T] | None = None,
-        pretty_print: bool | None = None,
-    ) -> AsyncGenerator[tuple[AgentAction, str] | str | T, None]:
-        """Run the agent and yield intermediate steps as an async generator.
-
-        Args:
-            query: The query to run.
-            max_steps: Optional maximum number of steps to take.
-            manage_connector: Whether to handle the connector lifecycle internally.
-            external_history: Optional external history to use instead of the
-                internal conversation history.
-            track_execution: Whether to track execution for telemetry.
-            output_schema: Optional Pydantic BaseModel class for structured output.
-                If provided, the agent will attempt structured output at finish points
-                and continue execution if required information is missing.
-            pretty_print: Whether to format output with pretty printing.
-        Yields:
-            Intermediate steps as (AgentAction, str) tuples, followed by the final result.
-            If output_schema is provided, yields structured output as instance of the schema.
-        """
-        # Create internal generator
-        internal_stream = self._stream_internal(
-            query, max_steps, manage_connector, external_history, track_execution, output_schema
-        )
-
-        # Use pretty_print parameter if provided, otherwise use instance default
-        use_pretty_print = pretty_print if pretty_print is not None else self.pretty_print
-
-        if use_pretty_print:
-            async for item in format_stream_with_panels(
-                query=query,
-                stream=internal_stream,
-                config=self.output_config,
-                stream_intermediate_steps=self.output_config.show_steps,
-            ):
-                yield item
-        else:
-            async for item in internal_stream:
-                yield item
-
-    async def _stream_internal(
-        self,
-        query: str,
-        max_steps: int | None = None,
-        manage_connector: bool = True,
-        external_history: list[BaseMessage] | None = None,
-        track_execution: bool = True,
-        output_schema: type[T] | None = None,
-    ) -> AsyncGenerator[tuple[AgentAction, str] | str | T, None]:
-        """Internal stream implementation.
-
-        This is the core streaming logic, separated to allow wrapping with formatting.
-        """
-        # Delegate to remote agent if in remote mode
-        if self._is_remote and self._remote_agent:
-            async for item in self._remote_agent.stream(
-                query, max_steps, manage_connector, external_history, track_execution, output_schema
-            ):
-                yield item
-            return
-
-        result = ""
-        initialized_here = False
-        start_time = time.time()
-        steps_taken = 0
-        success = False
-
-        # Schema-aware setup for structured output
-        structured_llm = None
-        schema_description = ""
-        if output_schema:
-            query = self._enhance_query_with_schema(query, output_schema)
-            structured_llm = self.llm.with_structured_output(output_schema)
-            # Get schema description for feedback
-            schema_fields = []
-            try:
-                for field_name, field_info in output_schema.model_fields.items():
-                    description = getattr(field_info, "description", "") or field_name
-                    required = not hasattr(field_info, "default") or field_info.default is None
-                    schema_fields.append(f"- {field_name}: {description} {'(required)' if required else '(optional)'}")
-
-                schema_description = "\n".join(schema_fields)
-            except Exception as e:
-                logger.warning(f"Could not extract schema details: {e}")
-                schema_description = f"Schema: {output_schema.__name__}"
-
-        try:
-            # Initialize if needed
-            if manage_connector and not self._initialized:
-                await self.initialize()
-                initialized_here = True
-            elif not self._initialized and self.auto_initialize:
-                await self.initialize()
-                initialized_here = True
-
-            # Check if initialization succeeded
-            if not self._agent_executor:
-                raise RuntimeError("MCP agent failed to initialize")
-
-            steps = max_steps or self.max_steps
-            if self._agent_executor:
-                self._agent_executor.max_iterations = steps
-
-            display_query = query[:50].replace("\n", " ") + "..." if len(query) > 50 else query.replace("\n", " ")
-            logger.info(f"💬 Received query: '{display_query}'")
-
-            # Use the provided history or the internal history
-            history_to_use = external_history if external_history is not None else self._conversation_history
-
-            # Convert messages to format expected by LangChain agent input
-            # Exclude the main system message as it's part of the agent's prompt
-            langchain_history = []
-            for msg in history_to_use:
-                if isinstance(msg, HumanMessage):
-                    langchain_history.append(msg)
-                elif isinstance(msg, AIMessage):
-                    langchain_history.append(msg)
-
-            intermediate_steps: list[tuple[AgentAction, str]] = []
-            inputs = {"input": query, "chat_history": langchain_history}
-
-            # Construct a mapping of tool name to tool for easy lookup
-            name_to_tool_map = {tool.name: tool for tool in self._tools}
-            color_mapping = get_color_mapping([tool.name for tool in self._tools], excluded_colors=["green", "red"])
-
-            logger.info(f"🏁 Starting agent execution with max_steps={steps}")
-
-            # Track whether agent finished successfully vs reached max iterations
-            agent_finished_successfully = False
-            result = None
-
-            # Create a run manager with our callbacks if we have any - ONCE for the entire execution
-            run_manager = None
-            if self.callbacks:
-                # Create an async callback manager with our callbacks
-                from langchain_core.callbacks.manager import AsyncCallbackManager
-
-                callback_manager = AsyncCallbackManager.configure(
-                    inheritable_callbacks=self.callbacks,
-                    local_callbacks=self.callbacks,
-                )
-                # Create a run manager for this chain execution
-                run_manager = await callback_manager.on_chain_start(
-                    {"name": "MCPAgent (mcp-use)"},
-                    inputs,
-                )
-
-            for step_num in range(steps):
-                steps_taken = step_num + 1
-                # --- Check for tool updates if using server manager ---
-                if self.use_server_manager and self.server_manager:
-                    current_tools = self.server_manager.tools
-                    current_tool_names = {tool.name for tool in current_tools}
-                    existing_tool_names = {tool.name for tool in self._tools}
-
-                    if current_tool_names != existing_tool_names:
-                        logger.info(
-                            f"🔄 Tools changed before step {step_num + 1}, updating agent."
-                            f"New tools: {', '.join(current_tool_names)}"
-                        )
-                        self._tools = current_tools
-                        # Regenerate system message with ALL current tools
-                        await self._create_system_message_from_tools(self._tools)
-                        # Recreate the agent executor with the new tools and system message
-                        self._agent_executor = self._create_agent()
-                        self._agent_executor.max_iterations = steps
-                        # Update maps for this iteration
-                        name_to_tool_map = {tool.name: tool for tool in self._tools}
-                        color_mapping = get_color_mapping(
-                            [tool.name for tool in self._tools], excluded_colors=["green", "red"]
-                        )
-
-                logger.info(f"👣 Step {step_num + 1}/{steps}")
-
-                # --- Plan and execute the next step ---
-                try:
-                    retry_count = 0
-                    next_step_output = None
-
-                    while retry_count <= self.max_retries_per_step:
-                        try:
-                            # Use the internal _atake_next_step which handles planning and execution
-                            # This requires providing the necessary context like maps and intermediate steps
-                            next_step_output = await self._agent_executor._atake_next_step(
-                                name_to_tool_map=name_to_tool_map,
-                                color_mapping=color_mapping,
-                                inputs=inputs,
-                                intermediate_steps=intermediate_steps,
-                                run_manager=run_manager,
-                            )
-
-                            # If we get here, the step succeeded, break out of retry loop
-                            break
-
-                        except Exception as e:
-                            if not self.retry_on_error or retry_count >= self.max_retries_per_step:
-                                logger.error(f"❌ Validation error during step {step_num + 1}: {e}")
-                                result = f"Agent stopped due to a validation error: {str(e)}"
-                                success = False
-                                yield result
-                                return
-
-                            retry_count += 1
-                            logger.warning(
-                                f"⚠️ Validation error, retrying ({retry_count}/{self.max_retries_per_step}): {e}"
-                            )
-
-                            # Create concise feedback for the LLM about the validation error
-                            error_message = f"Error: {str(e)}"
-                            inputs["input"] = error_message
-
-                            # Continue to next iteration of retry loop
-                            continue
-
-                    # Process the output
-                    if isinstance(next_step_output, AgentFinish):
-                        logger.info(f"✅ Agent finished at step {step_num + 1}")
-                        agent_finished_successfully = True
-                        output_value = next_step_output.return_values.get("output", "No output generated")
-                        result = self._normalize_output(output_value)
-                        # End the chain if we have a run manager
-                        if run_manager:
-                            await run_manager.on_chain_end({"output": result})
-
-                        # If structured output is requested, attempt to create it
-                        if output_schema and structured_llm:
-                            try:
-                                logger.info("🔧 Attempting structured output...")
-                                structured_result = await self._attempt_structured_output(
-                                    result, structured_llm, output_schema, schema_description
-                                )
-
-                                # Add the final response to conversation history if memory is enabled
-                                if self.memory_enabled:
-                                    self.add_to_history(AIMessage(content=f"Structured result: {structured_result}"))
-
-                                logger.info("✅ Structured output successful")
-                                success = True
-                                yield structured_result
-                                return
-
-                            except Exception as e:
-                                logger.warning(f"⚠️ Structured output failed: {e}")
-                                # Continue execution to gather missing information
-                                missing_info_prompt = f"""
-                                The current result cannot be formatted into the required structure.
-                                Error: {str(e)}
-
-                                Current information: {result}
-
-                                Please continue working to gather the missing information needed for:
-                                {schema_description}
-
-                                Focus on finding the specific missing details.
-                                """
-
-                                # Add this as feedback and continue the loop
-                                inputs["input"] = missing_info_prompt
-                                if self.memory_enabled:
-                                    self.add_to_history(HumanMessage(content=missing_info_prompt))
-
-                                logger.info("🔄 Continuing execution to gather missing information...")
-                                continue
-                        else:
-                            # Regular execution without structured output
-                            break
-
-                    # If it's actions/steps, add to intermediate steps and yield them
-                    intermediate_steps.extend(next_step_output)
-
-                    # Yield each step and track tool usage
-                    for agent_step in next_step_output:
-                        yield agent_step
-                        action, observation = agent_step
-                        reasoning = getattr(action, "log", "")
-                        if reasoning:
-                            reasoning_str = reasoning.replace("\n", " ")
-                            if len(reasoning_str) > 300:
-                                reasoning_str = reasoning_str[:297] + "..."
-                            logger.info(f"💭 Reasoning: {reasoning_str}")
-                        tool_name = action.tool
-                        self.tools_used_names.append(tool_name)
-                        tool_input_str = str(action.tool_input)
-                        # Truncate long inputs for readability
-                        if len(tool_input_str) > 100:
-                            tool_input_str = tool_input_str[:97] + "..."
-                        logger.info(f"🔧 Tool call: {tool_name} with input: {tool_input_str}")
-                        # Truncate long outputs for readability
-                        observation_str = str(observation)
-                        if len(observation_str) > 100:
-                            observation_str = observation_str[:97] + "..."
-                        observation_str = observation_str.replace("\n", " ")
-                        logger.info(f"📄 Tool result: {observation_str}")
-
-                    # Check for return_direct on the last action taken
-                    if len(next_step_output) > 0:
-                        last_step: tuple[AgentAction, str] = next_step_output[-1]
-                        tool_return = self._agent_executor._get_tool_return(last_step)
-                        if tool_return is not None:
-                            logger.info(f"🏆 Tool returned directly at step {step_num + 1}")
-                            agent_finished_successfully = True
-                            result = tool_return.return_values.get("output", "No output generated")
-                            result = self._normalize_output(result)
-                            break
-
-                except OutputParserException as e:
-                    logger.error(f"❌ Output parsing error during step {step_num + 1}: {e}")
-                    result = f"Agent stopped due to a parsing error: {str(e)}"
-                    if run_manager:
-                        await run_manager.on_chain_error(e)
-                    break
-                except Exception as e:
-                    logger.error(f"❌ Error during agent execution step {step_num + 1}: {e}")
-                    import traceback
-
-                    traceback.print_exc()
-                    # End the chain with error if we have a run manager
-                    if run_manager:
-                        await run_manager.on_chain_error(e)
-                    result = f"Agent stopped due to an error: {str(e)}"
-                    break
-
-            # --- Loop finished ---
-            if not result:
-                if agent_finished_successfully:
-                    # Agent finished successfully but returned empty output
-                    result = "Agent completed the task successfully."
-                    logger.info("✅ Agent finished successfully with empty output")
-                else:
-                    # Agent actually reached max iterations
-                    logger.warning(f"⚠️ Agent stopped after reaching max iterations ({steps})")
-                    result = f"Agent stopped after reaching the maximum number of steps ({steps})."
-                    if run_manager:
-                        await run_manager.on_chain_end({"output": result})
-
-            # If structured output was requested but not achieved, attempt one final time
-            if output_schema and structured_llm and not success:
-                try:
-                    logger.info("🔧 Final attempt at structured output...")
-                    structured_result = await self._attempt_structured_output(
-                        result, structured_llm, output_schema, schema_description
-                    )
-
-                    # Add the final response to conversation history if memory is enabled
-                    if self.memory_enabled:
-                        self.add_to_history(AIMessage(content=f"Structured result: {structured_result}"))
-
-                    logger.info("✅ Final structured output successful")
-                    success = True
-                    yield structured_result
-                    return
-
-                except Exception as e:
-                    logger.error(f"❌ Final structured output attempt failed: {e}")
-                    raise RuntimeError(f"Failed to generate structured output after {steps} steps: {str(e)}") from e
-
-            if self.memory_enabled:
-                self.add_to_history(HumanMessage(content=query))
-
-            if self.memory_enabled and not output_schema:
-                self.add_to_history(AIMessage(content=self._normalize_output(result)))
-
-            logger.info(f"🎉 Agent execution complete in {time.time() - start_time} seconds")
-            if not success:
-                success = True
-
-            # Yield the final result (only for non-structured output)
-            if not output_schema:
-                yield result
-
-        except Exception:
-            if initialized_here and manage_connector:
-                logger.info("🧹 Cleaning up resources after initialization error in stream")
-                await self.close()
-            raise
-
-        finally:
-            # Track comprehensive execution data
-            execution_time_ms = int((time.time() - start_time) * 1000)
-
-            server_count = 0
-            if self.client:
-                server_count = len(self.client.get_all_active_sessions())
-            elif self.connectors:
-                server_count = len(self.connectors)
-
-            conversation_history_length = len(self._conversation_history) if self.memory_enabled else 0
-
-            # Safely access _tools in case initialization failed
-            tools_available = getattr(self, "_tools", [])
-
-            if track_execution:
-                self.telemetry.track_agent_execution(
-                    execution_method="stream",
-                    query=query,
-                    success=success,
-                    model_provider=self._model_provider,
-                    model_name=self._model_name,
-                    server_count=server_count,
-                    server_identifiers=[connector.public_identifier for connector in self.connectors],
-                    total_tools_available=len(tools_available),
-                    tools_available_names=[tool.name for tool in tools_available],
-                    max_steps_configured=self.max_steps,
-                    memory_enabled=self.memory_enabled,
-                    use_server_manager=self.use_server_manager,
-                    max_steps_used=max_steps,
-                    manage_connector=manage_connector,
-                    external_history_used=external_history is not None,
-                    steps_taken=steps_taken,
-                    tools_used_count=len(self.tools_used_names),
-                    tools_used_names=self.tools_used_names,
-                    response=result,
-                    execution_time_ms=execution_time_ms,
-                    error_type=None if success else "execution_error",
-                    conversation_history_length=conversation_history_length,
-                )
-
-            # Clean up if necessary (e.g., if not using client-managed sessions)
-            if manage_connector and not self.client and initialized_here:
-                logger.info("🧹 Closing agent after stream completion")
-                await self.close()
-
-=======
->>>>>>> aa4a1ea6
     @telemetry("agent_run")
     async def run(
         self,
@@ -887,35 +450,23 @@
             external_history: Optional external history to use instead of the
                 internal conversation history.
             output_schema: Optional Pydantic BaseModel class for structured output.
-
-        Returns:
-            The result of running the query as a string, or if output_schema is provided,
-            an instance of the specified Pydantic model.
-
-        Example:
-            ```python
-            # Regular usage
-            result = await agent.run("What's the weather like?")
-
-            # Structured output usage
-            from pydantic import BaseModel, Field
-
-            class WeatherInfo(BaseModel):
-                temperature: float = Field(description="Temperature in Celsius")
-                condition: str = Field(description="Weather condition")
-
-            weather: WeatherInfo = await agent.run(
-                "What's the weather like?",
-                output_schema=WeatherInfo
-            )
-            ```
+                If provided, the agent will attempt structured output at finish points
+                and continue execution if required information is missing.
+            pretty_print: Whether to format output with pretty printing.
+        Yields:
+            Intermediate steps as (AgentAction, str) tuples, followed by the final result.
+            If output_schema is provided, yields structured output as instance of the schema.
         """
         # Delegate to remote agent if in remote mode
         if self._is_remote and self._remote_agent:
-            result = await self._remote_agent.run(query, max_steps, external_history, output_schema)
-            return result
-
-        success = True
+            async for item in self._remote_agent.stream(
+                query, max_steps, manage_connector, external_history, track_execution, output_schema
+            ):
+                yield item
+            return
+
+        result = ""
+        initialized_here = False
         start_time = time.time()
 
         generator = self.stream(
@@ -925,10 +476,6 @@
             external_history,
             track_execution=False,
             output_schema=output_schema,
-<<<<<<< HEAD
-            pretty_print=pretty_print,
-=======
->>>>>>> aa4a1ea6
         )
         error = None
         result = None
@@ -936,25 +483,10 @@
         try:
             result, steps_taken = await self._consume_and_return(generator)
 
-            if self.pretty_print and result is not None:
-                execution_time_ms = int((time.time() - start_time) * 1000)
-                format_and_print_result(
-                    query=query,
-                    result=result,
-                    execution_time_ms=execution_time_ms,
-                    config=self.output_config,
-                )
-
         except Exception as e:
             success = False
             error = str(e)
-
-            if self.pretty_print:
-                format_error(
-                    query=query,
-                    error=str(e),
-                    config=self.output_config,
-                )
+            logger.error(f"❌ Error during agent execution: {e}")
             raise
         finally:
             self.telemetry.track_agent_execution(
@@ -1320,13 +852,21 @@
                     logger.error(f"❌ Structured output failed: {e}")
                     raise RuntimeError(f"Failed to generate structured output: {str(e)}") from e
 
-            # 6. Yield final result
-            logger.info(f"🎉 Agent execution complete in {time.time() - start_time:.2f} seconds")
-            success = True
-            yield final_output or "No output generated"
-
-        except Exception as e:
-            logger.error(f"❌ Error running query: {e}")
+            if self.memory_enabled:
+                self.add_to_history(HumanMessage(content=query))
+
+            if self.memory_enabled and not output_schema:
+                self.add_to_history(AIMessage(content=self._normalize_output(result)))
+
+            logger.info(f"🎉 Agent execution complete in {time.time() - start_time} seconds")
+            if not success:
+                success = True
+
+            # Yield the final result (only for non-structured output)
+            if not output_schema:
+                yield result
+
+        except Exception:
             if initialized_here and manage_connector:
                 logger.info("🧹 Cleaning up resources after error")
                 await self.close()
@@ -1378,6 +918,190 @@
                 logger.info("🧹 Closing agent after stream completion")
                 await self.close()
 
+    @telemetry("agent_run")
+    async def run(
+        self,
+        query: str,
+        max_steps: int | None = None,
+        manage_connector: bool = True,
+        external_history: list[BaseMessage] | None = None,
+        output_schema: type[T] | None = None,
+        pretty_print: bool | None = None,
+    ) -> str | T:
+        """Run a query using the MCP tools and return the final result.
+
+        This method uses the streaming implementation internally and returns
+        the final result after consuming all intermediate steps. If output_schema
+        is provided, the agent will be schema-aware and return structured output.
+
+        Args:
+            query: The query to run.
+            max_steps: Optional maximum number of steps to take.
+            manage_connector: Whether to handle the connector lifecycle internally.
+                If True, this method will connect, initialize, and disconnect from
+                the connector automatically. If False, the caller is responsible
+                for managing the connector lifecycle.
+            external_history: Optional external history to use instead of the
+                internal conversation history.
+            output_schema: Optional Pydantic BaseModel class for structured output.
+                If provided, the agent will attempt to return an instance of this model.
+
+        Returns:
+            The result of running the query as a string, or if output_schema is provided,
+            an instance of the specified Pydantic model.
+
+        Example:
+            ```python
+            # Regular usage
+            result = await agent.run("What's the weather like?")
+
+            # Structured output usage
+            from pydantic import BaseModel, Field
+
+            class WeatherInfo(BaseModel):
+                temperature: float = Field(description="Temperature in Celsius")
+                condition: str = Field(description="Weather condition")
+
+            weather: WeatherInfo = await agent.run(
+                "What's the weather like?",
+                output_schema=WeatherInfo
+            )
+            ```
+        """
+        # Delegate to remote agent if in remote mode
+        if self._is_remote and self._remote_agent:
+            result = await self._remote_agent.run(query, max_steps, external_history, output_schema)
+            return result
+
+        success = True
+        start_time = time.time()
+
+        generator = self.stream(
+            query,
+            max_steps,
+            manage_connector,
+            external_history,
+            track_execution=False,
+            output_schema=output_schema,
+            pretty_print=pretty_print,
+        )
+        error = None
+        steps_taken = 0
+        result = None
+        try:
+            result, steps_taken = await self._consume_and_return(generator)
+
+            if self.pretty_print and result is not None:
+                execution_time_ms = int((time.time() - start_time) * 1000)
+                format_and_print_result(
+                    query=query,
+                    result=result,
+                    execution_time_ms=execution_time_ms,
+                    config=self.output_config,
+                )
+
+        except Exception as e:
+            success = False
+            error = str(e)
+
+            if self.pretty_print:
+                format_error(
+                    query=query,
+                    error=str(e),
+                    config=self.output_config,
+                )
+            raise
+        finally:
+            self.telemetry.track_agent_execution(
+                execution_method="run",
+                query=query,
+                success=success,
+                model_provider=self._model_provider,
+                model_name=self._model_name,
+                server_count=len(self.client.get_all_active_sessions()) if self.client else len(self.connectors),
+                server_identifiers=[connector.public_identifier for connector in self.connectors],
+                total_tools_available=len(self._tools) if self._tools else 0,
+                tools_available_names=[tool.name for tool in self._tools],
+                max_steps_configured=self.max_steps,
+                memory_enabled=self.memory_enabled,
+                use_server_manager=self.use_server_manager,
+                max_steps_used=max_steps,
+                manage_connector=manage_connector,
+                external_history_used=external_history is not None,
+                steps_taken=steps_taken,
+                tools_used_count=len(self.tools_used_names),
+                tools_used_names=self.tools_used_names,
+                response=str(self._normalize_output(result)),
+                execution_time_ms=int((time.time() - start_time) * 1000),
+                error_type=error,
+                conversation_history_length=len(self._conversation_history),
+            )
+        return result
+
+    async def _attempt_structured_output(
+        self, raw_result: str, structured_llm, output_schema: type[T], schema_description: str
+    ) -> T:
+        """Attempt to create structured output from raw result with validation."""
+        format_prompt = f"""
+        Please format the following information according to the specified schema.
+        Extract and structure the relevant information from the content below.
+
+        Required schema fields:
+        {schema_description}
+
+        Content to format:
+        {raw_result}
+
+        Please provide the information in the requested structured format.
+        If any required information is missing, you must indicate this clearly.
+        """
+
+        structured_result = await structured_llm.ainvoke(format_prompt)
+
+        try:
+            for field_name, field_info in output_schema.model_fields.items():
+                required = not hasattr(field_info, "default") or field_info.default is None
+                if required:
+                    value = getattr(structured_result, field_name, None)
+                    if value is None or (isinstance(value, str) and not value.strip()):
+                        raise ValueError(f"Required field '{field_name}' is missing or empty")
+                    if isinstance(value, list) and len(value) == 0:
+                        raise ValueError(f"Required field '{field_name}' is an empty list")
+        except Exception as e:
+            logger.debug(f"Validation details: {e}")
+            raise  # Re-raise to trigger retry logic
+
+        return structured_result
+
+    def _enhance_query_with_schema(self, query: str, output_schema: type[T]) -> str:
+        """Enhance the query with schema information to make the agent aware of required fields."""
+        schema_fields = []
+
+        try:
+            for field_name, field_info in output_schema.model_fields.items():
+                description = getattr(field_info, "description", "") or field_name
+                required = not hasattr(field_info, "default") or field_info.default is None
+                schema_fields.append(f"- {field_name}: {description} {'(required)' if required else '(optional)'}")
+
+            schema_description = "\n".join(schema_fields)
+        except Exception as e:
+            logger.warning(f"Could not extract schema details: {e}")
+            schema_description = f"Schema: {output_schema.__name__}"
+
+        # Enhance the query with schema awareness
+        enhanced_query = f"""
+        {query}
+
+        IMPORTANT: Your response must include sufficient information to populate the following structured output:
+
+        {schema_description}
+
+        Make sure you gather ALL the required information during your task execution.
+        If any required information is missing, continue working to find it.
+        """
+
+        return enhanced_query
+
     async def _generate_response_chunks_async(
         self,
         query: str,
