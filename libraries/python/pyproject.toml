--- conflicted
+++ resolved
@@ -1,10 +1,6 @@
 [project]
 name = "mcp-use"
-<<<<<<< HEAD
-version = "1.3.13"
-=======
 version = "1.4.1"
->>>>>>> 9e592b40
 description = "MCP Library for LLMs"
 authors = [
     {name = "mcp-use, Inc.", email = "dev@mcp-use.io"},
@@ -25,12 +21,7 @@
 ]
 dependencies = [
     "mcp>=1.10.0",
-<<<<<<< HEAD
-    "langchain==0.3.27",
-    "langchain-core==0.3.79",
-=======
     "langchain>=1.0.0",
->>>>>>> 9e592b40
     "websockets>=15.0",
     "httpx>=0.27.1",
     "pydantic>=2.11.0,<3.0.0",
@@ -38,13 +29,8 @@
     "python-dotenv>=1.0.0",
     "posthog>=3.0.0",
     "scarf-sdk>=0.1.0",
-<<<<<<< HEAD
-    "authlib>=1.6.3",
-    "httpx>=0.24.0",
-=======
     "authlib>=1.0.0",
     "rich>=13.0.0",
->>>>>>> 9e592b40
 ]
 
 [project.optional-dependencies]
