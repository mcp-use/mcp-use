# create-mcp-use-app

<<<<<<< HEAD
=======
## 0.7.4

### Patch Changes

- 4fc04a9: Updated dependencies.
- 4fc04a9: fix: fix transport bug

>>>>>>> 825acaed
## 0.7.4-canary.1

### Patch Changes

- b0d1ffe: fix: fix transport bug

## 0.7.4-canary.0

### Patch Changes

- d726bfa: Updated dependencies.

## 0.7.3

### Patch Changes

- 4bf21f3: Updated dependencies.

## 0.7.3-canary.0

### Patch Changes

- 33a1a69: Updated dependencies.

## 0.7.2

### Patch Changes

- a4341d5: chore: update deps

## 0.7.2-canary.0

### Patch Changes

- c1d7378: chore: update deps

## 0.7.1

### Patch Changes

- 2730902: fix: parse port to number
- 2730902: Optimized dependencies
- 2730902: Moved ai sdk dep to optional since it's only used in test and example

## 0.7.1-canary.1

### Patch Changes

- caf8c7c: fix: parse port to number
- caf8c7c: Moved ai sdk dep to optional since it's only used in test and example

## 0.7.1-canary.0

### Patch Changes

- 1ca9801: Optimized dependencies

## 0.7.0

### Minor Changes

- 7e4dd9b: ## Features
  - **Notifications**: Added bidirectional notification support between clients and servers. Clients can register notification handlers and servers can send targeted or broadcast notifications. Includes automatic handling of `list_changed` notifications per MCP spec.
  - **Sampling**: Implemented LLM sampling capabilities allowing MCP tools to request completions from connected clients. Clients can provide a `samplingCallback` to handle sampling requests, enabling tools to leverage client-side LLMs.
  - **Widget Build ID**: Added build ID support for widget UI resources to enable cache busting. Build IDs are automatically incorporated into widget URIs.
  - **Inspector Enhancements**: Added notifications tab with real-time notification display and server capabilities modal showing supported MCP capabilities.

  ## Improvements
  - **Session Management**: Refactored HTTP transport to reuse sessions across requests instead of creating new transports per request. Added session tracking with configurable idle timeout (default 5 minutes) and automatic cleanup. Sessions now maintain state across multiple requests, enabling targeted notifications to specific clients.
  - Enhanced HTTP connector with improved notification handling and sampling support
  - Added roots support in connectors and session API (`setRoots()`, `getRoots()`) for better file system integration
  - Added session event handling API (`session.on("notification")`) for registering notification handlers
  - Added server methods for session management (`getActiveSessions()`, `sendNotificationToSession()`) enabling targeted client communication
  - Added comprehensive examples for notifications and sampling features
  - Enhanced documentation for notifications and sampling functionality

- 7e4dd9b: ## New Features

  ### OpenAI Apps SDK Integration (`mcp-use` package)
  - **McpUseProvider** (`packages/mcp-use/src/react/McpUseProvider.tsx`) - New unified provider component that combines all common React setup for mcp-use widgets:
    - Automatically includes StrictMode, ThemeProvider, BrowserRouter with automatic basename calculation
    - Optional WidgetControls integration for debugging and view controls
    - ErrorBoundary wrapper for error handling
    - Auto-sizing support with ResizeObserver that calls `window.openai.notifyIntrinsicHeight()` for dynamic height updates
    - Automatic basename calculation for proper routing in both dev proxy and production environments
  - **WidgetControls** (`packages/mcp-use/src/react/WidgetControls.tsx`) - New component (752 lines) providing:
    - Debug button overlay for displaying widget debug information (props, state, theme, display mode, etc.)
    - View controls for fullscreen and picture-in-picture (PIP) modes
    - Shared hover logic for all control buttons
    - Customizable positioning (top-left, top-right, bottom-left, etc.)
    - Interactive debug overlay with tool testing capabilities
  - **useWidget hook** (`packages/mcp-use/src/react/useWidget.ts`) - New type-safe React adapter for OpenAI Apps SDK `window.openai` API:
    - Automatic props extraction from `toolInput`
    - Reactive state management subscribing to all OpenAI global changes
    - Access to theme, display mode, safe areas, locale, user agent
    - Action methods: `callTool`, `sendFollowUpMessage`, `openExternal`, `requestDisplayMode`, `setState`
    - Type-safe with full TypeScript support
  - **ErrorBoundary** (`packages/mcp-use/src/react/ErrorBoundary.tsx`) - New error boundary component for graceful error handling in widgets
  - **Image** (`packages/mcp-use/src/react/Image.tsx`) - New image component that handles both data URLs and public file paths for widgets
  - **ThemeProvider** (`packages/mcp-use/src/react/ThemeProvider.tsx`) - New theme provider component for consistent theme management across widgets

  ### Inspector Widget Support
  - **WidgetInspectorControls** (`packages/inspector/src/client/components/WidgetInspectorControls.tsx`) - New component (364 lines) providing:
    - Inspector-specific widget controls and debugging interface
    - Widget state inspection with real-time updates
    - Debug information display including props, output, metadata, and state
    - Integration with inspector's tool execution flow
  - **Console Proxy Toggle** (`packages/inspector/src/client/components/IframeConsole.tsx` and `packages/inspector/src/client/hooks/useIframeConsole.ts`):
    - New toggle option to proxy iframe console logs to the page console
    - Persistent preference stored in localStorage
    - Improved console UI with tooltips and better error/warning indicators
    - Formatted console output with appropriate log levels

  ### Enhanced Apps SDK Template
  - **Product Search Result Widget** (`packages/create-mcp-use-app/src/templates/apps-sdk/resources/product-search-result/`):
    - Complete ecommerce widget example with carousel, accordion, and product display components
    - Carousel component (`components/Carousel.tsx`) with smooth animations and transitions
    - Accordion components (`components/Accordion.tsx`, `components/AccordionItem.tsx`) for collapsible content
    - Fruits API integration using `@tanstack/react-query` for data fetching
    - 16 fruit product images added to `public/fruits/` directory (apple, apricot, avocado, banana, blueberry, cherries, coconut, grapes, lemon, mango, orange, pear, pineapple, plum, strawberry, watermelon)
    - Enhanced product display with filtering and search capabilities
  - **Updated Template Example** (`packages/create-mcp-use-app/src/templates/apps-sdk/index.ts`):
    - New `get-brand-info` tool replacing the old `get-my-city` example
    - Fruits API endpoint (`/api/fruits`) for template data
    - Better example demonstrating brand information retrieval

  ### CLI Widget Building Enhancements
  - **Folder-based Widget Support** (`packages/cli/src/index.ts` and `packages/mcp-use/src/server/mcp-server.ts`):
    - Support for widgets organized in folders with `widget.tsx` entry point
    - Automatic detection of both single-file widgets and folder-based widgets
    - Proper widget name resolution from folder names
  - **Public Folder Support** (`packages/cli/src/index.ts`):
    - Automatic copying of `public/` folder to `dist/public/` during build
    - Support for static assets in widget templates
  - **Enhanced SSR Configuration** (`packages/cli/src/index.ts`):
    - Improved Vite SSR configuration with proper `noExternal` settings for `@openai/apps-sdk-ui` and `react-router`
    - Better environment variable definitions for SSR context
    - CSS handling plugin for SSR mode
  - **Dev Server Public Assets** (`packages/mcp-use/src/server/mcp-server.ts`):
    - New `/mcp-use/public/*` route for serving static files in development mode
    - Proper content-type detection for various file types (images, fonts, etc.)

  ## Improvements

  ### Inspector Component Enhancements
  - **OpenAIComponentRenderer** (`packages/inspector/src/client/components/OpenAIComponentRenderer.tsx`):
    - Added `memo` wrapper for performance optimization
    - Enhanced `notifyIntrinsicHeight` message handling with proper height calculation and capping for different display modes
    - Improved theme support to prevent theme flashing on widget load by passing theme in widget data
    - Widget state inspection support via `mcp-inspector:getWidgetState` message handling
    - Better dev mode detection and widget URL generation
    - Enhanced CSP handling with dev server URL support
  - **ToolResultDisplay** (`packages/inspector/src/client/components/tools/ToolResultDisplay.tsx`) - Major refactor (894 lines changed):
    - New formatted content display supporting multiple content types:
      - Text content with JSON detection and formatting
      - Image content with base64 data URL rendering
      - Audio content with player controls
      - Resource links with full metadata display
      - Embedded resources with content preview
    - Result history navigation with dropdown selector
    - Relative time display (e.g., "2m ago", "1h ago")
    - JSON validation and automatic formatting
    - Maximize/restore functionality for result panel
    - Better visual organization with content type labels
  - **ToolsTab** (`packages/inspector/src/client/components/ToolsTab.tsx`):
    - Resizable panels with collapse support using refs
    - Maximize functionality for result panel that collapses left and top panels
    - Better mobile view handling and responsive design
    - Improved panel state management

  ### Server-Side Improvements
  - **shared-routes.ts** (`packages/inspector/src/server/shared-routes.ts`):
    - Enhanced dev widget proxy with better asset loading
    - Direct asset loading from dev server for simplicity (avoids HTML rewriting issues)
    - CSP violation warnings injected into HTML for development debugging
    - Improved Vite HMR WebSocket handling with direct connection to dev server
    - Base tag injection for proper routing and dynamic module loading
    - Better CSP header generation supporting both production and development modes
  - **shared-utils.ts** and **shared-utils-browser.ts** (`packages/inspector/src/server/`):
    - Enhanced widget security headers with dev server URL support
    - Improved CSP configuration separating production and development resource domains
    - Theme support in widget data for preventing theme flash
    - Widget state inspection message handling
    - `notifyIntrinsicHeight` API support in browser version
    - MCP widget utilities injection (`__mcpPublicUrl`, `__getFile`) for Image component support
    - Better history management to prevent redirects in inspector dev-widget proxy

  ### Template Improvements
  - **apps-sdk template** (`packages/create-mcp-use-app/src/templates/apps-sdk/`):
    - Updated README with comprehensive documentation:
      - Official UI components integration guide
      - Ecommerce widgets documentation
      - Better examples and usage instructions
    - Enhanced example tool (`get-brand-info`) with complete brand information structure
    - Fruits API endpoint for template data
    - Better styling and theming support
    - Removed outdated `display-weather.tsx` widget
  - **Template Styles** (`packages/create-mcp-use-app/src/templates/apps-sdk/styles.css`):
    - Enhanced CSS with better theming support
    - Improved component styling

  ### CLI Improvements
  - **CLI index.ts** (`packages/cli/src/index.ts`):
    - Better server waiting mechanism using `AbortController` for proper cleanup
    - Enhanced fetch request with proper headers and signal handling
    - Support for folder-based widgets with proper entry path resolution
    - Public folder copying during build process
    - Enhanced SSR configuration with proper Vite settings
    - Better error handling throughout

  ### Code Quality
  - Improved logging throughout the codebase with better context and formatting
  - Better code formatting and readability improvements
  - Enhanced type safety with proper TypeScript types
  - Better error handling with try-catch blocks and proper error messages
  - Consistent code organization and structure

  ## Bug Fixes

  ### Widget Rendering
  - Fixed iframe height calculation issues by properly handling `notifyIntrinsicHeight` messages and respecting display mode constraints
  - Fixed theme flashing on widget load by passing theme in widget data and using it in initial API setup
  - Fixed CSP header generation for dev mode by properly handling dev server URLs in CSP configuration
  - Fixed asset loading in dev widget proxy by using direct URLs to dev server instead of proxy rewriting

  ### Inspector Issues
  - Fixed console logging in iframe by improving message handling and adding proxy toggle functionality
  - Fixed widget state inspection by adding proper message handling for `mcp-inspector:getWidgetState` requests
  - Fixed resizable panel collapse behavior by using refs and proper state management
  - Fixed mobile view handling with better responsive design and view state management

  ### Build Process
  - Fixed widget metadata extraction by properly handling folder-based widgets and entry paths
  - Fixed Vite SSR configuration by adding proper `noExternal` settings and environment definitions
  - Fixed public asset copying by adding explicit copy step in build process
  - Fixed widget name resolution for folder-based widgets by using folder name instead of file name

  ### Documentation
  - Fixed Supabase deployment script (`packages/mcp-use/examples/server/supabase/deploy.sh`) with updated project creation syntax
  - Updated deployment command in Supabase documentation to reflect new project creation syntax
  - Added server inspection URL to Supabase deployment documentation (`docs/typescript/server/deployment-supabase.mdx`)

  ### Other Fixes
  - Fixed history management to prevent unwanted redirects when running widgets in inspector dev-widget proxy
  - Fixed macOS resource fork file exclusion in widget discovery (`.DS_Store`, `._*` files)
  - Fixed Vite HMR WebSocket connection by using direct dev server URLs instead of proxy
  - Fixed CSS imports in SSR mode by adding custom plugin to handle CSS files properly

- 7e4dd9b: Release canary

### Patch Changes

- 7e4dd9b: fix versions
- 7e4dd9b: - **Security**: Added `https://*.openai.com` to Content Security Policy trusted domains for widgets
  - **Type safety**: Exported `WidgetMetadata` type from `mcp-use/react` for better widget development experience
  - **Templates**: Updated widget templates to use `WidgetMetadata` type and fixed CSS import paths (moved styles to resources directory)
  - **Documentation**: Added comprehensive Apps SDK metadata documentation including CSP configuration examples
- 7e4dd9b: - Fix OpenAI Apps SDK UI theme synchronization by setting data-theme attribute and color-scheme on iframe document
  - Replace hardcoded Tailwind color classes with design tokens in create-mcp-use-app template components
  - Fix collapsed panel size from 5 to 6 in Prompts, Resources, and Tools tabs

## 0.6.1-canary.0

### Patch Changes

- 12a88c7: fix versions

## 0.6.0

### Minor Changes

- 266a445: ## New Features

  ### OpenAI Apps SDK Integration (`mcp-use` package)
  - **McpUseProvider** (`packages/mcp-use/src/react/McpUseProvider.tsx`) - New unified provider component that combines all common React setup for mcp-use widgets:
    - Automatically includes StrictMode, ThemeProvider, BrowserRouter with automatic basename calculation
    - Optional WidgetControls integration for debugging and view controls
    - ErrorBoundary wrapper for error handling
    - Auto-sizing support with ResizeObserver that calls `window.openai.notifyIntrinsicHeight()` for dynamic height updates
    - Automatic basename calculation for proper routing in both dev proxy and production environments
  - **WidgetControls** (`packages/mcp-use/src/react/WidgetControls.tsx`) - New component (752 lines) providing:
    - Debug button overlay for displaying widget debug information (props, state, theme, display mode, etc.)
    - View controls for fullscreen and picture-in-picture (PIP) modes
    - Shared hover logic for all control buttons
    - Customizable positioning (top-left, top-right, bottom-left, etc.)
    - Interactive debug overlay with tool testing capabilities
  - **useWidget hook** (`packages/mcp-use/src/react/useWidget.ts`) - New type-safe React adapter for OpenAI Apps SDK `window.openai` API:
    - Automatic props extraction from `toolInput`
    - Reactive state management subscribing to all OpenAI global changes
    - Access to theme, display mode, safe areas, locale, user agent
    - Action methods: `callTool`, `sendFollowUpMessage`, `openExternal`, `requestDisplayMode`, `setState`
    - Type-safe with full TypeScript support
  - **ErrorBoundary** (`packages/mcp-use/src/react/ErrorBoundary.tsx`) - New error boundary component for graceful error handling in widgets
  - **Image** (`packages/mcp-use/src/react/Image.tsx`) - New image component that handles both data URLs and public file paths for widgets
  - **ThemeProvider** (`packages/mcp-use/src/react/ThemeProvider.tsx`) - New theme provider component for consistent theme management across widgets

  ### Inspector Widget Support
  - **WidgetInspectorControls** (`packages/inspector/src/client/components/WidgetInspectorControls.tsx`) - New component (364 lines) providing:
    - Inspector-specific widget controls and debugging interface
    - Widget state inspection with real-time updates
    - Debug information display including props, output, metadata, and state
    - Integration with inspector's tool execution flow
  - **Console Proxy Toggle** (`packages/inspector/src/client/components/IframeConsole.tsx` and `packages/inspector/src/client/hooks/useIframeConsole.ts`):
    - New toggle option to proxy iframe console logs to the page console
    - Persistent preference stored in localStorage
    - Improved console UI with tooltips and better error/warning indicators
    - Formatted console output with appropriate log levels

  ### Enhanced Apps SDK Template
  - **Product Search Result Widget** (`packages/create-mcp-use-app/src/templates/apps-sdk/resources/product-search-result/`):
    - Complete ecommerce widget example with carousel, accordion, and product display components
    - Carousel component (`components/Carousel.tsx`) with smooth animations and transitions
    - Accordion components (`components/Accordion.tsx`, `components/AccordionItem.tsx`) for collapsible content
    - Fruits API integration using `@tanstack/react-query` for data fetching
    - 16 fruit product images added to `public/fruits/` directory (apple, apricot, avocado, banana, blueberry, cherries, coconut, grapes, lemon, mango, orange, pear, pineapple, plum, strawberry, watermelon)
    - Enhanced product display with filtering and search capabilities
  - **Updated Template Example** (`packages/create-mcp-use-app/src/templates/apps-sdk/index.ts`):
    - New `get-brand-info` tool replacing the old `get-my-city` example
    - Fruits API endpoint (`/api/fruits`) for template data
    - Better example demonstrating brand information retrieval

  ### CLI Widget Building Enhancements
  - **Folder-based Widget Support** (`packages/cli/src/index.ts` and `packages/mcp-use/src/server/mcp-server.ts`):
    - Support for widgets organized in folders with `widget.tsx` entry point
    - Automatic detection of both single-file widgets and folder-based widgets
    - Proper widget name resolution from folder names
  - **Public Folder Support** (`packages/cli/src/index.ts`):
    - Automatic copying of `public/` folder to `dist/public/` during build
    - Support for static assets in widget templates
  - **Enhanced SSR Configuration** (`packages/cli/src/index.ts`):
    - Improved Vite SSR configuration with proper `noExternal` settings for `@openai/apps-sdk-ui` and `react-router`
    - Better environment variable definitions for SSR context
    - CSS handling plugin for SSR mode
  - **Dev Server Public Assets** (`packages/mcp-use/src/server/mcp-server.ts`):
    - New `/mcp-use/public/*` route for serving static files in development mode
    - Proper content-type detection for various file types (images, fonts, etc.)

  ## Improvements

  ### Inspector Component Enhancements
  - **OpenAIComponentRenderer** (`packages/inspector/src/client/components/OpenAIComponentRenderer.tsx`):
    - Added `memo` wrapper for performance optimization
    - Enhanced `notifyIntrinsicHeight` message handling with proper height calculation and capping for different display modes
    - Improved theme support to prevent theme flashing on widget load by passing theme in widget data
    - Widget state inspection support via `mcp-inspector:getWidgetState` message handling
    - Better dev mode detection and widget URL generation
    - Enhanced CSP handling with dev server URL support
  - **ToolResultDisplay** (`packages/inspector/src/client/components/tools/ToolResultDisplay.tsx`) - Major refactor (894 lines changed):
    - New formatted content display supporting multiple content types:
      - Text content with JSON detection and formatting
      - Image content with base64 data URL rendering
      - Audio content with player controls
      - Resource links with full metadata display
      - Embedded resources with content preview
    - Result history navigation with dropdown selector
    - Relative time display (e.g., "2m ago", "1h ago")
    - JSON validation and automatic formatting
    - Maximize/restore functionality for result panel
    - Better visual organization with content type labels
  - **ToolsTab** (`packages/inspector/src/client/components/ToolsTab.tsx`):
    - Resizable panels with collapse support using refs
    - Maximize functionality for result panel that collapses left and top panels
    - Better mobile view handling and responsive design
    - Improved panel state management

  ### Server-Side Improvements
  - **shared-routes.ts** (`packages/inspector/src/server/shared-routes.ts`):
    - Enhanced dev widget proxy with better asset loading
    - Direct asset loading from dev server for simplicity (avoids HTML rewriting issues)
    - CSP violation warnings injected into HTML for development debugging
    - Improved Vite HMR WebSocket handling with direct connection to dev server
    - Base tag injection for proper routing and dynamic module loading
    - Better CSP header generation supporting both production and development modes
  - **shared-utils.ts** and **shared-utils-browser.ts** (`packages/inspector/src/server/`):
    - Enhanced widget security headers with dev server URL support
    - Improved CSP configuration separating production and development resource domains
    - Theme support in widget data for preventing theme flash
    - Widget state inspection message handling
    - `notifyIntrinsicHeight` API support in browser version
    - MCP widget utilities injection (`__mcpPublicUrl`, `__getFile`) for Image component support
    - Better history management to prevent redirects in inspector dev-widget proxy

  ### Template Improvements
  - **apps-sdk template** (`packages/create-mcp-use-app/src/templates/apps-sdk/`):
    - Updated README with comprehensive documentation:
      - Official UI components integration guide
      - Ecommerce widgets documentation
      - Better examples and usage instructions
    - Enhanced example tool (`get-brand-info`) with complete brand information structure
    - Fruits API endpoint for template data
    - Better styling and theming support
    - Removed outdated `display-weather.tsx` widget
  - **Template Styles** (`packages/create-mcp-use-app/src/templates/apps-sdk/styles.css`):
    - Enhanced CSS with better theming support
    - Improved component styling

  ### CLI Improvements
  - **CLI index.ts** (`packages/cli/src/index.ts`):
    - Better server waiting mechanism using `AbortController` for proper cleanup
    - Enhanced fetch request with proper headers and signal handling
    - Support for folder-based widgets with proper entry path resolution
    - Public folder copying during build process
    - Enhanced SSR configuration with proper Vite settings
    - Better error handling throughout

  ### Code Quality
  - Improved logging throughout the codebase with better context and formatting
  - Better code formatting and readability improvements
  - Enhanced type safety with proper TypeScript types
  - Better error handling with try-catch blocks and proper error messages
  - Consistent code organization and structure

  ## Bug Fixes

  ### Widget Rendering
  - Fixed iframe height calculation issues by properly handling `notifyIntrinsicHeight` messages and respecting display mode constraints
  - Fixed theme flashing on widget load by passing theme in widget data and using it in initial API setup
  - Fixed CSP header generation for dev mode by properly handling dev server URLs in CSP configuration
  - Fixed asset loading in dev widget proxy by using direct URLs to dev server instead of proxy rewriting

  ### Inspector Issues
  - Fixed console logging in iframe by improving message handling and adding proxy toggle functionality
  - Fixed widget state inspection by adding proper message handling for `mcp-inspector:getWidgetState` requests
  - Fixed resizable panel collapse behavior by using refs and proper state management
  - Fixed mobile view handling with better responsive design and view state management

  ### Build Process
  - Fixed widget metadata extraction by properly handling folder-based widgets and entry paths
  - Fixed Vite SSR configuration by adding proper `noExternal` settings and environment definitions
  - Fixed public asset copying by adding explicit copy step in build process
  - Fixed widget name resolution for folder-based widgets by using folder name instead of file name

  ### Documentation
  - Fixed Supabase deployment script (`packages/mcp-use/examples/server/supabase/deploy.sh`) with updated project creation syntax
  - Updated deployment command in Supabase documentation to reflect new project creation syntax
  - Added server inspection URL to Supabase deployment documentation (`docs/typescript/server/deployment-supabase.mdx`)

  ### Other Fixes
  - Fixed history management to prevent unwanted redirects when running widgets in inspector dev-widget proxy
  - Fixed macOS resource fork file exclusion in widget discovery (`.DS_Store`, `._*` files)
  - Fixed Vite HMR WebSocket connection by using direct dev server URLs instead of proxy
  - Fixed CSS imports in SSR mode by adding custom plugin to handle CSS files properly

- 266a445: Release canary

## 0.6.0-canary.1

### Minor Changes

- 018395c: Release canary

## 0.6.0-canary.0

### Minor Changes

- fc64bd7: ## New Features

  ### OpenAI Apps SDK Integration (`mcp-use` package)
  - **McpUseProvider** (`packages/mcp-use/src/react/McpUseProvider.tsx`) - New unified provider component that combines all common React setup for mcp-use widgets:
    - Automatically includes StrictMode, ThemeProvider, BrowserRouter with automatic basename calculation
    - Optional WidgetControls integration for debugging and view controls
    - ErrorBoundary wrapper for error handling
    - Auto-sizing support with ResizeObserver that calls `window.openai.notifyIntrinsicHeight()` for dynamic height updates
    - Automatic basename calculation for proper routing in both dev proxy and production environments
  - **WidgetControls** (`packages/mcp-use/src/react/WidgetControls.tsx`) - New component (752 lines) providing:
    - Debug button overlay for displaying widget debug information (props, state, theme, display mode, etc.)
    - View controls for fullscreen and picture-in-picture (PIP) modes
    - Shared hover logic for all control buttons
    - Customizable positioning (top-left, top-right, bottom-left, etc.)
    - Interactive debug overlay with tool testing capabilities
  - **useWidget hook** (`packages/mcp-use/src/react/useWidget.ts`) - New type-safe React adapter for OpenAI Apps SDK `window.openai` API:
    - Automatic props extraction from `toolInput`
    - Reactive state management subscribing to all OpenAI global changes
    - Access to theme, display mode, safe areas, locale, user agent
    - Action methods: `callTool`, `sendFollowUpMessage`, `openExternal`, `requestDisplayMode`, `setState`
    - Type-safe with full TypeScript support
  - **ErrorBoundary** (`packages/mcp-use/src/react/ErrorBoundary.tsx`) - New error boundary component for graceful error handling in widgets
  - **Image** (`packages/mcp-use/src/react/Image.tsx`) - New image component that handles both data URLs and public file paths for widgets
  - **ThemeProvider** (`packages/mcp-use/src/react/ThemeProvider.tsx`) - New theme provider component for consistent theme management across widgets

  ### Inspector Widget Support
  - **WidgetInspectorControls** (`packages/inspector/src/client/components/WidgetInspectorControls.tsx`) - New component (364 lines) providing:
    - Inspector-specific widget controls and debugging interface
    - Widget state inspection with real-time updates
    - Debug information display including props, output, metadata, and state
    - Integration with inspector's tool execution flow
  - **Console Proxy Toggle** (`packages/inspector/src/client/components/IframeConsole.tsx` and `packages/inspector/src/client/hooks/useIframeConsole.ts`):
    - New toggle option to proxy iframe console logs to the page console
    - Persistent preference stored in localStorage
    - Improved console UI with tooltips and better error/warning indicators
    - Formatted console output with appropriate log levels

  ### Enhanced Apps SDK Template
  - **Product Search Result Widget** (`packages/create-mcp-use-app/src/templates/apps-sdk/resources/product-search-result/`):
    - Complete ecommerce widget example with carousel, accordion, and product display components
    - Carousel component (`components/Carousel.tsx`) with smooth animations and transitions
    - Accordion components (`components/Accordion.tsx`, `components/AccordionItem.tsx`) for collapsible content
    - Fruits API integration using `@tanstack/react-query` for data fetching
    - 16 fruit product images added to `public/fruits/` directory (apple, apricot, avocado, banana, blueberry, cherries, coconut, grapes, lemon, mango, orange, pear, pineapple, plum, strawberry, watermelon)
    - Enhanced product display with filtering and search capabilities
  - **Updated Template Example** (`packages/create-mcp-use-app/src/templates/apps-sdk/index.ts`):
    - New `get-brand-info` tool replacing the old `get-my-city` example
    - Fruits API endpoint (`/api/fruits`) for template data
    - Better example demonstrating brand information retrieval

  ### CLI Widget Building Enhancements
  - **Folder-based Widget Support** (`packages/cli/src/index.ts` and `packages/mcp-use/src/server/mcp-server.ts`):
    - Support for widgets organized in folders with `widget.tsx` entry point
    - Automatic detection of both single-file widgets and folder-based widgets
    - Proper widget name resolution from folder names
  - **Public Folder Support** (`packages/cli/src/index.ts`):
    - Automatic copying of `public/` folder to `dist/public/` during build
    - Support for static assets in widget templates
  - **Enhanced SSR Configuration** (`packages/cli/src/index.ts`):
    - Improved Vite SSR configuration with proper `noExternal` settings for `@openai/apps-sdk-ui` and `react-router`
    - Better environment variable definitions for SSR context
    - CSS handling plugin for SSR mode
  - **Dev Server Public Assets** (`packages/mcp-use/src/server/mcp-server.ts`):
    - New `/mcp-use/public/*` route for serving static files in development mode
    - Proper content-type detection for various file types (images, fonts, etc.)

  ## Improvements

  ### Inspector Component Enhancements
  - **OpenAIComponentRenderer** (`packages/inspector/src/client/components/OpenAIComponentRenderer.tsx`):
    - Added `memo` wrapper for performance optimization
    - Enhanced `notifyIntrinsicHeight` message handling with proper height calculation and capping for different display modes
    - Improved theme support to prevent theme flashing on widget load by passing theme in widget data
    - Widget state inspection support via `mcp-inspector:getWidgetState` message handling
    - Better dev mode detection and widget URL generation
    - Enhanced CSP handling with dev server URL support
  - **ToolResultDisplay** (`packages/inspector/src/client/components/tools/ToolResultDisplay.tsx`) - Major refactor (894 lines changed):
    - New formatted content display supporting multiple content types:
      - Text content with JSON detection and formatting
      - Image content with base64 data URL rendering
      - Audio content with player controls
      - Resource links with full metadata display
      - Embedded resources with content preview
    - Result history navigation with dropdown selector
    - Relative time display (e.g., "2m ago", "1h ago")
    - JSON validation and automatic formatting
    - Maximize/restore functionality for result panel
    - Better visual organization with content type labels
  - **ToolsTab** (`packages/inspector/src/client/components/ToolsTab.tsx`):
    - Resizable panels with collapse support using refs
    - Maximize functionality for result panel that collapses left and top panels
    - Better mobile view handling and responsive design
    - Improved panel state management

  ### Server-Side Improvements
  - **shared-routes.ts** (`packages/inspector/src/server/shared-routes.ts`):
    - Enhanced dev widget proxy with better asset loading
    - Direct asset loading from dev server for simplicity (avoids HTML rewriting issues)
    - CSP violation warnings injected into HTML for development debugging
    - Improved Vite HMR WebSocket handling with direct connection to dev server
    - Base tag injection for proper routing and dynamic module loading
    - Better CSP header generation supporting both production and development modes
  - **shared-utils.ts** and **shared-utils-browser.ts** (`packages/inspector/src/server/`):
    - Enhanced widget security headers with dev server URL support
    - Improved CSP configuration separating production and development resource domains
    - Theme support in widget data for preventing theme flash
    - Widget state inspection message handling
    - `notifyIntrinsicHeight` API support in browser version
    - MCP widget utilities injection (`__mcpPublicUrl`, `__getFile`) for Image component support
    - Better history management to prevent redirects in inspector dev-widget proxy

  ### Template Improvements
  - **apps-sdk template** (`packages/create-mcp-use-app/src/templates/apps-sdk/`):
    - Updated README with comprehensive documentation:
      - Official UI components integration guide
      - Ecommerce widgets documentation
      - Better examples and usage instructions
    - Enhanced example tool (`get-brand-info`) with complete brand information structure
    - Fruits API endpoint for template data
    - Better styling and theming support
    - Removed outdated `display-weather.tsx` widget
  - **Template Styles** (`packages/create-mcp-use-app/src/templates/apps-sdk/styles.css`):
    - Enhanced CSS with better theming support
    - Improved component styling

  ### CLI Improvements
  - **CLI index.ts** (`packages/cli/src/index.ts`):
    - Better server waiting mechanism using `AbortController` for proper cleanup
    - Enhanced fetch request with proper headers and signal handling
    - Support for folder-based widgets with proper entry path resolution
    - Public folder copying during build process
    - Enhanced SSR configuration with proper Vite settings
    - Better error handling throughout

  ### Code Quality
  - Improved logging throughout the codebase with better context and formatting
  - Better code formatting and readability improvements
  - Enhanced type safety with proper TypeScript types
  - Better error handling with try-catch blocks and proper error messages
  - Consistent code organization and structure

  ## Bug Fixes

  ### Widget Rendering
  - Fixed iframe height calculation issues by properly handling `notifyIntrinsicHeight` messages and respecting display mode constraints
  - Fixed theme flashing on widget load by passing theme in widget data and using it in initial API setup
  - Fixed CSP header generation for dev mode by properly handling dev server URLs in CSP configuration
  - Fixed asset loading in dev widget proxy by using direct URLs to dev server instead of proxy rewriting

  ### Inspector Issues
  - Fixed console logging in iframe by improving message handling and adding proxy toggle functionality
  - Fixed widget state inspection by adding proper message handling for `mcp-inspector:getWidgetState` requests
  - Fixed resizable panel collapse behavior by using refs and proper state management
  - Fixed mobile view handling with better responsive design and view state management

  ### Build Process
  - Fixed widget metadata extraction by properly handling folder-based widgets and entry paths
  - Fixed Vite SSR configuration by adding proper `noExternal` settings and environment definitions
  - Fixed public asset copying by adding explicit copy step in build process
  - Fixed widget name resolution for folder-based widgets by using folder name instead of file name

  ### Documentation
  - Fixed Supabase deployment script (`packages/mcp-use/examples/server/supabase/deploy.sh`) with updated project creation syntax
  - Updated deployment command in Supabase documentation to reflect new project creation syntax
  - Added server inspection URL to Supabase deployment documentation (`docs/typescript/server/deployment-supabase.mdx`)

  ### Other Fixes
  - Fixed history management to prevent unwanted redirects when running widgets in inspector dev-widget proxy
  - Fixed macOS resource fork file exclusion in widget discovery (`.DS_Store`, `._*` files)
  - Fixed Vite HMR WebSocket connection by using direct dev server URLs instead of proxy
  - Fixed CSS imports in SSR mode by adding custom plugin to handle CSS files properly

## 0.5.2

### Patch Changes

- 33e4a68: Fix dev deps

## 0.5.2-canary.0

### Patch Changes

- d221493: Fix dev deps

## 0.5.1

### Patch Changes

- 835d367: add node types
- 835d367: make installation disabled by default and add deploy command to template package
- 835d367: fix templates deps

## 0.5.1-canary.2

### Patch Changes

- 6133446: make installation disabled by default and add deploy command to template package

## 0.5.1-canary.1

### Patch Changes

- bb270b1: add node types

## 0.5.1-canary.0

### Patch Changes

- dcdb472: fix templates deps

## 0.5.0

### Minor Changes

- 26e1162: Migrated mcp-use server from Express to Hono framework to enable edge runtime support (Cloudflare Workers, Deno Deploy, Supabase Edge Functions). Added runtime detection for Deno/Node.js environments, Connect middleware adapter for compatibility, and `getHandler()` method for edge deployment. Updated dependencies: added `hono` and `@hono/node-server`, moved `connect` and `node-mocks-http` to optional dependencies, removed `express` and `cors` from peer dependencies.

  Added Supabase deployment documentation and example templates to create-mcp-use-app for easier edge runtime deployment.

- 26e1162: ### MCPAgent Message Detection Improvements (fix #446)

  Fixed issue where `agent.run()` returned "No output generated" even when valid output was produced, caused by messages not being AIMessage instances after serialization/deserialization across module boundaries. Added robust message detection helpers (`_isAIMessageLike`, `_isHumanMessageLike`, `_isToolMessageLike`) that handle multiple message formats (class instances, plain objects with `type`/`role` properties, objects with `getType()` methods) to support version mismatches and different LangChain message formats. Includes comprehensive test coverage for message detection edge cases.

  ### Server Base URL Fix

  Fixed server base URL handling to ensure proper connection and routing in edge runtime environments, resolving issues with URL construction and path resolution.

  ### Inspector Enhancements

  Improved auto-connection logic with better error handling and retry mechanisms. Enhanced resource display components and OpenAI component renderer for better reliability and user experience. Updated connection context management for more robust multi-server support.

  ### Supabase Deployment Example

  Added complete Supabase deployment example with Deno-compatible server implementation, deployment scripts, and configuration templates to `create-mcp-use-app` for easier edge runtime deployment.

  ### React Hook and CLI Improvements

  Enhanced `useMcp` hook with better error handling and connection state management for browser-based MCP clients. Updated CLI with improved server URL handling and connection management.

### Patch Changes

- 26e1162: Fixed canary flag not properly replacing package versions when using published templates. The `--canary` flag now correctly replaces both `workspace:*` patterns (in local development) and caret versions (in published packages) with `"canary"` versions of `mcp-use`, `@mcp-use/cli`, and `@mcp-use/inspector`.

## 0.5.0-canary.2

### Minor Changes

- 9d0be46: ### MCPAgent Message Detection Improvements (fix #446)

  Fixed issue where `agent.run()` returned "No output generated" even when valid output was produced, caused by messages not being AIMessage instances after serialization/deserialization across module boundaries. Added robust message detection helpers (`_isAIMessageLike`, `_isHumanMessageLike`, `_isToolMessageLike`) that handle multiple message formats (class instances, plain objects with `type`/`role` properties, objects with `getType()` methods) to support version mismatches and different LangChain message formats. Includes comprehensive test coverage for message detection edge cases.

  ### Server Base URL Fix

  Fixed server base URL handling to ensure proper connection and routing in edge runtime environments, resolving issues with URL construction and path resolution.

  ### Inspector Enhancements

  Improved auto-connection logic with better error handling and retry mechanisms. Enhanced resource display components and OpenAI component renderer for better reliability and user experience. Updated connection context management for more robust multi-server support.

  ### Supabase Deployment Example

  Added complete Supabase deployment example with Deno-compatible server implementation, deployment scripts, and configuration templates to `create-mcp-use-app` for easier edge runtime deployment.

  ### React Hook and CLI Improvements

  Enhanced `useMcp` hook with better error handling and connection state management for browser-based MCP clients. Updated CLI with improved server URL handling and connection management.

## 0.5.0-canary.1

### Patch Changes

- 9388edd: Fixed canary flag not properly replacing package versions when using published templates. The `--canary` flag now correctly replaces both `workspace:*` patterns (in local development) and caret versions (in published packages) with `"canary"` versions of `mcp-use`, `@mcp-use/cli`, and `@mcp-use/inspector`.

## 0.5.0-canary.0

### Minor Changes

- 3db425d: Migrated mcp-use server from Express to Hono framework to enable edge runtime support (Cloudflare Workers, Deno Deploy, Supabase Edge Functions). Added runtime detection for Deno/Node.js environments, Connect middleware adapter for compatibility, and `getHandler()` method for edge deployment. Updated dependencies: added `hono` and `@hono/node-server`, moved `connect` and `node-mocks-http` to optional dependencies, removed `express` and `cors` from peer dependencies.

  Added Supabase deployment documentation and example templates to create-mcp-use-app for easier edge runtime deployment.

## 0.4.10

### Patch Changes

- 410c67c: fix: defaults to starter rather than simple

## 0.4.10-canary.0

### Patch Changes

- 0b773d0: fix: defaults to starter rather than simple

## 0.4.9

### Patch Changes

- ceed51b: Standardize code formatting with ESLint + Prettier integration
  - Add Prettier for consistent code formatting across the monorepo
  - Integrate Prettier with ESLint via `eslint-config-prettier` to prevent conflicts
  - Configure pre-commit hooks with `lint-staged` to auto-format staged files
  - Add Prettier format checks to CI pipeline
  - Remove `@antfu/eslint-config` in favor of unified root ESLint configuration
  - Enforce semicolons and consistent code style with `.prettierrc.json`
  - Exclude markdown and JSON files from formatting via `.prettierignore`

## 0.4.9-canary.0

### Patch Changes

- 3f992c3: Standardize code formatting with ESLint + Prettier integration
  - Add Prettier for consistent code formatting across the monorepo
  - Integrate Prettier with ESLint via `eslint-config-prettier` to prevent conflicts
  - Configure pre-commit hooks with `lint-staged` to auto-format staged files
  - Add Prettier format checks to CI pipeline
  - Remove `@antfu/eslint-config` in favor of unified root ESLint configuration
  - Enforce semicolons and consistent code style with `.prettierrc.json`
  - Exclude markdown and JSON files from formatting via `.prettierignore`

## 0.4.8

### Patch Changes

- 708cc5b: update package.json
- 708cc5b: chore: set again cli and inspector as dependencies
- 708cc5b: fix: apps sdk metadata setup from widget build

## 0.4.8-canary.2

### Patch Changes

- a8e5b65: fix: apps sdk metadata setup from widget build

## 0.4.8-canary.1

### Patch Changes

- c8a89fc: chore: set again cli and inspector as dependencies

## 0.4.8-canary.0

### Patch Changes

- 507eb04: update package.json

## 0.4.7

### Patch Changes

- 80213e6: Readmes for templates

## 0.4.7-canary.0

### Patch Changes

- bce5d26: Readmes for templates

## 0.4.6

### Patch Changes

- 3c87c42: ## Apps SDK widgets & Automatic Widget Registration

  ### Key Features Added

  #### Automatic UI Widget Registration
  - **Major Enhancement**: React components in `resources/` folder now auto-register as MCP tools and resources
  - No boilerplate needed, just export `widgetMetadata` with Zod schema
  - Automatically creates both MCP tool and `ui://widget/{name}` resource endpoints
  - Integration with existing manual registration patterns

  #### Template System Restructuring
  - Renamed `ui-resource` → `mcp-ui` for clarity
  - Consolidated `apps-sdk-demo` into streamlined `apps-sdk` template
  - Enhanced `starter` template as default with both MCP-UI and Apps SDK examples
  - Added comprehensive weather examples to all templates

  #### 📚 Documentation Enhancements
  - Complete rewrite of template documentation with feature comparison matrices
  - New "Automatic Widget Registration" section in ui-widgets.mdx
  - Updated quick start guides for all package managers (npm, pnpm, yarn)
  - Added practical weather widget implementation examples

- 3c87c42: update package.json files to include @mcp-use/cli and @mcp-use/inspector as devDependencies in apps-sdk, mcp-ui, and starter templates
- 3c87c42: fix dev deps

## 0.4.6-canary.2

### Patch Changes

- 66cc1d9: fix dev deps

## 0.4.6-canary.1

### Patch Changes

- 113d2a3: update package.json files to include @mcp-use/cli and @mcp-use/inspector as devDependencies in apps-sdk, mcp-ui, and starter templates

## 0.4.6-canary.0

### Patch Changes

- 6b8fdf2: ## Apps SDK widgets & Automatic Widget Registration

  ### Key Features Added

  #### Automatic UI Widget Registration
  - **Major Enhancement**: React components in `resources/` folder now auto-register as MCP tools and resources
  - No boilerplate needed, just export `widgetMetadata` with Zod schema
  - Automatically creates both MCP tool and `ui://widget/{name}` resource endpoints
  - Integration with existing manual registration patterns

  #### Template System Restructuring
  - Renamed `ui-resource` → `mcp-ui` for clarity
  - Consolidated `apps-sdk-demo` into streamlined `apps-sdk` template
  - Enhanced `starter` template as default with both MCP-UI and Apps SDK examples
  - Added comprehensive weather examples to all templates

  #### 📚 Documentation Enhancements
  - Complete rewrite of template documentation with feature comparison matrices
  - New "Automatic Widget Registration" section in ui-widgets.mdx
  - Updated quick start guides for all package managers (npm, pnpm, yarn)
  - Added practical weather widget implementation examples

## 0.4.5

### Patch Changes

- 696b2e1: create-mcp-use app inits a git repository

## 0.4.5-canary.0

### Patch Changes

- b76bf22: create-mcp-use app inits a git repository

## 0.4.4

### Patch Changes

- 6dcee78: Add starter template + remove ui template
- 6dcee78: fix tests

## 0.4.4-canary.1

### Patch Changes

- d65eb3d: Add starter template + remove ui template

## 0.4.4-canary.0

### Patch Changes

- d507468: fix tests

## 0.4.3

### Patch Changes

### Version Management

- **Enhanced Package Version Handling**: Added support for canary mode alongside development and production modes
- **Flexible Version Resolution**: Updated `getCurrentPackageVersions` to dynamically handle workspace dependencies in development mode and 'latest' versions in production
- **Canary Mode Support**: Added command options to allow users to specify canary versions for testing environments

### Template Processing

- Improved template processing to dynamically replace version placeholders based on the current mode
- Enhanced `processTemplateFile` and `copyTemplate` functions to support canary mode
- Better error handling in template processing workflow

### Bug Fixes

- Fixed mcp-use package version dependencies
- Simplified workspace root detection for improved clarity
- Updated version placeholders for better flexibility in production environments

## 0.4.3-canary.1

### Patch Changes

- d305be6: fix mcp use deps

## 0.4.3-canary.0

### Patch Changes

- 119afb7: fix mcp-use packages versions

## 0.4.2

### Patch Changes

- abb7f52: ## Enhanced MCP Inspector with Auto-Connection and Multi-Server Support

  ### 🚀 New Features
  - **Auto-connection functionality**: Inspector now automatically connects to MCP servers on startup
  - **Multi-server support**: Enhanced support for connecting to multiple MCP servers simultaneously
  - **Client-side chat functionality**: New client-side chat implementation with improved message handling
  - **Resource handling**: Enhanced chat components with proper resource management
  - **Browser integration**: Improved browser-based MCP client with better connection handling

  ### 🔧 Improvements
  - **Streamlined routing**: Refactored server and client routing for better performance
  - **Enhanced connection handling**: Improved auto-connection logic and error handling
  - **Better UI components**: Updated Layout, ChatTab, and ToolsTab components
  - **Dependency updates**: Updated various dependencies for better compatibility

  ### 🐛 Fixes
  - Fixed connection handling in InspectorDashboard
  - Improved error messages in useMcp hook
  - Enhanced Layout component connection handling

  ### 📦 Technical Changes
  - Added new client-side chat hooks and components
  - Implemented shared routing and static file handling
  - Enhanced tool result rendering and display
  - Added browser-specific utilities and stubs
  - Updated Vite configuration for better development experience

## 0.4.2-canary.0

### Patch Changes

- d52c050: ## Enhanced MCP Inspector with Auto-Connection and Multi-Server Support

  ### 🚀 New Features
  - **Auto-connection functionality**: Inspector now automatically connects to MCP servers on startup
  - **Multi-server support**: Enhanced support for connecting to multiple MCP servers simultaneously
  - **Client-side chat functionality**: New client-side chat implementation with improved message handling
  - **Resource handling**: Enhanced chat components with proper resource management
  - **Browser integration**: Improved browser-based MCP client with better connection handling

  ### 🔧 Improvements
  - **Streamlined routing**: Refactored server and client routing for better performance
  - **Enhanced connection handling**: Improved auto-connection logic and error handling
  - **Better UI components**: Updated Layout, ChatTab, and ToolsTab components
  - **Dependency updates**: Updated various dependencies for better compatibility

  ### 🐛 Fixes
  - Fixed connection handling in InspectorDashboard
  - Improved error messages in useMcp hook
  - Enhanced Layout component connection handling

  ### 📦 Technical Changes
  - Added new client-side chat hooks and components
  - Implemented shared routing and static file handling
  - Enhanced tool result rendering and display
  - Added browser-specific utilities and stubs
  - Updated Vite configuration for better development experience

## 0.4.1

### Patch Changes

- 3670ed0: minor fixes
- 3670ed0: minor

## 0.4.1-canary.1

### Patch Changes

- a571b5c: minor

## 0.4.1-canary.0

### Patch Changes

- 4ad9c7f: minor fixes

## 0.4.0

### Minor Changes

- 0f2b7f6: feat: Add Apps SDK template for OpenAI platform integration
  - Added new Apps SDK template for creating OpenAI Apps SDK-compatible MCP servers
  - Included example server implementation with Kanban board widget
  - Pre-configured Apps SDK metadata (widgetDescription, widgetPrefersBorder, widgetAccessible, widgetCSP)
  - Example widgets demonstrating structured data handling and UI rendering
  - Comprehensive README with setup instructions and best practices
  - Support for CSP (Content Security Policy) configuration with connect_domains and resource_domains
  - Tool invocation state management examples

## 0.3.5

### Patch Changes

- fix: update to monorepo

## 0.3.4

### Patch Changes

- 55dfebf: Add MCP-UI Resource Integration

  Add uiResource() method to McpServer for unified widget registration with MCP-UI compatibility.
  - Support three resource types: externalUrl (iframe), rawHtml (direct), remoteDom (scripted)
  - Automatic tool and resource generation with ui\_ prefix and ui://widget/ URIs
  - Props-to-parameters conversion with type safety
  - New uiresource template with examples
  - Inspector integration for UI resource rendering
  - Add @mcp-ui/server dependency
  - Complete test coverage

## 0.3.3

### Patch Changes

- fix: export server from mcp-use/server due to edge runtime

## 0.3.2

### Patch Changes

- 1310533: add MCP server feature to mcp-use + add mcp-use inspector + add mcp-use cli build and deployment tool + add create-mcp-use-app for scaffolding mcp-use apps

## 0.3.1

### Patch Changes

- 04b9f14: Update versions

## 0.3.0

### Minor Changes

- Update dependecies versions

## 0.2.1

### Patch Changes

- db54528: Migrated build system from tsc to tsup for faster builds (10-100x improvement) with dual CJS/ESM output support. This is an internal change that improves build performance without affecting the public API.<|MERGE_RESOLUTION|>--- conflicted
+++ resolved
@@ -1,7 +1,5 @@
 # create-mcp-use-app
 
-<<<<<<< HEAD
-=======
 ## 0.7.4
 
 ### Patch Changes
@@ -9,7 +7,6 @@
 - 4fc04a9: Updated dependencies.
 - 4fc04a9: fix: fix transport bug
 
->>>>>>> 825acaed
 ## 0.7.4-canary.1
 
 ### Patch Changes
