# create-mcp-use-app

<<<<<<< HEAD
=======
## 0.8.0

### Minor Changes

- 6ec11cd: ## Breaking Changes
  - **Server API**: Renamed `createMCPServer()` factory function to `MCPServer` class constructor. The factory function is still available for backward compatibility but new code should use `new MCPServer({ name, ... })`.
  - **Session API**: Replaced `session.connector.tools`, `session.connector.callTool()`, etc. with direct methods: `session.tools`, `session.callTool()`, `session.listResources()`, `session.readResource()`, etc.
  - **OAuth Environment Variables**: Standardized OAuth env vars to `MCP_USE_OAUTH_*` prefix (e.g., `AUTH0_DOMAIN` → `MCP_USE_OAUTH_AUTH0_DOMAIN`).

  ## New Features
  - **Client Capabilities API**: Added `ctx.client.can()` and `ctx.client.capabilities()` to check client capabilities in tool callbacks.
  - **Session Notifications**: Added `ctx.sendNotification()` and `ctx.sendNotificationToSession()` for sending notifications from tool callbacks.
  - **Session Info**: Added `ctx.session.sessionId` to access current session ID in tool callbacks.
  - **Resource Template Flat Structure**: Resource templates now support flat structure with `uriTemplate` directly on definition (in addition to nested structure).
  - **Resource Template Callback Signatures**: Resource template callbacks now support multiple signatures: `()`, `(uri)`, `(uri, params)`, `(uri, params, ctx)`.
  - **Type Exports**: Added exports for `CallToolResult`, `Tool`, `ToolAnnotations`, `PromptResult`, `GetPromptResult` types.

  ## Improvements
  - **Type Inference**: Enhanced type inference for resource template callbacks with better overload support.
  - **Client Capabilities Tracking**: Server now captures and stores client capabilities during initialization.
  - **Session Methods**: Added convenience methods to `MCPSession` for all MCP operations (listResources, readResource, subscribeToResource, listPrompts, getPrompt, etc.).
  - **Documentation**: Major documentation refactoring and restructuring for better organization.

### Patch Changes

- 6ec11cd: fix: refactor to use https://github.com/modelcontextprotocol/typescript-sdk/pull/1209
- 6ec11cd: Updated dependencies.
- 6ec11cd: fix: fix transport bug
- 6ec11cd: chore: fix types

>>>>>>> ff24af11
## 0.8.0-canary.2

### Patch Changes

- 1379b00: chore: fix types

## 0.8.0-canary.1

### Minor Changes

- 96e4097: ## Breaking Changes
  - **Server API**: Renamed `createMCPServer()` factory function to `MCPServer` class constructor. The factory function is still available for backward compatibility but new code should use `new MCPServer({ name, ... })`.
  - **Session API**: Replaced `session.connector.tools`, `session.connector.callTool()`, etc. with direct methods: `session.tools`, `session.callTool()`, `session.listResources()`, `session.readResource()`, etc.
  - **OAuth Environment Variables**: Standardized OAuth env vars to `MCP_USE_OAUTH_*` prefix (e.g., `AUTH0_DOMAIN` → `MCP_USE_OAUTH_AUTH0_DOMAIN`).

  ## New Features
  - **Client Capabilities API**: Added `ctx.client.can()` and `ctx.client.capabilities()` to check client capabilities in tool callbacks.
  - **Session Notifications**: Added `ctx.sendNotification()` and `ctx.sendNotificationToSession()` for sending notifications from tool callbacks.
  - **Session Info**: Added `ctx.session.sessionId` to access current session ID in tool callbacks.
  - **Resource Template Flat Structure**: Resource templates now support flat structure with `uriTemplate` directly on definition (in addition to nested structure).
  - **Resource Template Callback Signatures**: Resource template callbacks now support multiple signatures: `()`, `(uri)`, `(uri, params)`, `(uri, params, ctx)`.
  - **Type Exports**: Added exports for `CallToolResult`, `Tool`, `ToolAnnotations`, `PromptResult`, `GetPromptResult` types.

  ## Improvements
  - **Type Inference**: Enhanced type inference for resource template callbacks with better overload support.
  - **Client Capabilities Tracking**: Server now captures and stores client capabilities during initialization.
  - **Session Methods**: Added convenience methods to `MCPSession` for all MCP operations (listResources, readResource, subscribeToResource, listPrompts, getPrompt, etc.).
  - **Documentation**: Major documentation refactoring and restructuring for better organization.

## 0.7.5-canary.0

### Patch Changes

- 4d1aa19: fix: refactor to use https://github.com/modelcontextprotocol/typescript-sdk/pull/1209

## 0.7.4

### Patch Changes

- 4fc04a9: Updated dependencies.
- 4fc04a9: fix: fix transport bug

## 0.7.4-canary.1

### Patch Changes

- b0d1ffe: fix: fix transport bug

## 0.7.4-canary.0

### Patch Changes

- d726bfa: Updated dependencies.

## 0.7.3

### Patch Changes

- 4bf21f3: Updated dependencies.

## 0.7.3-canary.0

### Patch Changes

- 33a1a69: Updated dependencies.

## 0.7.2

### Patch Changes

- a4341d5: chore: update deps

## 0.7.2-canary.0

### Patch Changes

- c1d7378: chore: update deps

## 0.7.1

### Patch Changes

- 2730902: fix: parse port to number
- 2730902: Optimized dependencies
- 2730902: Moved ai sdk dep to optional since it's only used in test and example

## 0.7.1-canary.1

### Patch Changes

- caf8c7c: fix: parse port to number
- caf8c7c: Moved ai sdk dep to optional since it's only used in test and example

## 0.7.1-canary.0

### Patch Changes

- 1ca9801: Optimized dependencies

## 0.7.0

### Minor Changes

- 7e4dd9b: ## Features
  - **Notifications**: Added bidirectional notification support between clients and servers. Clients can register notification handlers and servers can send targeted or broadcast notifications. Includes automatic handling of `list_changed` notifications per MCP spec.
  - **Sampling**: Implemented LLM sampling capabilities allowing MCP tools to request completions from connected clients. Clients can provide a `samplingCallback` to handle sampling requests, enabling tools to leverage client-side LLMs.
  - **Widget Build ID**: Added build ID support for widget UI resources to enable cache busting. Build IDs are automatically incorporated into widget URIs.
  - **Inspector Enhancements**: Added notifications tab with real-time notification display and server capabilities modal showing supported MCP capabilities.

  ## Improvements
  - **Session Management**: Refactored HTTP transport to reuse sessions across requests instead of creating new transports per request. Added session tracking with configurable idle timeout (default 5 minutes) and automatic cleanup. Sessions now maintain state across multiple requests, enabling targeted notifications to specific clients.
  - Enhanced HTTP connector with improved notification handling and sampling support
  - Added roots support in connectors and session API (`setRoots()`, `getRoots()`) for better file system integration
  - Added session event handling API (`session.on("notification")`) for registering notification handlers
  - Added server methods for session management (`getActiveSessions()`, `sendNotificationToSession()`) enabling targeted client communication
  - Added comprehensive examples for notifications and sampling features
  - Enhanced documentation for notifications and sampling functionality

- 7e4dd9b: ## New Features

  ### OpenAI Apps SDK Integration (`mcp-use` package)
  - **McpUseProvider** (`packages/mcp-use/src/react/McpUseProvider.tsx`) - New unified provider component that combines all common React setup for mcp-use widgets:
    - Automatically includes StrictMode, ThemeProvider, BrowserRouter with automatic basename calculation
    - Optional WidgetControls integration for debugging and view controls
    - ErrorBoundary wrapper for error handling
    - Auto-sizing support with ResizeObserver that calls `window.openai.notifyIntrinsicHeight()` for dynamic height updates
    - Automatic basename calculation for proper routing in both dev proxy and production environments
  - **WidgetControls** (`packages/mcp-use/src/react/WidgetControls.tsx`) - New component (752 lines) providing:
    - Debug button overlay for displaying widget debug information (props, state, theme, display mode, etc.)
    - View controls for fullscreen and picture-in-picture (PIP) modes
    - Shared hover logic for all control buttons
    - Customizable positioning (top-left, top-right, bottom-left, etc.)
    - Interactive debug overlay with tool testing capabilities
  - **useWidget hook** (`packages/mcp-use/src/react/useWidget.ts`) - New type-safe React adapter for OpenAI Apps SDK `window.openai` API:
    - Automatic props extraction from `toolInput`
    - Reactive state management subscribing to all OpenAI global changes
    - Access to theme, display mode, safe areas, locale, user agent
    - Action methods: `callTool`, `sendFollowUpMessage`, `openExternal`, `requestDisplayMode`, `setState`
    - Type-safe with full TypeScript support
  - **ErrorBoundary** (`packages/mcp-use/src/react/ErrorBoundary.tsx`) - New error boundary component for graceful error handling in widgets
  - **Image** (`packages/mcp-use/src/react/Image.tsx`) - New image component that handles both data URLs and public file paths for widgets
  - **ThemeProvider** (`packages/mcp-use/src/react/ThemeProvider.tsx`) - New theme provider component for consistent theme management across widgets

  ### Inspector Widget Support
  - **WidgetInspectorControls** (`packages/inspector/src/client/components/WidgetInspectorControls.tsx`) - New component (364 lines) providing:
    - Inspector-specific widget controls and debugging interface
    - Widget state inspection with real-time updates
    - Debug information display including props, output, metadata, and state
    - Integration with inspector's tool execution flow
  - **Console Proxy Toggle** (`packages/inspector/src/client/components/IframeConsole.tsx` and `packages/inspector/src/client/hooks/useIframeConsole.ts`):
    - New toggle option to proxy iframe console logs to the page console
    - Persistent preference stored in localStorage
    - Improved console UI with tooltips and better error/warning indicators
    - Formatted console output with appropriate log levels

  ### Enhanced Apps SDK Template
  - **Product Search Result Widget** (`packages/create-mcp-use-app/src/templates/apps-sdk/resources/product-search-result/`):
    - Complete ecommerce widget example with carousel, accordion, and product display components
    - Carousel component (`components/Carousel.tsx`) with smooth animations and transitions
    - Accordion components (`components/Accordion.tsx`, `components/AccordionItem.tsx`) for collapsible content
    - Fruits API integration using `@tanstack/react-query` for data fetching
    - 16 fruit product images added to `public/fruits/` directory (apple, apricot, avocado, banana, blueberry, cherries, coconut, grapes, lemon, mango, orange, pear, pineapple, plum, strawberry, watermelon)
    - Enhanced product display with filtering and search capabilities
  - **Updated Template Example** (`packages/create-mcp-use-app/src/templates/apps-sdk/index.ts`):
    - New `get-brand-info` tool replacing the old `get-my-city` example
    - Fruits API endpoint (`/api/fruits`) for template data
    - Better example demonstrating brand information retrieval

  ### CLI Widget Building Enhancements
  - **Folder-based Widget Support** (`packages/cli/src/index.ts` and `packages/mcp-use/src/server/mcp-server.ts`):
    - Support for widgets organized in folders with `widget.tsx` entry point
    - Automatic detection of both single-file widgets and folder-based widgets
    - Proper widget name resolution from folder names
  - **Public Folder Support** (`packages/cli/src/index.ts`):
    - Automatic copying of `public/` folder to `dist/public/` during build
    - Support for static assets in widget templates
  - **Enhanced SSR Configuration** (`packages/cli/src/index.ts`):
    - Improved Vite SSR configuration with proper `noExternal` settings for `@openai/apps-sdk-ui` and `react-router`
    - Better environment variable definitions for SSR context
    - CSS handling plugin for SSR mode
  - **Dev Server Public Assets** (`packages/mcp-use/src/server/mcp-server.ts`):
    - New `/mcp-use/public/*` route for serving static files in development mode
    - Proper content-type detection for various file types (images, fonts, etc.)

  ## Improvements

  ### Inspector Component Enhancements
  - **OpenAIComponentRenderer** (`packages/inspector/src/client/components/OpenAIComponentRenderer.tsx`):
    - Added `memo` wrapper for performance optimization
    - Enhanced `notifyIntrinsicHeight` message handling with proper height calculation and capping for different display modes
    - Improved theme support to prevent theme flashing on widget load by passing theme in widget data
    - Widget state inspection support via `mcp-inspector:getWidgetState` message handling
    - Better dev mode detection and widget URL generation
    - Enhanced CSP handling with dev server URL support
  - **ToolResultDisplay** (`packages/inspector/src/client/components/tools/ToolResultDisplay.tsx`) - Major refactor (894 lines changed):
    - New formatted content display supporting multiple content types:
      - Text content with JSON detection and formatting
      - Image content with base64 data URL rendering
      - Audio content with player controls
      - Resource links with full metadata display
      - Embedded resources with content preview
    - Result history navigation with dropdown selector
    - Relative time display (e.g., "2m ago", "1h ago")
    - JSON validation and automatic formatting
    - Maximize/restore functionality for result panel
    - Better visual organization with content type labels
  - **ToolsTab** (`packages/inspector/src/client/components/ToolsTab.tsx`):
    - Resizable panels with collapse support using refs
    - Maximize functionality for result panel that collapses left and top panels
    - Better mobile view handling and responsive design
    - Improved panel state management

  ### Server-Side Improvements
  - **shared-routes.ts** (`packages/inspector/src/server/shared-routes.ts`):
    - Enhanced dev widget proxy with better asset loading
    - Direct asset loading from dev server for simplicity (avoids HTML rewriting issues)
    - CSP violation warnings injected into HTML for development debugging
    - Improved Vite HMR WebSocket handling with direct connection to dev server
    - Base tag injection for proper routing and dynamic module loading
    - Better CSP header generation supporting both production and development modes
  - **shared-utils.ts** and **shared-utils-browser.ts** (`packages/inspector/src/server/`):
    - Enhanced widget security headers with dev server URL support
    - Improved CSP configuration separating production and development resource domains
    - Theme support in widget data for preventing theme flash
    - Widget state inspection message handling
    - `notifyIntrinsicHeight` API support in browser version
    - MCP widget utilities injection (`__mcpPublicUrl`, `__getFile`) for Image component support
    - Better history management to prevent redirects in inspector dev-widget proxy

  ### Template Improvements
  - **apps-sdk template** (`packages/create-mcp-use-app/src/templates/apps-sdk/`):
    - Updated README with comprehensive documentation:
      - Official UI components integration guide
      - Ecommerce widgets documentation
      - Better examples and usage instructions
    - Enhanced example tool (`get-brand-info`) with complete brand information structure
    - Fruits API endpoint for template data
    - Better styling and theming support
    - Removed outdated `display-weather.tsx` widget
  - **Template Styles** (`packages/create-mcp-use-app/src/templates/apps-sdk/styles.css`):
    - Enhanced CSS with better theming support
    - Improved component styling

  ### CLI Improvements
  - **CLI index.ts** (`packages/cli/src/index.ts`):
    - Better server waiting mechanism using `AbortController` for proper cleanup
    - Enhanced fetch request with proper headers and signal handling
    - Support for folder-based widgets with proper entry path resolution
    - Public folder copying during build process
    - Enhanced SSR configuration with proper Vite settings
    - Better error handling throughout

  ### Code Quality
  - Improved logging throughout the codebase with better context and formatting
  - Better code formatting and readability improvements
  - Enhanced type safety with proper TypeScript types
  - Better error handling with try-catch blocks and proper error messages
  - Consistent code organization and structure

  ## Bug Fixes

  ### Widget Rendering
  - Fixed iframe height calculation issues by properly handling `notifyIntrinsicHeight` messages and respecting display mode constraints
  - Fixed theme flashing on widget load by passing theme in widget data and using it in initial API setup
  - Fixed CSP header generation for dev mode by properly handling dev server URLs in CSP configuration
  - Fixed asset loading in dev widget proxy by using direct URLs to dev server instead of proxy rewriting

  ### Inspector Issues
  - Fixed console logging in iframe by improving message handling and adding proxy toggle functionality
  - Fixed widget state inspection by adding proper message handling for `mcp-inspector:getWidgetState` requests
  - Fixed resizable panel collapse behavior by using refs and proper state management
  - Fixed mobile view handling with better responsive design and view state management

  ### Build Process
  - Fixed widget metadata extraction by properly handling folder-based widgets and entry paths
  - Fixed Vite SSR configuration by adding proper `noExternal` settings and environment definitions
  - Fixed public asset copying by adding explicit copy step in build process
  - Fixed widget name resolution for folder-based widgets by using folder name instead of file name

  ### Documentation
  - Fixed Supabase deployment script (`packages/mcp-use/examples/server/supabase/deploy.sh`) with updated project creation syntax
  - Updated deployment command in Supabase documentation to reflect new project creation syntax
  - Added server inspection URL to Supabase deployment documentation (`docs/typescript/server/deployment-supabase.mdx`)

  ### Other Fixes
  - Fixed history management to prevent unwanted redirects when running widgets in inspector dev-widget proxy
  - Fixed macOS resource fork file exclusion in widget discovery (`.DS_Store`, `._*` files)
  - Fixed Vite HMR WebSocket connection by using direct dev server URLs instead of proxy
  - Fixed CSS imports in SSR mode by adding custom plugin to handle CSS files properly

- 7e4dd9b: Release canary

### Patch Changes

- 7e4dd9b: fix versions
- 7e4dd9b: - **Security**: Added `https://*.openai.com` to Content Security Policy trusted domains for widgets
  - **Type safety**: Exported `WidgetMetadata` type from `mcp-use/react` for better widget development experience
  - **Templates**: Updated widget templates to use `WidgetMetadata` type and fixed CSS import paths (moved styles to resources directory)
  - **Documentation**: Added comprehensive Apps SDK metadata documentation including CSP configuration examples
- 7e4dd9b: - Fix OpenAI Apps SDK UI theme synchronization by setting data-theme attribute and color-scheme on iframe document
  - Replace hardcoded Tailwind color classes with design tokens in create-mcp-use-app template components
  - Fix collapsed panel size from 5 to 6 in Prompts, Resources, and Tools tabs

## 0.6.1-canary.0

### Patch Changes

- 12a88c7: fix versions

## 0.6.0

### Minor Changes

- 266a445: ## New Features

  ### OpenAI Apps SDK Integration (`mcp-use` package)
  - **McpUseProvider** (`packages/mcp-use/src/react/McpUseProvider.tsx`) - New unified provider component that combines all common React setup for mcp-use widgets:
    - Automatically includes StrictMode, ThemeProvider, BrowserRouter with automatic basename calculation
    - Optional WidgetControls integration for debugging and view controls
    - ErrorBoundary wrapper for error handling
    - Auto-sizing support with ResizeObserver that calls `window.openai.notifyIntrinsicHeight()` for dynamic height updates
    - Automatic basename calculation for proper routing in both dev proxy and production environments
  - **WidgetControls** (`packages/mcp-use/src/react/WidgetControls.tsx`) - New component (752 lines) providing:
    - Debug button overlay for displaying widget debug information (props, state, theme, display mode, etc.)
    - View controls for fullscreen and picture-in-picture (PIP) modes
    - Shared hover logic for all control buttons
    - Customizable positioning (top-left, top-right, bottom-left, etc.)
    - Interactive debug overlay with tool testing capabilities
  - **useWidget hook** (`packages/mcp-use/src/react/useWidget.ts`) - New type-safe React adapter for OpenAI Apps SDK `window.openai` API:
    - Automatic props extraction from `toolInput`
    - Reactive state management subscribing to all OpenAI global changes
    - Access to theme, display mode, safe areas, locale, user agent
    - Action methods: `callTool`, `sendFollowUpMessage`, `openExternal`, `requestDisplayMode`, `setState`
    - Type-safe with full TypeScript support
  - **ErrorBoundary** (`packages/mcp-use/src/react/ErrorBoundary.tsx`) - New error boundary component for graceful error handling in widgets
  - **Image** (`packages/mcp-use/src/react/Image.tsx`) - New image component that handles both data URLs and public file paths for widgets
  - **ThemeProvider** (`packages/mcp-use/src/react/ThemeProvider.tsx`) - New theme provider component for consistent theme management across widgets

  ### Inspector Widget Support
  - **WidgetInspectorControls** (`packages/inspector/src/client/components/WidgetInspectorControls.tsx`) - New component (364 lines) providing:
    - Inspector-specific widget controls and debugging interface
    - Widget state inspection with real-time updates
    - Debug information display including props, output, metadata, and state
    - Integration with inspector's tool execution flow
  - **Console Proxy Toggle** (`packages/inspector/src/client/components/IframeConsole.tsx` and `packages/inspector/src/client/hooks/useIframeConsole.ts`):
    - New toggle option to proxy iframe console logs to the page console
    - Persistent preference stored in localStorage
    - Improved console UI with tooltips and better error/warning indicators
    - Formatted console output with appropriate log levels

  ### Enhanced Apps SDK Template
  - **Product Search Result Widget** (`packages/create-mcp-use-app/src/templates/apps-sdk/resources/product-search-result/`):
    - Complete ecommerce widget example with carousel, accordion, and product display components
    - Carousel component (`components/Carousel.tsx`) with smooth animations and transitions
    - Accordion components (`components/Accordion.tsx`, `components/AccordionItem.tsx`) for collapsible content
    - Fruits API integration using `@tanstack/react-query` for data fetching
    - 16 fruit product images added to `public/fruits/` directory (apple, apricot, avocado, banana, blueberry, cherries, coconut, grapes, lemon, mango, orange, pear, pineapple, plum, strawberry, watermelon)
    - Enhanced product display with filtering and search capabilities
  - **Updated Template Example** (`packages/create-mcp-use-app/src/templates/apps-sdk/index.ts`):
    - New `get-brand-info` tool replacing the old `get-my-city` example
    - Fruits API endpoint (`/api/fruits`) for template data
    - Better example demonstrating brand information retrieval

  ### CLI Widget Building Enhancements
  - **Folder-based Widget Support** (`packages/cli/src/index.ts` and `packages/mcp-use/src/server/mcp-server.ts`):
    - Support for widgets organized in folders with `widget.tsx` entry point
    - Automatic detection of both single-file widgets and folder-based widgets
    - Proper widget name resolution from folder names
  - **Public Folder Support** (`packages/cli/src/index.ts`):
    - Automatic copying of `public/` folder to `dist/public/` during build
    - Support for static assets in widget templates
  - **Enhanced SSR Configuration** (`packages/cli/src/index.ts`):
    - Improved Vite SSR configuration with proper `noExternal` settings for `@openai/apps-sdk-ui` and `react-router`
    - Better environment variable definitions for SSR context
    - CSS handling plugin for SSR mode
  - **Dev Server Public Assets** (`packages/mcp-use/src/server/mcp-server.ts`):
    - New `/mcp-use/public/*` route for serving static files in development mode
    - Proper content-type detection for various file types (images, fonts, etc.)

  ## Improvements

  ### Inspector Component Enhancements
  - **OpenAIComponentRenderer** (`packages/inspector/src/client/components/OpenAIComponentRenderer.tsx`):
    - Added `memo` wrapper for performance optimization
    - Enhanced `notifyIntrinsicHeight` message handling with proper height calculation and capping for different display modes
    - Improved theme support to prevent theme flashing on widget load by passing theme in widget data
    - Widget state inspection support via `mcp-inspector:getWidgetState` message handling
    - Better dev mode detection and widget URL generation
    - Enhanced CSP handling with dev server URL support
  - **ToolResultDisplay** (`packages/inspector/src/client/components/tools/ToolResultDisplay.tsx`) - Major refactor (894 lines changed):
    - New formatted content display supporting multiple content types:
      - Text content with JSON detection and formatting
      - Image content with base64 data URL rendering
      - Audio content with player controls
      - Resource links with full metadata display
      - Embedded resources with content preview
    - Result history navigation with dropdown selector
    - Relative time display (e.g., "2m ago", "1h ago")
    - JSON validation and automatic formatting
    - Maximize/restore functionality for result panel
    - Better visual organization with content type labels
  - **ToolsTab** (`packages/inspector/src/client/components/ToolsTab.tsx`):
    - Resizable panels with collapse support using refs
    - Maximize functionality for result panel that collapses left and top panels
    - Better mobile view handling and responsive design
    - Improved panel state management

  ### Server-Side Improvements
  - **shared-routes.ts** (`packages/inspector/src/server/shared-routes.ts`):
    - Enhanced dev widget proxy with better asset loading
    - Direct asset loading from dev server for simplicity (avoids HTML rewriting issues)
    - CSP violation warnings injected into HTML for development debugging
    - Improved Vite HMR WebSocket handling with direct connection to dev server
    - Base tag injection for proper routing and dynamic module loading
    - Better CSP header generation supporting both production and development modes
  - **shared-utils.ts** and **shared-utils-browser.ts** (`packages/inspector/src/server/`):
    - Enhanced widget security headers with dev server URL support
    - Improved CSP configuration separating production and development resource domains
    - Theme support in widget data for preventing theme flash
    - Widget state inspection message handling
    - `notifyIntrinsicHeight` API support in browser version
    - MCP widget utilities injection (`__mcpPublicUrl`, `__getFile`) for Image component support
    - Better history management to prevent redirects in inspector dev-widget proxy

  ### Template Improvements
  - **apps-sdk template** (`packages/create-mcp-use-app/src/templates/apps-sdk/`):
    - Updated README with comprehensive documentation:
      - Official UI components integration guide
      - Ecommerce widgets documentation
      - Better examples and usage instructions
    - Enhanced example tool (`get-brand-info`) with complete brand information structure
    - Fruits API endpoint for template data
    - Better styling and theming support
    - Removed outdated `display-weather.tsx` widget
  - **Template Styles** (`packages/create-mcp-use-app/src/templates/apps-sdk/styles.css`):
    - Enhanced CSS with better theming support
    - Improved component styling

  ### CLI Improvements
  - **CLI index.ts** (`packages/cli/src/index.ts`):
    - Better server waiting mechanism using `AbortController` for proper cleanup
    - Enhanced fetch request with proper headers and signal handling
    - Support for folder-based widgets with proper entry path resolution
    - Public folder copying during build process
    - Enhanced SSR configuration with proper Vite settings
    - Better error handling throughout

  ### Code Quality
  - Improved logging throughout the codebase with better context and formatting
  - Better code formatting and readability improvements
  - Enhanced type safety with proper TypeScript types
  - Better error handling with try-catch blocks and proper error messages
  - Consistent code organization and structure

  ## Bug Fixes

  ### Widget Rendering
  - Fixed iframe height calculation issues by properly handling `notifyIntrinsicHeight` messages and respecting display mode constraints
  - Fixed theme flashing on widget load by passing theme in widget data and using it in initial API setup
  - Fixed CSP header generation for dev mode by properly handling dev server URLs in CSP configuration
  - Fixed asset loading in dev widget proxy by using direct URLs to dev server instead of proxy rewriting

  ### Inspector Issues
  - Fixed console logging in iframe by improving message handling and adding proxy toggle functionality
  - Fixed widget state inspection by adding proper message handling for `mcp-inspector:getWidgetState` requests
  - Fixed resizable panel collapse behavior by using refs and proper state management
  - Fixed mobile view handling with better responsive design and view state management

  ### Build Process
  - Fixed widget metadata extraction by properly handling folder-based widgets and entry paths
  - Fixed Vite SSR configuration by adding proper `noExternal` settings and environment definitions
  - Fixed public asset copying by adding explicit copy step in build process
  - Fixed widget name resolution for folder-based widgets by using folder name instead of file name

  ### Documentation
  - Fixed Supabase deployment script (`packages/mcp-use/examples/server/supabase/deploy.sh`) with updated project creation syntax
  - Updated deployment command in Supabase documentation to reflect new project creation syntax
  - Added server inspection URL to Supabase deployment documentation (`docs/typescript/server/deployment-supabase.mdx`)

  ### Other Fixes
  - Fixed history management to prevent unwanted redirects when running widgets in inspector dev-widget proxy
  - Fixed macOS resource fork file exclusion in widget discovery (`.DS_Store`, `._*` files)
  - Fixed Vite HMR WebSocket connection by using direct dev server URLs instead of proxy
  - Fixed CSS imports in SSR mode by adding custom plugin to handle CSS files properly

- 266a445: Release canary

## 0.6.0-canary.1

### Minor Changes

- 018395c: Release canary

## 0.6.0-canary.0

### Minor Changes

- fc64bd7: ## New Features

  ### OpenAI Apps SDK Integration (`mcp-use` package)
  - **McpUseProvider** (`packages/mcp-use/src/react/McpUseProvider.tsx`) - New unified provider component that combines all common React setup for mcp-use widgets:
    - Automatically includes StrictMode, ThemeProvider, BrowserRouter with automatic basename calculation
    - Optional WidgetControls integration for debugging and view controls
    - ErrorBoundary wrapper for error handling
    - Auto-sizing support with ResizeObserver that calls `window.openai.notifyIntrinsicHeight()` for dynamic height updates
    - Automatic basename calculation for proper routing in both dev proxy and production environments
  - **WidgetControls** (`packages/mcp-use/src/react/WidgetControls.tsx`) - New component (752 lines) providing:
    - Debug button overlay for displaying widget debug information (props, state, theme, display mode, etc.)
    - View controls for fullscreen and picture-in-picture (PIP) modes
    - Shared hover logic for all control buttons
    - Customizable positioning (top-left, top-right, bottom-left, etc.)
    - Interactive debug overlay with tool testing capabilities
  - **useWidget hook** (`packages/mcp-use/src/react/useWidget.ts`) - New type-safe React adapter for OpenAI Apps SDK `window.openai` API:
    - Automatic props extraction from `toolInput`
    - Reactive state management subscribing to all OpenAI global changes
    - Access to theme, display mode, safe areas, locale, user agent
    - Action methods: `callTool`, `sendFollowUpMessage`, `openExternal`, `requestDisplayMode`, `setState`
    - Type-safe with full TypeScript support
  - **ErrorBoundary** (`packages/mcp-use/src/react/ErrorBoundary.tsx`) - New error boundary component for graceful error handling in widgets
  - **Image** (`packages/mcp-use/src/react/Image.tsx`) - New image component that handles both data URLs and public file paths for widgets
  - **ThemeProvider** (`packages/mcp-use/src/react/ThemeProvider.tsx`) - New theme provider component for consistent theme management across widgets

  ### Inspector Widget Support
  - **WidgetInspectorControls** (`packages/inspector/src/client/components/WidgetInspectorControls.tsx`) - New component (364 lines) providing:
    - Inspector-specific widget controls and debugging interface
    - Widget state inspection with real-time updates
    - Debug information display including props, output, metadata, and state
    - Integration with inspector's tool execution flow
  - **Console Proxy Toggle** (`packages/inspector/src/client/components/IframeConsole.tsx` and `packages/inspector/src/client/hooks/useIframeConsole.ts`):
    - New toggle option to proxy iframe console logs to the page console
    - Persistent preference stored in localStorage
    - Improved console UI with tooltips and better error/warning indicators
    - Formatted console output with appropriate log levels

  ### Enhanced Apps SDK Template
  - **Product Search Result Widget** (`packages/create-mcp-use-app/src/templates/apps-sdk/resources/product-search-result/`):
    - Complete ecommerce widget example with carousel, accordion, and product display components
    - Carousel component (`components/Carousel.tsx`) with smooth animations and transitions
    - Accordion components (`components/Accordion.tsx`, `components/AccordionItem.tsx`) for collapsible content
    - Fruits API integration using `@tanstack/react-query` for data fetching
    - 16 fruit product images added to `public/fruits/` directory (apple, apricot, avocado, banana, blueberry, cherries, coconut, grapes, lemon, mango, orange, pear, pineapple, plum, strawberry, watermelon)
    - Enhanced product display with filtering and search capabilities
  - **Updated Template Example** (`packages/create-mcp-use-app/src/templates/apps-sdk/index.ts`):
    - New `get-brand-info` tool replacing the old `get-my-city` example
    - Fruits API endpoint (`/api/fruits`) for template data
    - Better example demonstrating brand information retrieval

  ### CLI Widget Building Enhancements
  - **Folder-based Widget Support** (`packages/cli/src/index.ts` and `packages/mcp-use/src/server/mcp-server.ts`):
    - Support for widgets organized in folders with `widget.tsx` entry point
    - Automatic detection of both single-file widgets and folder-based widgets
    - Proper widget name resolution from folder names
  - **Public Folder Support** (`packages/cli/src/index.ts`):
    - Automatic copying of `public/` folder to `dist/public/` during build
    - Support for static assets in widget templates
  - **Enhanced SSR Configuration** (`packages/cli/src/index.ts`):
    - Improved Vite SSR configuration with proper `noExternal` settings for `@openai/apps-sdk-ui` and `react-router`
    - Better environment variable definitions for SSR context
    - CSS handling plugin for SSR mode
  - **Dev Server Public Assets** (`packages/mcp-use/src/server/mcp-server.ts`):
    - New `/mcp-use/public/*` route for serving static files in development mode
    - Proper content-type detection for various file types (images, fonts, etc.)

  ## Improvements

  ### Inspector Component Enhancements
  - **OpenAIComponentRenderer** (`packages/inspector/src/client/components/OpenAIComponentRenderer.tsx`):
    - Added `memo` wrapper for performance optimization
    - Enhanced `notifyIntrinsicHeight` message handling with proper height calculation and capping for different display modes
    - Improved theme support to prevent theme flashing on widget load by passing theme in widget data
    - Widget state inspection support via `mcp-inspector:getWidgetState` message handling
    - Better dev mode detection and widget URL generation
    - Enhanced CSP handling with dev server URL support
  - **ToolResultDisplay** (`packages/inspector/src/client/components/tools/ToolResultDisplay.tsx`) - Major refactor (894 lines changed):
    - New formatted content display supporting multiple content types:
      - Text content with JSON detection and formatting
      - Image content with base64 data URL rendering
      - Audio content with player controls
      - Resource links with full metadata display
      - Embedded resources with content preview
    - Result history navigation with dropdown selector
    - Relative time display (e.g., "2m ago", "1h ago")
    - JSON validation and automatic formatting
    - Maximize/restore functionality for result panel
    - Better visual organization with content type labels
  - **ToolsTab** (`packages/inspector/src/client/components/ToolsTab.tsx`):
    - Resizable panels with collapse support using refs
    - Maximize functionality for result panel that collapses left and top panels
    - Better mobile view handling and responsive design
    - Improved panel state management

  ### Server-Side Improvements
  - **shared-routes.ts** (`packages/inspector/src/server/shared-routes.ts`):
    - Enhanced dev widget proxy with better asset loading
    - Direct asset loading from dev server for simplicity (avoids HTML rewriting issues)
    - CSP violation warnings injected into HTML for development debugging
    - Improved Vite HMR WebSocket handling with direct connection to dev server
    - Base tag injection for proper routing and dynamic module loading
    - Better CSP header generation supporting both production and development modes
  - **shared-utils.ts** and **shared-utils-browser.ts** (`packages/inspector/src/server/`):
    - Enhanced widget security headers with dev server URL support
    - Improved CSP configuration separating production and development resource domains
    - Theme support in widget data for preventing theme flash
    - Widget state inspection message handling
    - `notifyIntrinsicHeight` API support in browser version
    - MCP widget utilities injection (`__mcpPublicUrl`, `__getFile`) for Image component support
    - Better history management to prevent redirects in inspector dev-widget proxy

  ### Template Improvements
  - **apps-sdk template** (`packages/create-mcp-use-app/src/templates/apps-sdk/`):
    - Updated README with comprehensive documentation:
      - Official UI components integration guide
      - Ecommerce widgets documentation
      - Better examples and usage instructions
    - Enhanced example tool (`get-brand-info`) with complete brand information structure
    - Fruits API endpoint for template data
    - Better styling and theming support
    - Removed outdated `display-weather.tsx` widget
  - **Template Styles** (`packages/create-mcp-use-app/src/templates/apps-sdk/styles.css`):
    - Enhanced CSS with better theming support
    - Improved component styling

  ### CLI Improvements
  - **CLI index.ts** (`packages/cli/src/index.ts`):
    - Better server waiting mechanism using `AbortController` for proper cleanup
    - Enhanced fetch request with proper headers and signal handling
    - Support for folder-based widgets with proper entry path resolution
    - Public folder copying during build process
    - Enhanced SSR configuration with proper Vite settings
    - Better error handling throughout

  ### Code Quality
  - Improved logging throughout the codebase with better context and formatting
  - Better code formatting and readability improvements
  - Enhanced type safety with proper TypeScript types
  - Better error handling with try-catch blocks and proper error messages
  - Consistent code organization and structure

  ## Bug Fixes

  ### Widget Rendering
  - Fixed iframe height calculation issues by properly handling `notifyIntrinsicHeight` messages and respecting display mode constraints
  - Fixed theme flashing on widget load by passing theme in widget data and using it in initial API setup
  - Fixed CSP header generation for dev mode by properly handling dev server URLs in CSP configuration
  - Fixed asset loading in dev widget proxy by using direct URLs to dev server instead of proxy rewriting

  ### Inspector Issues
  - Fixed console logging in iframe by improving message handling and adding proxy toggle functionality
  - Fixed widget state inspection by adding proper message handling for `mcp-inspector:getWidgetState` requests
  - Fixed resizable panel collapse behavior by using refs and proper state management
  - Fixed mobile view handling with better responsive design and view state management

  ### Build Process
  - Fixed widget metadata extraction by properly handling folder-based widgets and entry paths
  - Fixed Vite SSR configuration by adding proper `noExternal` settings and environment definitions
  - Fixed public asset copying by adding explicit copy step in build process
  - Fixed widget name resolution for folder-based widgets by using folder name instead of file name

  ### Documentation
  - Fixed Supabase deployment script (`packages/mcp-use/examples/server/supabase/deploy.sh`) with updated project creation syntax
  - Updated deployment command in Supabase documentation to reflect new project creation syntax
  - Added server inspection URL to Supabase deployment documentation (`docs/typescript/server/deployment-supabase.mdx`)

  ### Other Fixes
  - Fixed history management to prevent unwanted redirects when running widgets in inspector dev-widget proxy
  - Fixed macOS resource fork file exclusion in widget discovery (`.DS_Store`, `._*` files)
  - Fixed Vite HMR WebSocket connection by using direct dev server URLs instead of proxy
  - Fixed CSS imports in SSR mode by adding custom plugin to handle CSS files properly

## 0.5.2

### Patch Changes

- 33e4a68: Fix dev deps

## 0.5.2-canary.0

### Patch Changes

- d221493: Fix dev deps

## 0.5.1

### Patch Changes

- 835d367: add node types
- 835d367: make installation disabled by default and add deploy command to template package
- 835d367: fix templates deps

## 0.5.1-canary.2

### Patch Changes

- 6133446: make installation disabled by default and add deploy command to template package

## 0.5.1-canary.1

### Patch Changes

- bb270b1: add node types

## 0.5.1-canary.0

### Patch Changes

- dcdb472: fix templates deps

## 0.5.0

### Minor Changes

- 26e1162: Migrated mcp-use server from Express to Hono framework to enable edge runtime support (Cloudflare Workers, Deno Deploy, Supabase Edge Functions). Added runtime detection for Deno/Node.js environments, Connect middleware adapter for compatibility, and `getHandler()` method for edge deployment. Updated dependencies: added `hono` and `@hono/node-server`, moved `connect` and `node-mocks-http` to optional dependencies, removed `express` and `cors` from peer dependencies.

  Added Supabase deployment documentation and example templates to create-mcp-use-app for easier edge runtime deployment.

- 26e1162: ### MCPAgent Message Detection Improvements (fix #446)

  Fixed issue where `agent.run()` returned "No output generated" even when valid output was produced, caused by messages not being AIMessage instances after serialization/deserialization across module boundaries. Added robust message detection helpers (`_isAIMessageLike`, `_isHumanMessageLike`, `_isToolMessageLike`) that handle multiple message formats (class instances, plain objects with `type`/`role` properties, objects with `getType()` methods) to support version mismatches and different LangChain message formats. Includes comprehensive test coverage for message detection edge cases.

  ### Server Base URL Fix

  Fixed server base URL handling to ensure proper connection and routing in edge runtime environments, resolving issues with URL construction and path resolution.

  ### Inspector Enhancements

  Improved auto-connection logic with better error handling and retry mechanisms. Enhanced resource display components and OpenAI component renderer for better reliability and user experience. Updated connection context management for more robust multi-server support.

  ### Supabase Deployment Example

  Added complete Supabase deployment example with Deno-compatible server implementation, deployment scripts, and configuration templates to `create-mcp-use-app` for easier edge runtime deployment.

  ### React Hook and CLI Improvements

  Enhanced `useMcp` hook with better error handling and connection state management for browser-based MCP clients. Updated CLI with improved server URL handling and connection management.

### Patch Changes

- 26e1162: Fixed canary flag not properly replacing package versions when using published templates. The `--canary` flag now correctly replaces both `workspace:*` patterns (in local development) and caret versions (in published packages) with `"canary"` versions of `mcp-use`, `@mcp-use/cli`, and `@mcp-use/inspector`.

## 0.5.0-canary.2

### Minor Changes

- 9d0be46: ### MCPAgent Message Detection Improvements (fix #446)

  Fixed issue where `agent.run()` returned "No output generated" even when valid output was produced, caused by messages not being AIMessage instances after serialization/deserialization across module boundaries. Added robust message detection helpers (`_isAIMessageLike`, `_isHumanMessageLike`, `_isToolMessageLike`) that handle multiple message formats (class instances, plain objects with `type`/`role` properties, objects with `getType()` methods) to support version mismatches and different LangChain message formats. Includes comprehensive test coverage for message detection edge cases.

  ### Server Base URL Fix

  Fixed server base URL handling to ensure proper connection and routing in edge runtime environments, resolving issues with URL construction and path resolution.

  ### Inspector Enhancements

  Improved auto-connection logic with better error handling and retry mechanisms. Enhanced resource display components and OpenAI component renderer for better reliability and user experience. Updated connection context management for more robust multi-server support.

  ### Supabase Deployment Example

  Added complete Supabase deployment example with Deno-compatible server implementation, deployment scripts, and configuration templates to `create-mcp-use-app` for easier edge runtime deployment.

  ### React Hook and CLI Improvements

  Enhanced `useMcp` hook with better error handling and connection state management for browser-based MCP clients. Updated CLI with improved server URL handling and connection management.

## 0.5.0-canary.1

### Patch Changes

- 9388edd: Fixed canary flag not properly replacing package versions when using published templates. The `--canary` flag now correctly replaces both `workspace:*` patterns (in local development) and caret versions (in published packages) with `"canary"` versions of `mcp-use`, `@mcp-use/cli`, and `@mcp-use/inspector`.

## 0.5.0-canary.0

### Minor Changes

- 3db425d: Migrated mcp-use server from Express to Hono framework to enable edge runtime support (Cloudflare Workers, Deno Deploy, Supabase Edge Functions). Added runtime detection for Deno/Node.js environments, Connect middleware adapter for compatibility, and `getHandler()` method for edge deployment. Updated dependencies: added `hono` and `@hono/node-server`, moved `connect` and `node-mocks-http` to optional dependencies, removed `express` and `cors` from peer dependencies.

  Added Supabase deployment documentation and example templates to create-mcp-use-app for easier edge runtime deployment.

## 0.4.10

### Patch Changes

- 410c67c: fix: defaults to starter rather than simple

## 0.4.10-canary.0

### Patch Changes

- 0b773d0: fix: defaults to starter rather than simple

## 0.4.9

### Patch Changes

- ceed51b: Standardize code formatting with ESLint + Prettier integration
  - Add Prettier for consistent code formatting across the monorepo
  - Integrate Prettier with ESLint via `eslint-config-prettier` to prevent conflicts
  - Configure pre-commit hooks with `lint-staged` to auto-format staged files
  - Add Prettier format checks to CI pipeline
  - Remove `@antfu/eslint-config` in favor of unified root ESLint configuration
  - Enforce semicolons and consistent code style with `.prettierrc.json`
  - Exclude markdown and JSON files from formatting via `.prettierignore`

## 0.4.9-canary.0

### Patch Changes

- 3f992c3: Standardize code formatting with ESLint + Prettier integration
  - Add Prettier for consistent code formatting across the monorepo
  - Integrate Prettier with ESLint via `eslint-config-prettier` to prevent conflicts
  - Configure pre-commit hooks with `lint-staged` to auto-format staged files
  - Add Prettier format checks to CI pipeline
  - Remove `@antfu/eslint-config` in favor of unified root ESLint configuration
  - Enforce semicolons and consistent code style with `.prettierrc.json`
  - Exclude markdown and JSON files from formatting via `.prettierignore`

## 0.4.8

### Patch Changes

- 708cc5b: update package.json
- 708cc5b: chore: set again cli and inspector as dependencies
- 708cc5b: fix: apps sdk metadata setup from widget build

## 0.4.8-canary.2

### Patch Changes

- a8e5b65: fix: apps sdk metadata setup from widget build

## 0.4.8-canary.1

### Patch Changes

- c8a89fc: chore: set again cli and inspector as dependencies

## 0.4.8-canary.0

### Patch Changes

- 507eb04: update package.json

## 0.4.7

### Patch Changes

- 80213e6: Readmes for templates

## 0.4.7-canary.0

### Patch Changes

- bce5d26: Readmes for templates

## 0.4.6

### Patch Changes

- 3c87c42: ## Apps SDK widgets & Automatic Widget Registration

  ### Key Features Added

  #### Automatic UI Widget Registration
  - **Major Enhancement**: React components in `resources/` folder now auto-register as MCP tools and resources
  - No boilerplate needed, just export `widgetMetadata` with Zod schema
  - Automatically creates both MCP tool and `ui://widget/{name}` resource endpoints
  - Integration with existing manual registration patterns

  #### Template System Restructuring
  - Renamed `ui-resource` → `mcp-ui` for clarity
  - Consolidated `apps-sdk-demo` into streamlined `apps-sdk` template
  - Enhanced `starter` template as default with both MCP-UI and Apps SDK examples
  - Added comprehensive weather examples to all templates

  #### 📚 Documentation Enhancements
  - Complete rewrite of template documentation with feature comparison matrices
  - New "Automatic Widget Registration" section in ui-widgets.mdx
  - Updated quick start guides for all package managers (npm, pnpm, yarn)
  - Added practical weather widget implementation examples

- 3c87c42: update package.json files to include @mcp-use/cli and @mcp-use/inspector as devDependencies in apps-sdk, mcp-ui, and starter templates
- 3c87c42: fix dev deps

## 0.4.6-canary.2

### Patch Changes

- 66cc1d9: fix dev deps

## 0.4.6-canary.1

### Patch Changes

- 113d2a3: update package.json files to include @mcp-use/cli and @mcp-use/inspector as devDependencies in apps-sdk, mcp-ui, and starter templates

## 0.4.6-canary.0

### Patch Changes

- 6b8fdf2: ## Apps SDK widgets & Automatic Widget Registration

  ### Key Features Added

  #### Automatic UI Widget Registration
  - **Major Enhancement**: React components in `resources/` folder now auto-register as MCP tools and resources
  - No boilerplate needed, just export `widgetMetadata` with Zod schema
  - Automatically creates both MCP tool and `ui://widget/{name}` resource endpoints
  - Integration with existing manual registration patterns

  #### Template System Restructuring
  - Renamed `ui-resource` → `mcp-ui` for clarity
  - Consolidated `apps-sdk-demo` into streamlined `apps-sdk` template
  - Enhanced `starter` template as default with both MCP-UI and Apps SDK examples
  - Added comprehensive weather examples to all templates

  #### 📚 Documentation Enhancements
  - Complete rewrite of template documentation with feature comparison matrices
  - New "Automatic Widget Registration" section in ui-widgets.mdx
  - Updated quick start guides for all package managers (npm, pnpm, yarn)
  - Added practical weather widget implementation examples

## 0.4.5

### Patch Changes

- 696b2e1: create-mcp-use app inits a git repository

## 0.4.5-canary.0

### Patch Changes

- b76bf22: create-mcp-use app inits a git repository

## 0.4.4

### Patch Changes

- 6dcee78: Add starter template + remove ui template
- 6dcee78: fix tests

## 0.4.4-canary.1

### Patch Changes

- d65eb3d: Add starter template + remove ui template

## 0.4.4-canary.0

### Patch Changes

- d507468: fix tests

## 0.4.3

### Patch Changes

### Version Management

- **Enhanced Package Version Handling**: Added support for canary mode alongside development and production modes
- **Flexible Version Resolution**: Updated `getCurrentPackageVersions` to dynamically handle workspace dependencies in development mode and 'latest' versions in production
- **Canary Mode Support**: Added command options to allow users to specify canary versions for testing environments

### Template Processing

- Improved template processing to dynamically replace version placeholders based on the current mode
- Enhanced `processTemplateFile` and `copyTemplate` functions to support canary mode
- Better error handling in template processing workflow

### Bug Fixes

- Fixed mcp-use package version dependencies
- Simplified workspace root detection for improved clarity
- Updated version placeholders for better flexibility in production environments

## 0.4.3-canary.1

### Patch Changes

- d305be6: fix mcp use deps

## 0.4.3-canary.0

### Patch Changes

- 119afb7: fix mcp-use packages versions

## 0.4.2

### Patch Changes

- abb7f52: ## Enhanced MCP Inspector with Auto-Connection and Multi-Server Support

  ### 🚀 New Features
  - **Auto-connection functionality**: Inspector now automatically connects to MCP servers on startup
  - **Multi-server support**: Enhanced support for connecting to multiple MCP servers simultaneously
  - **Client-side chat functionality**: New client-side chat implementation with improved message handling
  - **Resource handling**: Enhanced chat components with proper resource management
  - **Browser integration**: Improved browser-based MCP client with better connection handling

  ### 🔧 Improvements
  - **Streamlined routing**: Refactored server and client routing for better performance
  - **Enhanced connection handling**: Improved auto-connection logic and error handling
  - **Better UI components**: Updated Layout, ChatTab, and ToolsTab components
  - **Dependency updates**: Updated various dependencies for better compatibility

  ### 🐛 Fixes
  - Fixed connection handling in InspectorDashboard
  - Improved error messages in useMcp hook
  - Enhanced Layout component connection handling

  ### 📦 Technical Changes
  - Added new client-side chat hooks and components
  - Implemented shared routing and static file handling
  - Enhanced tool result rendering and display
  - Added browser-specific utilities and stubs
  - Updated Vite configuration for better development experience

## 0.4.2-canary.0

### Patch Changes

- d52c050: ## Enhanced MCP Inspector with Auto-Connection and Multi-Server Support

  ### 🚀 New Features
  - **Auto-connection functionality**: Inspector now automatically connects to MCP servers on startup
  - **Multi-server support**: Enhanced support for connecting to multiple MCP servers simultaneously
  - **Client-side chat functionality**: New client-side chat implementation with improved message handling
  - **Resource handling**: Enhanced chat components with proper resource management
  - **Browser integration**: Improved browser-based MCP client with better connection handling

  ### 🔧 Improvements
  - **Streamlined routing**: Refactored server and client routing for better performance
  - **Enhanced connection handling**: Improved auto-connection logic and error handling
  - **Better UI components**: Updated Layout, ChatTab, and ToolsTab components
  - **Dependency updates**: Updated various dependencies for better compatibility

  ### 🐛 Fixes
  - Fixed connection handling in InspectorDashboard
  - Improved error messages in useMcp hook
  - Enhanced Layout component connection handling

  ### 📦 Technical Changes
  - Added new client-side chat hooks and components
  - Implemented shared routing and static file handling
  - Enhanced tool result rendering and display
  - Added browser-specific utilities and stubs
  - Updated Vite configuration for better development experience

## 0.4.1

### Patch Changes

- 3670ed0: minor fixes
- 3670ed0: minor

## 0.4.1-canary.1

### Patch Changes

- a571b5c: minor

## 0.4.1-canary.0

### Patch Changes

- 4ad9c7f: minor fixes

## 0.4.0

### Minor Changes

- 0f2b7f6: feat: Add Apps SDK template for OpenAI platform integration
  - Added new Apps SDK template for creating OpenAI Apps SDK-compatible MCP servers
  - Included example server implementation with Kanban board widget
  - Pre-configured Apps SDK metadata (widgetDescription, widgetPrefersBorder, widgetAccessible, widgetCSP)
  - Example widgets demonstrating structured data handling and UI rendering
  - Comprehensive README with setup instructions and best practices
  - Support for CSP (Content Security Policy) configuration with connect_domains and resource_domains
  - Tool invocation state management examples

## 0.3.5

### Patch Changes

- fix: update to monorepo

## 0.3.4

### Patch Changes

- 55dfebf: Add MCP-UI Resource Integration

  Add uiResource() method to McpServer for unified widget registration with MCP-UI compatibility.
  - Support three resource types: externalUrl (iframe), rawHtml (direct), remoteDom (scripted)
  - Automatic tool and resource generation with ui\_ prefix and ui://widget/ URIs
  - Props-to-parameters conversion with type safety
  - New uiresource template with examples
  - Inspector integration for UI resource rendering
  - Add @mcp-ui/server dependency
  - Complete test coverage

## 0.3.3

### Patch Changes

- fix: export server from mcp-use/server due to edge runtime

## 0.3.2

### Patch Changes

- 1310533: add MCP server feature to mcp-use + add mcp-use inspector + add mcp-use cli build and deployment tool + add create-mcp-use-app for scaffolding mcp-use apps

## 0.3.1

### Patch Changes

- 04b9f14: Update versions

## 0.3.0

### Minor Changes

- Update dependecies versions

## 0.2.1

### Patch Changes

- db54528: Migrated build system from tsc to tsup for faster builds (10-100x improvement) with dual CJS/ESM output support. This is an internal change that improves build performance without affecting the public API.<|MERGE_RESOLUTION|>--- conflicted
+++ resolved
@@ -1,7 +1,5 @@
 # create-mcp-use-app
 
-<<<<<<< HEAD
-=======
 ## 0.8.0
 
 ### Minor Changes
@@ -32,7 +30,6 @@
 - 6ec11cd: fix: fix transport bug
 - 6ec11cd: chore: fix types
 
->>>>>>> ff24af11
 ## 0.8.0-canary.2
 
 ### Patch Changes
