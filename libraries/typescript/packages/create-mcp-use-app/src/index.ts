--- conflicted
+++ resolved
@@ -53,7 +53,6 @@
   const versions: Record<string, string> = {}
   
   try {
-<<<<<<< HEAD
     if (isDevelopment) {
       // In development mode, use workspace dependencies for all packages
       versions['mcp-use'] = 'workspace:*'
@@ -74,19 +73,6 @@
       versions['@mcp-use/cli'] = 'latest'
       versions['@mcp-use/inspector'] = 'latest'
     }
-=======
-    // Read mcp-use version
-
-    versions['mcp-use'] = 'latest'
-    
-    // Read cli version
-
-    versions['@mcp-use/cli'] = 'latest'
-    
-    // Read inspector version
-
-    versions['@mcp-use/inspector'] = 'latest'
->>>>>>> dd3786ce
   } catch (error) {
     // Use defaults when not in workspace (normal for published package)
     // Log error details in development mode for debugging
@@ -108,14 +94,9 @@
   let processedContent = content
   
   // Replace version placeholders with current versions
-  for (const [packageName] of Object.entries(versions)) {
+  for (const [packageName, version] of Object.entries(versions)) {
     const placeholder = `{{${packageName}_version}}`
-<<<<<<< HEAD
     processedContent = processedContent.replace(new RegExp(placeholder, 'g'), version)
-=======
-    const versionPrefix = isDevelopment ? 'workspace:*' : `latest`
-    processedContent = processedContent.replace(new RegExp(placeholder, 'g'), versionPrefix)
->>>>>>> dd3786ce
   }
   
   // Handle workspace dependencies based on mode
@@ -129,16 +110,10 @@
     processedContent = processedContent.replace(/"@mcp-use\/cli": "workspace:\*"/, `"@mcp-use/cli": "canary"`)
     processedContent = processedContent.replace(/"@mcp-use\/inspector": "workspace:\*"/, `"@mcp-use/inspector": "canary"`)
   } else {
-<<<<<<< HEAD
-    processedContent = processedContent.replace(/"mcp-use": "workspace:\*"/, `"mcp-use": "latest"`)
-    processedContent = processedContent.replace(/"@mcp-use\/cli": "workspace:\*"/, `"@mcp-use/cli": "latest"`)
-    processedContent = processedContent.replace(/"@mcp-use\/inspector": "workspace:\*"/, `"@mcp-use/inspector": "latest"`)
-=======
     // Replace workspace dependencies with specific versions for production
-    processedContent = processedContent.replace(/"mcp-use": "workspace:\*"/, `"mcp-use": "^${versions['mcp-use'] || 'latest'}"`)
-    processedContent = processedContent.replace(/"@mcp-use\/cli": "workspace:\*"/, `"@mcp-use/cli": "^${versions['@mcp-use/cli'] || 'latest'}"`)
-    processedContent = processedContent.replace(/"@mcp-use\/inspector": "workspace:\*"/, `"@mcp-use/inspector": "^${versions['@mcp-use/inspector'] || 'latest'}"`)
->>>>>>> dd3786ce
+    processedContent = processedContent.replace(/"mcp-use": "workspace:\*"/, `"mcp-use": "${versions['mcp-use'] || 'latest'}"`)
+    processedContent = processedContent.replace(/"@mcp-use\/cli": "workspace:\*"/, `"@mcp-use/cli": "${versions['@mcp-use/cli'] || 'latest'}"`)
+    processedContent = processedContent.replace(/"@mcp-use\/inspector": "workspace:\*"/, `"@mcp-use/inspector": "${versions['@mcp-use/inspector'] || 'latest'}"`)
   }
   
   return processedContent
