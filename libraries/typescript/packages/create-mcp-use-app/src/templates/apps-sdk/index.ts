import { createMCPServer } from "mcp-use/server";

const server = createMCPServer("test-app", {
  version: "1.0.0",
  description: "Test MCP server with automatic UI widget registration",
});

/**
 * AUTOMATIC UI WIDGET REGISTRATION
 * All React components in the `resources/` folder are automatically registered as MCP tools and resources.
 * Just export widgetMetadata with description and Zod schema, and mcp-use handles the rest!
 *
 * It will automatically add to your MCP server:
 * - server.tool('get-brand-info')
 * - server.resource('ui://widget/get-brand-info')
 *
 * See docs: https://docs.mcp-use.com/typescript/server/ui-widgets
 */

/**
 * Add here your standard MCP tools, resources and prompts
 */

// Fruits data for the API
const fruits = [
  { fruit: "mango", color: "bg-[#FBF1E1] dark:bg-[#FBF1E1]/10" },
  { fruit: "pineapple", color: "bg-[#f8f0d9] dark:bg-[#f8f0d9]/10" },
  { fruit: "cherries", color: "bg-[#E2EDDC] dark:bg-[#E2EDDC]/10" },
  { fruit: "coconut", color: "bg-[#fbedd3] dark:bg-[#fbedd3]/10" },
  { fruit: "apricot", color: "bg-[#fee6ca] dark:bg-[#fee6ca]/10" },
  { fruit: "blueberry", color: "bg-[#e0e6e6] dark:bg-[#e0e6e6]/10" },
  { fruit: "grapes", color: "bg-[#f4ebe2] dark:bg-[#f4ebe2]/10" },
  { fruit: "watermelon", color: "bg-[#e6eddb] dark:bg-[#e6eddb]/10" },
  { fruit: "orange", color: "bg-[#fdebdf] dark:bg-[#fdebdf]/10" },
  { fruit: "avocado", color: "bg-[#ecefda] dark:bg-[#ecefda]/10" },
  { fruit: "apple", color: "bg-[#F9E7E4] dark:bg-[#F9E7E4]/10" },
  { fruit: "pear", color: "bg-[#f1f1cf] dark:bg-[#f1f1cf]/10" },
  { fruit: "plum", color: "bg-[#ece5ec] dark:bg-[#ece5ec]/10" },
  { fruit: "banana", color: "bg-[#fdf0dd] dark:bg-[#fdf0dd]/10" },
  { fruit: "strawberry", color: "bg-[#f7e6df] dark:bg-[#f7e6df]/10" },
  { fruit: "lemon", color: "bg-[#feeecd] dark:bg-[#feeecd]/10" },
];

// API endpoint for fruits data
server.get("/api/fruits", (c) => {
  return c.json(fruits);
});

// Brand Info Tool - Returns brand information
server.tool({
  name: "get-brand-info",
  description:
    "Get information about the brand, including company details, mission, and values",
  cb: async () => {
    return {
      content: [
        {
          type: "text",
          text: JSON.stringify(
            {
<<<<<<< HEAD
              name: "EcoShop",
              tagline: "Sustainable Products for a Better Tomorrow",
              description:
                "EcoShop is a leading e-commerce platform dedicated to providing high-quality, sustainable products that help customers live more environmentally conscious lives.",
              founded: "2015",
              headquarters: "San Francisco, CA",
              mission:
                "To make sustainable living accessible and affordable for everyone",
              values: [
                "Sustainability",
                "Quality",
                "Transparency",
                "Customer Focus",
                "Innovation",
              ],
              contact: {
                email: "info@ecoshop.com",
                phone: "+1 (555) 123-4567",
                website: "https://www.ecoshop.com",
              },
              socialMedia: {
                twitter: "@ecoshop",
                instagram: "@ecoshop_official",
                facebook: "EcoShopOfficial",
              },
=======
              name: "mcp-use",
              tagline: "Build MCP servers with UI widgets in minutes",
              description:
                "mcp-use is a modern framework for building Model Context Protocol (MCP) servers with automatic UI widget registration, making it easy to create interactive AI tools and resources.",
              founded: "2024",
              mission:
                "To simplify the development of MCP servers and make AI integration accessible for developers",
              values: [
                "Developer Experience",
                "Simplicity",
                "Performance",
                "Open Source",
                "Innovation",
              ],
              contact: {
                website: "https://mcp-use.com",
                docs: "https://docs.mcp-use.com",
                github: "https://github.com/mcp-use/mcp-use",
              },
              features: [
                "Automatic UI widget registration",
                "React component support",
                "Full TypeScript support",
                "Built-in HTTP server",
                "MCP protocol compliance",
              ],
>>>>>>> fc64bd76
            },
            null,
            2
          ),
        },
      ],
    };
  },
});

server.listen().then(() => {
  console.log(`Server running`);
});<|MERGE_RESOLUTION|>--- conflicted
+++ resolved
@@ -58,33 +58,6 @@
           type: "text",
           text: JSON.stringify(
             {
-<<<<<<< HEAD
-              name: "EcoShop",
-              tagline: "Sustainable Products for a Better Tomorrow",
-              description:
-                "EcoShop is a leading e-commerce platform dedicated to providing high-quality, sustainable products that help customers live more environmentally conscious lives.",
-              founded: "2015",
-              headquarters: "San Francisco, CA",
-              mission:
-                "To make sustainable living accessible and affordable for everyone",
-              values: [
-                "Sustainability",
-                "Quality",
-                "Transparency",
-                "Customer Focus",
-                "Innovation",
-              ],
-              contact: {
-                email: "info@ecoshop.com",
-                phone: "+1 (555) 123-4567",
-                website: "https://www.ecoshop.com",
-              },
-              socialMedia: {
-                twitter: "@ecoshop",
-                instagram: "@ecoshop_official",
-                facebook: "EcoShopOfficial",
-              },
-=======
               name: "mcp-use",
               tagline: "Build MCP servers with UI widgets in minutes",
               description:
@@ -111,7 +84,6 @@
                 "Built-in HTTP server",
                 "MCP protocol compliance",
               ],
->>>>>>> fc64bd76
             },
             null,
             2
