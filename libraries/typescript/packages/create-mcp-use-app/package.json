--- conflicted
+++ resolved
@@ -1,10 +1,6 @@
 {
   "name": "create-mcp-use-app",
-<<<<<<< HEAD
-  "version": "0.7.4-canary.1",
-=======
   "version": "0.7.4",
->>>>>>> 825acaed
   "type": "module",
   "description": "Create MCP-Use apps with one command",
   "author": "mcp-use, Inc.",
