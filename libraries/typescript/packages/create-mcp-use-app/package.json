{
  "name": "create-mcp-use-app",
<<<<<<< HEAD
  "version": "0.7.1-canary.1",
=======
  "version": "0.7.1",
>>>>>>> 31fc2298
  "type": "module",
  "description": "Create MCP-Use apps with one command",
  "author": "mcp-use, Inc.",
  "license": "MIT",
  "homepage": "https://github.com/mcp-use/mcp-use#readme",
  "repository": {
    "type": "git",
    "url": "git+https://github.com/mcp-use/mcp-use.git",
    "directory": "packages/create-mcp-use-app"
  },
  "bugs": {
    "url": "https://github.com/mcp-use/mcp-use/issues"
  },
  "keywords": [
    "mcp-use",
    "mcp",
    "model-context-protocol",
    "create",
    "scaffold",
    "cli",
    "init",
    "starter",
    "template"
  ],
  "bin": {
    "create-mcp-use-app": "./dist/index.js"
  },
  "scripts": {
    "build": "npm run clean && tsup src/index.ts --format esm && tsc --emitDeclarationOnly --declaration && npm run copy-templates",
    "clean": "rm -rf dist tsconfig.tsbuildinfo",
    "copy-templates": "node scripts/copy-templates.js",
    "dev": "tsc --build --watch",
    "test": "vitest --run --passWithNoTests",
    "test:cli": "./test-cli.sh",
    "test:cli:full": "RUN_INSTALL_TESTS=yes ./test-cli.sh",
    "lint": "eslint ."
  },
  "files": [
    "dist",
    "README.md"
  ],
  "engines": {
    "node": ">=18.0.0"
  },
  "dependencies": {
    "chalk": "^5.6.2",
    "commander": "^14.0.2",
    "fs-extra": "^11.3.2",
    "inquirer": "^13.0.1",
    "ora": "^9.0.0"
  },
  "devDependencies": {
    "@types/fs-extra": "^11.0.4",
    "@types/inquirer": "^9.0.9",
    "@types/node": "^24.10.1",
    "typescript": "^5.9.3",
    "vitest": "^4.0.14"
  },
  "publishConfig": {
    "access": "public"
  }
}<|MERGE_RESOLUTION|>--- conflicted
+++ resolved
@@ -1,10 +1,6 @@
 {
   "name": "create-mcp-use-app",
-<<<<<<< HEAD
-  "version": "0.7.1-canary.1",
-=======
   "version": "0.7.1",
->>>>>>> 31fc2298
   "type": "module",
   "description": "Create MCP-Use apps with one command",
   "author": "mcp-use, Inc.",
