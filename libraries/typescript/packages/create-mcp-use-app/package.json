--- conflicted
+++ resolved
@@ -1,10 +1,6 @@
 {
   "name": "create-mcp-use-app",
-<<<<<<< HEAD
-  "version": "0.4.4-canary.1",
-=======
   "version": "0.4.4",
->>>>>>> 9e6e9f9f
   "type": "module",
   "description": "Create MCP-Use apps with one command",
   "author": "mcp-use, Inc.",
