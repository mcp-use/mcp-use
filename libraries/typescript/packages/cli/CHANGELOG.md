# @mcp-use/cli

<<<<<<< HEAD
=======
## 2.1.17

### Patch Changes

- 6dcee78: fix inspector chat formatting
- Updated dependencies [6dcee78]
- Updated dependencies [6dcee78]
  - @mcp-use/inspector@0.4.5
  - mcp-use@1.1.5

>>>>>>> 3d32fdec
## 2.1.17-canary.0

### Patch Changes

- Updated dependencies [d397711]
  - @mcp-use/inspector@0.4.5-canary.0
  - mcp-use@1.1.5-canary.0

## 2.1.16

### Patch Changes

- Updated dependencies [09d1e45]
- Updated dependencies [09d1e45]
  - @mcp-use/inspector@0.4.4
  - mcp-use@1.1.4

## 2.1.16-canary.1

### Patch Changes

- Updated dependencies [f88801a]
  - @mcp-use/inspector@0.4.4-canary.1

## 2.1.16-canary.0

### Patch Changes

- Updated dependencies [f11f846]
  - @mcp-use/inspector@0.4.4-canary.0
  - mcp-use@1.1.4-canary.0

## 2.1.15

### Patch Changes

- Updated dependencies [4852465]
  - @mcp-use/inspector@0.4.3
  - mcp-use@1.1.3

## 2.1.15-canary.1

### Patch Changes

- Updated dependencies [0203a77]
- Updated dependencies [ebf1814]
- Updated dependencies [cb60eef]
  - @mcp-use/inspector@0.4.3-canary.1
  - mcp-use@1.1.3-canary.1

## 2.1.15-canary.0

### Patch Changes

- Updated dependencies [d171bf7]
  - @mcp-use/inspector@0.4.3-canary.0
  - mcp-use@1.1.3-canary.0

## 2.1.14

### Patch Changes

- abb7f52: ## Enhanced MCP Inspector with Auto-Connection and Multi-Server Support

  ### 🚀 New Features
  - **Auto-connection functionality**: Inspector now automatically connects to MCP servers on startup
  - **Multi-server support**: Enhanced support for connecting to multiple MCP servers simultaneously
  - **Client-side chat functionality**: New client-side chat implementation with improved message handling
  - **Resource handling**: Enhanced chat components with proper resource management
  - **Browser integration**: Improved browser-based MCP client with better connection handling

  ### 🔧 Improvements
  - **Streamlined routing**: Refactored server and client routing for better performance
  - **Enhanced connection handling**: Improved auto-connection logic and error handling
  - **Better UI components**: Updated Layout, ChatTab, and ToolsTab components
  - **Dependency updates**: Updated various dependencies for better compatibility

  ### 🐛 Fixes
  - Fixed connection handling in InspectorDashboard
  - Improved error messages in useMcp hook
  - Enhanced Layout component connection handling

  ### 📦 Technical Changes
  - Added new client-side chat hooks and components
  - Implemented shared routing and static file handling
  - Enhanced tool result rendering and display
  - Added browser-specific utilities and stubs
  - Updated Vite configuration for better development experience

- Updated dependencies [abb7f52]
  - @mcp-use/inspector@0.4.2
  - mcp-use@1.1.2

## 2.1.14-canary.0

### Patch Changes

- d52c050: ## Enhanced MCP Inspector with Auto-Connection and Multi-Server Support

  ### 🚀 New Features
  - **Auto-connection functionality**: Inspector now automatically connects to MCP servers on startup
  - **Multi-server support**: Enhanced support for connecting to multiple MCP servers simultaneously
  - **Client-side chat functionality**: New client-side chat implementation with improved message handling
  - **Resource handling**: Enhanced chat components with proper resource management
  - **Browser integration**: Improved browser-based MCP client with better connection handling

  ### 🔧 Improvements
  - **Streamlined routing**: Refactored server and client routing for better performance
  - **Enhanced connection handling**: Improved auto-connection logic and error handling
  - **Better UI components**: Updated Layout, ChatTab, and ToolsTab components
  - **Dependency updates**: Updated various dependencies for better compatibility

  ### 🐛 Fixes
  - Fixed connection handling in InspectorDashboard
  - Improved error messages in useMcp hook
  - Enhanced Layout component connection handling

  ### 📦 Technical Changes
  - Added new client-side chat hooks and components
  - Implemented shared routing and static file handling
  - Enhanced tool result rendering and display
  - Added browser-specific utilities and stubs
  - Updated Vite configuration for better development experience

- Updated dependencies [d52c050]
  - @mcp-use/inspector@0.4.2-canary.0
  - mcp-use@1.1.2-canary.0

## 2.1.13

### Patch Changes

- 3670ed0: minor fixes
- 3670ed0: minor
- Updated dependencies [3670ed0]
- Updated dependencies [3670ed0]
  - @mcp-use/inspector@0.4.1
  - mcp-use@1.1.1

## 2.1.13-canary.1

### Patch Changes

- a571b5c: minor
- Updated dependencies [a571b5c]
  - @mcp-use/inspector@0.4.1-canary.1
  - mcp-use@1.1.1-canary.1

## 2.1.13-canary.0

### Patch Changes

- 4ad9c7f: minor fixes
- Updated dependencies [4ad9c7f]
  - @mcp-use/inspector@0.4.1-canary.0
  - mcp-use@1.1.1-canary.0

## 2.1.12

### Patch Changes

- Updated dependencies [0f2b7f6]
- Updated dependencies [0f2b7f6]
  - mcp-use@1.1.0
  - @mcp-use/inspector@0.4.0

## 2.1.11

### Patch Changes

- fix: update to monorepo
- Updated dependencies
  - @mcp-use/inspector@0.3.11
  - mcp-use@1.0.7

## 2.1.10

### Patch Changes

- Updated dependencies [36722a4]
  - mcp-use@1.0.6
  - @mcp-use/inspector@0.3.10

## 2.1.9

### Patch Changes

- Updated dependencies [55dfebf]
  - mcp-use@1.0.5
  - @mcp-use/inspector@0.3.9

## 2.1.8

### Patch Changes

- Updated dependencies
  - @mcp-use/inspector@0.3.8
  - mcp-use@1.0.4

## 2.1.7

### Patch Changes

- Updated dependencies
  - @mcp-use/inspector@0.3.7
  - mcp-use@1.0.3

## 2.1.6

### Patch Changes

- Updated dependencies [3bd613e]
  - mcp-use@1.0.2
  - @mcp-use/inspector@0.3.6

## 2.1.5

### Patch Changes

- 8e92eaa: Bump version to fix npm publish issue - version 2.1.3 was already published
- Updated dependencies [8e92eaa]
  - @mcp-use/inspector@0.3.5

## 2.1.4

### Patch Changes

- Bump version to fix npm publish issue - version 2.1.3 was already published
- Updated dependencies
  - @mcp-use/inspector@0.3.4

## 2.1.3

### Patch Changes

- 1310533: add MCP server feature to mcp-use + add mcp-use inspector + add mcp-use cli build and deployment tool + add create-mcp-use-app for scaffolding mcp-use apps
- Updated dependencies [1310533]
  - @mcp-use/inspector@0.3.3
  - mcp-use@1.0.1

## 2.1.2

### Patch Changes

- 6fa0026: Fix cli dist
- Updated dependencies [6fa0026]
  - @mcp-use/inspector@0.3.2

## 2.1.1

### Patch Changes

- 04b9f14: Update versions
- Updated dependencies [04b9f14]
  - @mcp-use/inspector@0.3.1

## 2.1.0

### Minor Changes

- Update dependecies versions

### Patch Changes

- Updated dependencies
  - @mcp-use/inspector@0.3.0
  - mcp-use@1.0.0

## 2.0.2

### Patch Changes

- db54528: Migrated build system from tsc to tsup for faster builds (10-100x improvement) with dual CJS/ESM output support. This is an internal change that improves build performance without affecting the public API.
- Updated dependencies [db54528]
- Updated dependencies [db54528]
  - mcp-use@0.3.0
  - @mcp-use/inspector@0.2.1<|MERGE_RESOLUTION|>--- conflicted
+++ resolved
@@ -1,7 +1,5 @@
 # @mcp-use/cli
 
-<<<<<<< HEAD
-=======
 ## 2.1.17
 
 ### Patch Changes
@@ -12,7 +10,6 @@
   - @mcp-use/inspector@0.4.5
   - mcp-use@1.1.5
 
->>>>>>> 3d32fdec
 ## 2.1.17-canary.0
 
 ### Patch Changes
