--- conflicted
+++ resolved
@@ -1,6 +1,5 @@
 # @mcp-use/cli
 
-<<<<<<< HEAD
 ## 2.6.0-canary.3
 
 ### Minor Changes
@@ -14,6 +13,55 @@
   - mcp-use@1.11.0-canary.3
   - @mcp-use/inspector@0.13.0-canary.3
 
+## 2.5.6
+
+### Patch Changes
+
+- Updated dependencies [918287c]
+  - mcp-use@1.10.6
+  - @mcp-use/inspector@0.12.6
+
+## 2.5.5
+
+### Patch Changes
+
+- Updated dependencies [dcf938f]
+  - mcp-use@1.10.5
+  - @mcp-use/inspector@0.12.5
+
+## 2.5.4
+
+### Patch Changes
+
+- fix: deno 5
+- Updated dependencies
+  - mcp-use@1.10.4
+  - @mcp-use/inspector@0.12.4
+
+## 2.5.3
+
+### Patch Changes
+
+- Updated dependencies
+  - @mcp-use/inspector@0.12.3
+  - mcp-use@1.10.3
+
+## 2.5.2
+
+### Patch Changes
+
+- Updated dependencies
+  - @mcp-use/inspector@0.12.2
+  - mcp-use@1.10.2
+
+## 2.5.1
+
+### Patch Changes
+
+- Updated dependencies [b3d69ed]
+  - @mcp-use/inspector@0.12.1
+  - mcp-use@1.10.1
+
 ## 2.5.1-canary.2
 
 ### Patch Changes
@@ -38,56 +86,6 @@
 - Updated dependencies [122a36c]
   - @mcp-use/inspector@0.12.1-canary.0
   - mcp-use@1.10.1-canary.0
-=======
-## 2.5.6
-
-### Patch Changes
-
-- Updated dependencies [918287c]
-  - mcp-use@1.10.6
-  - @mcp-use/inspector@0.12.6
-
-## 2.5.5
-
-### Patch Changes
-
-- Updated dependencies [dcf938f]
-  - mcp-use@1.10.5
-  - @mcp-use/inspector@0.12.5
-
-## 2.5.4
-
-### Patch Changes
-
-- fix: deno 5
-- Updated dependencies
-  - mcp-use@1.10.4
-  - @mcp-use/inspector@0.12.4
-
-## 2.5.3
-
-### Patch Changes
-
-- Updated dependencies
-  - @mcp-use/inspector@0.12.3
-  - mcp-use@1.10.3
-
-## 2.5.2
-
-### Patch Changes
-
-- Updated dependencies
-  - @mcp-use/inspector@0.12.2
-  - mcp-use@1.10.2
-
-## 2.5.1
-
-### Patch Changes
-
-- Updated dependencies [b3d69ed]
-  - @mcp-use/inspector@0.12.1
-  - mcp-use@1.10.1
->>>>>>> 4962ac2e
 
 ## 2.5.0
 
