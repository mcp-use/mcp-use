import { exec } from "node:child_process";
import { promisify } from "node:util";
import { serve } from "@hono/node-server";
import { Hono } from "hono";
import { cors } from "hono/cors";
import { registerInspectorRoutes } from "./shared-routes.js";
import { registerStaticRoutesWithDevProxy } from "./shared-static.js";
import { isPortAvailable } from "./utils.js";

const execAsync = promisify(exec);

const app = new Hono();

// Middleware
app.use("*", cors());

// Register all API routes
registerInspectorRoutes(app);

// Register static file serving with dev proxy support (must be last as it includes catch-all route)
registerStaticRoutesWithDevProxy(app);

// Start the server
async function startServer() {
  try {
    // In development mode, use port 3001 for API server
    // In production/standalone mode, try 3001 first, then 3002 as fallback
    const isDev =
      process.env.NODE_ENV === "development" || process.env.VITE_DEV === "true";

    let port = 3001;
    const available = await isPortAvailable(port);

    if (!available) {
      if (isDev) {
<<<<<<< HEAD
        console.error(`❌❌❌ Port ${port} is not available (probably used by Vite dev server as fallback so you should stop port 3000). Please stop the process using this port and try again.`)
        process.exit(1)
      }
      else {
=======
        console.error(
          `❌❌❌ Port ${port} is not available (probably used by Vite dev server as fallback so you should stop port 3000). Please stop the process using this port and try again.`
        );
        process.exit(1);
      } else {
>>>>>>> 09906296
        // In standalone mode, try fallback port
        const fallbackPort = 3002;
        console.warn(
          `⚠️  Port ${port} is not available, trying ${fallbackPort}`
        );
        const fallbackAvailable = await isPortAvailable(fallbackPort);

        if (!fallbackAvailable) {
          console.error(
            `❌ Neither port ${port} nor ${fallbackPort} is available. Please stop the processes using these ports and try again.`
          );
          process.exit(1);
        }

        port = fallbackPort;
      }
    }

    serve({
      fetch: app.fetch,
      port,
    });

    if (isDev) {
      console.warn(
        `🚀 MCP Inspector API server running on http://localhost:${port}`
      );
      console.warn(
        `🌐 Vite dev server should be running on http://localhost:3000`
      );
    } else {
      console.warn(`🚀 MCP Inspector running on http://localhost:${port}`);
    }

    // Auto-open browser in development
    if (process.env.NODE_ENV !== "production") {
      try {
        const command =
          process.platform === "win32"
            ? "start"
            : process.platform === "darwin"
              ? "open"
              : "xdg-open";
        const url = isDev
          ? "http://localhost:3000"
          : `http://localhost:${port}`;
        await execAsync(`${command} ${url}`);
        console.warn(`🌐 Browser opened automatically`);
      } catch {
        const url = isDev
          ? "http://localhost:3000"
          : `http://localhost:${port}`;
        console.warn(`🌐 Please open ${url} in your browser`);
      }
    }

    return { port, fetch: app.fetch };
  } catch (error) {
    console.error("Failed to start server:", error);
    process.exit(1);
  }
}

// Start the server if this file is run directly
if (import.meta.url === `file://${process.argv[1]}`) {
  startServer();
}

export default { startServer };<|MERGE_RESOLUTION|>--- conflicted
+++ resolved
@@ -33,18 +33,11 @@
 
     if (!available) {
       if (isDev) {
-<<<<<<< HEAD
-        console.error(`❌❌❌ Port ${port} is not available (probably used by Vite dev server as fallback so you should stop port 3000). Please stop the process using this port and try again.`)
-        process.exit(1)
-      }
-      else {
-=======
         console.error(
           `❌❌❌ Port ${port} is not available (probably used by Vite dev server as fallback so you should stop port 3000). Please stop the process using this port and try again.`
         );
         process.exit(1);
       } else {
->>>>>>> 09906296
         // In standalone mode, try fallback port
         const fallbackPort = 3002;
         console.warn(
