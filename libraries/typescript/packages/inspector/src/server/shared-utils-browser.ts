/**
 * Browser-compatible utilities for MCP Inspector chat functionality
 * Works in both Node.js and browser environments without Node.js-specific APIs
 */

interface LLMConfig {
  provider: "openai" | "anthropic" | "google";
  model: string;
  apiKey: string;
  temperature?: number;
}

interface OAuthTokens {
  access_token: string;
  token_type?: string;
  [key: string]: unknown;
}

interface AuthConfig {
  type?: string;
  clientId?: string;
  redirectUri?: string;
  scope?: string;
  username?: string;
  password?: string;
  token?: string;
  oauthTokens?: OAuthTokens;
  [key: string]: unknown;
}

interface ChatMessage {
  role: "system" | "user" | "assistant";
  content: string;
}

interface ToolCall {
  name: string;
  arguments: Record<string, unknown>;
  result?: unknown;
}

// Type for LangChain LLM models - using any for flexibility with dynamic imports
type BaseLLM = any;

interface ServerConfig {
  url: string;
  headers?: Record<string, string>;
  [key: string]: unknown;
}

/**
 * Cross-platform base64 encoding utility
 */
function toBase64(str: string): string {
  // Check if we're in a browser environment
  if (typeof window !== "undefined" && typeof window.btoa === "function") {
    return window.btoa(str);
  }
  // Node.js environment
  if (typeof Buffer !== "undefined") {
    return Buffer.from(str).toString("base64");
  }
  // Fallback - shouldn't reach here in practice
  throw new Error("No base64 encoding method available");
}

/**
 * Handle chat API request with MCP agent (streaming)
 */
export async function* handleChatRequestStream(requestBody: {
  mcpServerUrl: string;
  llmConfig: LLMConfig;
  authConfig?: AuthConfig;
  messages: ChatMessage[];
}): AsyncGenerator<string, void, void> {
  const { mcpServerUrl, llmConfig, authConfig, messages } = requestBody;

  if (!mcpServerUrl || !llmConfig || !messages) {
    throw new Error(
      "Missing required fields: mcpServerUrl, llmConfig, messages"
    );
  }

  // Dynamically import mcp-use and LLM providers
  // Note: MCPClient supports multiple servers via client.addServer(name, config)
  const { MCPAgent, MCPClient } = await import("mcp-use");

  // Create LLM instance based on provider
  let llm: BaseLLM;
  if (llmConfig.provider === "openai") {
    // @ts-ignore - Dynamic import of peer dependency available through mcp-use
    const { ChatOpenAI } = await import("@langchain/openai");
    llm = new ChatOpenAI({
      model: llmConfig.model,
      apiKey: llmConfig.apiKey,
    });
  } else if (llmConfig.provider === "anthropic") {
    // @ts-ignore - Dynamic import of peer dependency available through mcp-use
    const { ChatAnthropic } = await import("@langchain/anthropic");
    llm = new ChatAnthropic({
      model: llmConfig.model,
      apiKey: llmConfig.apiKey,
    });
  } else if (llmConfig.provider === "google") {
    // @ts-ignore - Dynamic import of peer dependency available through mcp-use
    const { ChatGoogleGenerativeAI } = await import("@langchain/google-genai");
    llm = new ChatGoogleGenerativeAI({
      model: llmConfig.model,
      apiKey: llmConfig.apiKey,
    });
  } else {
    throw new Error(`Unsupported LLM provider: ${llmConfig.provider}`);
  }

  // Create MCP client and connect to server
  const client = new MCPClient();
  const serverName = `inspector-${Date.now()}`;

  // Add server with potential authentication headers
  const serverConfig: ServerConfig = { url: mcpServerUrl };

  // Handle authentication - support both custom auth and OAuth
  if (authConfig && authConfig.type !== "none") {
    serverConfig.headers = {};

    if (
      authConfig.type === "basic" &&
      authConfig.username &&
      authConfig.password
    ) {
      const auth = toBase64(`${authConfig.username}:${authConfig.password}`);
      serverConfig.headers.Authorization = `Basic ${auth}`;
    } else if (authConfig.type === "bearer" && authConfig.token) {
      serverConfig.headers.Authorization = `Bearer ${authConfig.token}`;
    } else if (authConfig.type === "oauth") {
      // For OAuth, use the tokens passed from the frontend
      if (authConfig.oauthTokens?.access_token) {
        const tokenType = authConfig.oauthTokens.token_type
          ? authConfig.oauthTokens.token_type.charAt(0).toUpperCase() +
            authConfig.oauthTokens.token_type.slice(1)
          : "Bearer";
        serverConfig.headers.Authorization = `${tokenType} ${authConfig.oauthTokens.access_token}`;
      }
    }
  }

  // If the URL contains authentication info, extract it (fallback)
  try {
    const url = new URL(mcpServerUrl);
    if (
      url.username &&
      url.password &&
      (!authConfig || authConfig.type === "none")
    ) {
      const auth = toBase64(`${url.username}:${url.password}`);
      serverConfig.headers = serverConfig.headers || {};
      serverConfig.headers.Authorization = `Basic ${auth}`;
      serverConfig.url = `${url.protocol}//${url.host}${url.pathname}${url.search}`;
    }
  } catch (error) {
    console.warn("Failed to parse MCP server URL for auth:", error);
  }

  client.addServer(serverName, serverConfig);

  // Create agent with user's LLM
  const agent = new MCPAgent({
    llm,
    client,
    maxSteps: 10,
    memoryEnabled: true,
    systemPrompt:
      "You are a helpful assistant with access to MCP tools, prompts, and resources. Help users interact with the MCP server.",
  });

  // Format messages - use only the last user message as the query
  const lastUserMessage = messages
    .filter((msg: any) => msg.role === "user")
    .pop();

  if (!lastUserMessage) {
    throw new Error("No user message found");
  }

  try {
    // Generate a unique message ID
    const messageId = `msg-${Date.now()}`;

    // Send initial assistant message event (AI SDK format)
    yield `data: ${JSON.stringify({ type: "message", id: messageId, role: "assistant" })}\n\n`;

    // Use streamEvents to get real-time updates
    for await (const event of agent.streamEvents(lastUserMessage.content)) {
      // Emit text content as it streams
      if (event.event === "on_chat_model_stream" && event.data?.chunk?.text) {
        const text = event.data.chunk.text;
        if (typeof text === "string" && text.length > 0) {
          // AI SDK text event format
          yield `data: ${JSON.stringify({ type: "text", id: messageId, content: text })}\n\n`;
        }
      } else if (event.event === "on_tool_start") {
        // Tool invocation started - AI SDK tool-call event
        const toolCallId = `tool-${event.name}-${Date.now()}`;
        yield `data: ${JSON.stringify({
          type: "tool-call",
          id: messageId,
          toolCallId,
          toolName: event.name,
          args: event.data?.input || {},
        })}\n\n`;
      } else if (event.event === "on_tool_end") {
        // Tool invocation completed - AI SDK tool-result event
        const toolCallId = `tool-${event.name}-${Date.now()}`;
        yield `data: ${JSON.stringify({
          type: "tool-result",
          id: messageId,
          toolCallId,
          toolName: event.name,
          result: event.data?.output,
        })}\n\n`;
      }
    }

    // Send final done event
    yield `data: ${JSON.stringify({ type: "done", id: messageId })}\n\n`;
  } finally {
    // Clean up
    await client.closeAllSessions();
  }
}

/**
 * Handle chat API request with MCP agent (non-streaming, kept for backwards compatibility)
 */
export async function handleChatRequest(requestBody: {
  mcpServerUrl: string;
  llmConfig: LLMConfig;
  authConfig?: AuthConfig;
  messages: ChatMessage[];
}): Promise<{ content: string; toolCalls: ToolCall[] }> {
  const { mcpServerUrl, llmConfig, authConfig, messages } = requestBody;

  if (!mcpServerUrl || !llmConfig || !messages) {
    throw new Error(
      "Missing required fields: mcpServerUrl, llmConfig, messages"
    );
  }

  // Dynamically import mcp-use and LLM providers
  // Note: MCPClient supports multiple servers via client.addServer(name, config)
  const { MCPAgent, MCPClient } = await import("mcp-use");

  // Create LLM instance based on provider
  let llm: BaseLLM;
  if (llmConfig.provider === "openai") {
    // @ts-ignore - Dynamic import of peer dependency available through mcp-use
    const { ChatOpenAI } = await import("@langchain/openai");
    llm = new ChatOpenAI({
      model: llmConfig.model,
      apiKey: llmConfig.apiKey,
    });
  } else if (llmConfig.provider === "anthropic") {
    // @ts-ignore - Dynamic import of peer dependency available through mcp-use
    const { ChatAnthropic } = await import("@langchain/anthropic");
    llm = new ChatAnthropic({
      model: llmConfig.model,
      apiKey: llmConfig.apiKey,
    });
  } else if (llmConfig.provider === "google") {
    // @ts-ignore - Dynamic import of peer dependency available through mcp-use
    const { ChatGoogleGenerativeAI } = await import("@langchain/google-genai");
    llm = new ChatGoogleGenerativeAI({
      model: llmConfig.model,
      apiKey: llmConfig.apiKey,
    });
  } else {
    throw new Error(`Unsupported LLM provider: ${llmConfig.provider}`);
  }

  // Create MCP client and connect to server
  const client = new MCPClient();
  const serverName = `inspector-${Date.now()}`;

  // Add server with potential authentication headers
  const serverConfig: ServerConfig = { url: mcpServerUrl };

  // Handle authentication - support both custom auth and OAuth
  if (authConfig && authConfig.type !== "none") {
    serverConfig.headers = {};

    if (
      authConfig.type === "basic" &&
      authConfig.username &&
      authConfig.password
    ) {
      const auth = toBase64(`${authConfig.username}:${authConfig.password}`);
      serverConfig.headers.Authorization = `Basic ${auth}`;
    } else if (authConfig.type === "bearer" && authConfig.token) {
      serverConfig.headers.Authorization = `Bearer ${authConfig.token}`;
    } else if (authConfig.type === "oauth") {
      // For OAuth, use the tokens passed from the frontend
      if (authConfig.oauthTokens?.access_token) {
        // Capitalize the token type (e.g., "bearer" -> "Bearer")
        const tokenType = authConfig.oauthTokens.token_type
          ? authConfig.oauthTokens.token_type.charAt(0).toUpperCase() +
            authConfig.oauthTokens.token_type.slice(1)
          : "Bearer";
        serverConfig.headers.Authorization = `${tokenType} ${authConfig.oauthTokens.access_token}`;
        console.log("Using OAuth access token for MCP server authentication");
        console.log(
          "Authorization header:",
          `${tokenType} ${authConfig.oauthTokens.access_token.substring(0, 20)}...`
        );
      } else {
        console.warn("OAuth selected but no access token provided");
      }
    }
  }

  // If the URL contains authentication info, extract it (fallback)
  try {
    const url = new URL(mcpServerUrl);
    if (
      url.username &&
      url.password &&
      (!authConfig || authConfig.type === "none")
    ) {
      // Extract auth from URL
      const auth = toBase64(`${url.username}:${url.password}`);
      serverConfig.headers = serverConfig.headers || {};
      serverConfig.headers.Authorization = `Basic ${auth}`;
      // Remove auth from URL to avoid double encoding
      serverConfig.url = `${url.protocol}//${url.host}${url.pathname}${url.search}`;
    }
  } catch (error) {
    // If URL parsing fails, use original URL
    console.warn("Failed to parse MCP server URL for auth:", error);
  }

  // Debug: Log the server config being used
  console.log("Adding server with config:", {
    url: serverConfig.url,
    hasHeaders: !!serverConfig.headers,
    headers: serverConfig.headers,
  });

  client.addServer(serverName, serverConfig);

  // Create agent with user's LLM
  const agent = new MCPAgent({
    llm,
    client,
    maxSteps: 10,
    memoryEnabled: true,
    systemPrompt:
      "You are a helpful assistant with access to MCP tools, prompts, and resources. Help users interact with the MCP server.",
  });

  // Format messages - use only the last user message as the query
  const lastUserMessage = messages
    .filter((msg: any) => msg.role === "user")
    .pop();

  if (!lastUserMessage) {
    throw new Error("No user message found");
  }

  // Get response from agent
  const response = await agent.run(lastUserMessage.content);

  // Clean up
  await client.closeAllSessions();

  return {
    content: response,
    toolCalls: [],
  };
}

/**
 * Widget data storage
 */
export interface WidgetData {
  serverId: string;
  uri: string;
  toolInput: Record<string, any>;
  toolOutput: any;
  resourceData: any;
  toolId: string;
  timestamp: number;
  widgetCSP?: {
    connect_domains?: string[];
    resource_domains?: string[];
  };
}

const widgetDataStore = new Map<string, WidgetData>();

// Cleanup expired widget data every 5 minutes
setInterval(
  () => {
    const now = Date.now();
    const ONE_HOUR = 60 * 60 * 1000;
    for (const [toolId, data] of widgetDataStore.entries()) {
      if (now - data.timestamp > ONE_HOUR) {
        widgetDataStore.delete(toolId);
      }
    }
  },
  5 * 60 * 1000
).unref();

/**
 * Store widget data for rendering
 */
export function storeWidgetData(data: Omit<WidgetData, "timestamp">): {
  success: boolean;
  error?: string;
} {
  const {
    serverId,
    uri,
    toolInput,
    toolOutput,
    resourceData,
    toolId,
    widgetCSP,
  } = data;

  console.log("[Widget Store] Received request for toolId:", toolId);
  console.log("[Widget Store] Fields:", {
    serverId,
    uri,
    hasResourceData: !!resourceData,
    hasToolInput: !!toolInput,
    hasToolOutput: !!toolOutput,
    hasWidgetCSP: !!widgetCSP,
  });

  if (!serverId || !uri || !toolId || !resourceData) {
    const missingFields = [];
    if (!serverId) missingFields.push("serverId");
    if (!uri) missingFields.push("uri");
    if (!toolId) missingFields.push("toolId");
    if (!resourceData) missingFields.push("resourceData");

    console.error("[Widget Store] Missing required fields:", missingFields);
    return {
      success: false,
      error: `Missing required fields: ${missingFields.join(", ")}`,
    };
  }

  // Store widget data using toolId as key
  widgetDataStore.set(toolId, {
    serverId,
    uri,
    toolInput,
    toolOutput,
    resourceData,
    toolId,
    timestamp: Date.now(),
    widgetCSP,
  });

  console.log("[Widget Store] Data stored successfully for toolId:", toolId);
  return { success: true };
}

/**
 * Get widget data by toolId
 */
export function getWidgetData(toolId: string): WidgetData | undefined {
  return widgetDataStore.get(toolId);
}

/**
 * Generate widget container HTML
 */
export function generateWidgetContainerHtml(
  basePath: string,
  toolId: string
): string {
  return `
    <!DOCTYPE html>
    <html>
    <head>
      <meta charset="utf-8">
      <title>Loading Widget...</title>
    </head>
    <body>
      <script>
        (async function() {
          try {
            // Change URL to "/" BEFORE loading widget (for React Router)
            //history.replaceState(null, '', '/');

            // Fetch the actual widget HTML using toolId
            const response = await fetch('${basePath}/api/resources/widget-content/${toolId}');
            const html = await response.text();

            // Replace entire document with widget HTML using proper method
            document.open();
            // Write the HTML content - the browser will parse it properly
            document.write(html);
            document.close();
          } catch (error) {
            console.error('Failed to load widget:', error);
            document.body.innerHTML = '<div style="padding: 20px; color: red;">Failed to load widget: ' + error.message + '</div>';
          }
        })();
      </script>
    </body>
    </html>
  `;
}

/**
 * Generate widget content HTML with injected OpenAI API
 */
export function generateWidgetContentHtml(widgetData: WidgetData): {
  html: string;
  error?: string;
} {
  const { serverId, uri, toolInput, toolOutput, resourceData, toolId } =
    widgetData;

  console.log("[Widget Content] Using pre-fetched resource for:", {
    serverId,
    uri,
  });

  // Extract HTML content from the pre-fetched resource data
  let htmlContent = "";

  // The resourceData was fetched client-side, extract HTML from it
  const contentsArray = Array.isArray(resourceData?.contents)
    ? resourceData.contents
    : [];

  const firstContent = contentsArray[0];
  if (firstContent) {
    if (typeof (firstContent as { text?: unknown }).text === "string") {
      htmlContent = (firstContent as { text: string }).text;
    } else if (typeof (firstContent as { blob?: unknown }).blob === "string") {
      htmlContent = (firstContent as { blob: string }).blob;
    }
  }

  if (!htmlContent && resourceData && typeof resourceData === "object") {
    const recordContent = resourceData as Record<string, unknown>;
    if (typeof recordContent.text === "string") {
      htmlContent = recordContent.text;
    } else if (typeof recordContent.blob === "string") {
      htmlContent = recordContent.blob;
    }
  }

  if (!htmlContent) {
    return { html: "", error: "No HTML content found" };
  }

  const widgetStateKey = `openai-widget-state:${toolId}`;

  // Safely serialize data to avoid script injection issues
<<<<<<< HEAD
  const safeToolInput = JSON.stringify(toolInput ?? null).replace(/</g, '\\u003c').replace(/>/g, '\\u003e')
  const safeToolOutput = JSON.stringify(toolOutput ?? null).replace(/</g, '\\u003c').replace(/>/g, '\\u003e')
  const safeToolId = JSON.stringify(toolId)
  const safeWidgetStateKey = JSON.stringify(widgetStateKey)
=======
  const safeToolInput = JSON.stringify(toolInput ?? null)
    .replace(/</g, "\\u003c")
    .replace(/>/g, "\\u003e");
  const safeToolOutput = JSON.stringify(toolOutput ?? null)
    .replace(/</g, "\\u003c")
    .replace(/>/g, "\\u003e");
  const safeToolId = JSON.stringify(toolId);
  const safeWidgetStateKey = JSON.stringify(widgetStateKey);
>>>>>>> 09906296

  // Inject window.openai API script
  const apiScript = `
    <script>
      (function() {
        'use strict';

        // Change URL to "/" for React Router compatibility
        if (window.location.pathname !== '/') {
          history.replaceState(null, '', '/');
        }

        const openaiAPI = {
          toolInput: ${safeToolInput},
          toolOutput: ${safeToolOutput},
          toolResponseMetadata: null,
          displayMode: 'inline',
          maxHeight: 600,
          theme: 'dark',
          locale: 'en-US',
          safeArea: { insets: { top: 0, bottom: 0, left: 0, right: 0 } },
          userAgent: {},
          widgetState: null,

          async setWidgetState(state) {
            this.widgetState = state;
            try {
              localStorage.setItem(${safeWidgetStateKey}, JSON.stringify(state));
            } catch (err) {
              console.error('[OpenAI Widget] Failed to save widget state:', err);
            }
            window.parent.postMessage({
              type: 'openai:setWidgetState',
              toolId: ${safeToolId},
              state
            }, '*');
          },

          async callTool(toolName, params = {}) {
            return new Promise((resolve, reject) => {
              const requestId = \`tool_\${Date.now()}_\${Math.random()}\`;
              const handler = (event) => {
                if (event.data.type === 'openai:callTool:response' &&
                    event.data.requestId === requestId) {
                  window.removeEventListener('message', handler);
                  if (event.data.error) {
                    reject(new Error(event.data.error));
                  } else {
                    resolve(event.data.result);
                  }
                }
              };
              window.addEventListener('message', handler);
              window.parent.postMessage({
                type: 'openai:callTool',
                requestId,
                toolName,
                params
              }, '*');
              setTimeout(() => {
                window.removeEventListener('message', handler);
                reject(new Error('Tool call timeout'));
              }, 30000);
            });
          },

          async sendFollowupTurn(message) {
            const payload = typeof message === 'string'
              ? { prompt: message }
              : message;
            window.parent.postMessage({
              type: 'openai:sendFollowup',
              message: payload.prompt || payload
            }, '*');
          },

          async requestDisplayMode(options = {}) {
            const mode = options.mode || 'inline';
            this.displayMode = mode;
            window.parent.postMessage({
              type: 'openai:requestDisplayMode',
              mode
            }, '*');
            return { mode };
          },

          async sendFollowUpMessage(args) {
            const prompt = typeof args === 'string' ? args : (args?.prompt || '');
            return this.sendFollowupTurn(prompt);
          },

          openExternal(payload) {
            const href = typeof payload === 'string' ? payload : payload?.href;
            if (href) {
              window.open(href, '_blank', 'noopener,noreferrer');
            }
          }
        };

        Object.defineProperty(window, 'openai', {
          value: openaiAPI,
          writable: false,
          configurable: false,
          enumerable: true
        });

        Object.defineProperty(window, 'webplus', {
          value: openaiAPI,
          writable: false,
          configurable: false,
          enumerable: true
        });

        setTimeout(() => {
          try {
            const globalsEvent = new CustomEvent('openai:set_globals', {
              detail: {
                globals: {
                  toolInput: openaiAPI.toolInput,
                  toolOutput: openaiAPI.toolOutput,
                  toolResponseMetadata: openaiAPI.toolResponseMetadata || null,
                  widgetState: openaiAPI.widgetState,
                  displayMode: openaiAPI.displayMode,
                  maxHeight: openaiAPI.maxHeight,
                  theme: openaiAPI.theme,
                  locale: openaiAPI.locale,
                  safeArea: openaiAPI.safeArea,
                  userAgent: openaiAPI.userAgent
                }
              }
            });
            window.dispatchEvent(globalsEvent);
          } catch (err) {}
        }, 0);

        setTimeout(() => {
          try {
            const stored = localStorage.getItem(${safeWidgetStateKey});
            if (stored && window.openai) {
              window.openai.widgetState = JSON.parse(stored);
            }
          } catch (err) {}
        }, 0);
      })();
    </script>
  `;

  console.log("htmlContent", htmlContent);

  // Inject script into HTML
  let modifiedHtml;
  if (htmlContent.includes("<html") && htmlContent.includes("<head")) {
    // If it's a full HTML document, inject at the beginning of head
    modifiedHtml = htmlContent.replace(
      "<head>",
      `<head><!-- <base href="/"> -->${apiScript}`
    );
  } else {
    // Widget HTML is just fragments, wrap it properly
    modifiedHtml = `<!DOCTYPE html>
<html>
<head>
  <!-- <base href="/"> -->
  <meta charset="UTF-8">
  <meta name="viewport" content="width=device-width, initial-scale=1.0">
  ${apiScript}
  <title>Widget</title>
</head>
<body>
  ${htmlContent}
</body>
</html>`;
  }

  console.log("[Widget Content] Generated HTML length:", modifiedHtml.length);

  return { html: modifiedHtml };
}

/**
 * Get security headers for widget content
 */
export function getWidgetSecurityHeaders(widgetCSP?: {
  connect_domains?: string[];
  resource_domains?: string[];
}): Record<string, string> {
  const trustedCdns = [
    "https://persistent.oaistatic.com",
    "https://*.oaistatic.com",
    "https://unpkg.com",
    "https://cdn.jsdelivr.net",
    "https://cdnjs.cloudflare.com",
    "https://cdn.skypack.dev",
  ];

  // Merge widget-specific resource domains with trusted CDNs
  const allResourceDomains = [...trustedCdns];
  if (widgetCSP?.resource_domains) {
    allResourceDomains.push(...widgetCSP.resource_domains);
  }

  const resourceDomainsStr = allResourceDomains.join(" ");

  // Build connect-src with widget-specific domains
  let connectSrc = "'self' https: wss: ws:";
  if (widgetCSP?.connect_domains && widgetCSP.connect_domains.length > 0) {
    connectSrc = `'self' ${widgetCSP.connect_domains.join(" ")} https: wss: ws:`;
  }

  return {
    "Content-Security-Policy": [
      "default-src 'self'",
      `script-src 'self' 'unsafe-inline' 'unsafe-eval' ${resourceDomainsStr}`,
      "worker-src 'self' blob:",
      "child-src 'self' blob:",
      `style-src 'self' 'unsafe-inline' ${resourceDomainsStr}`,
      "img-src 'self' data: https: blob:",
      "media-src 'self' data: https: blob:",
      `font-src 'self' data: ${resourceDomainsStr}`,
      `connect-src ${connectSrc}`,
      "frame-ancestors 'self'",
    ].join("; "),
    "X-Frame-Options": "SAMEORIGIN",
    "X-Content-Type-Options": "nosniff",
    "Cache-Control": "no-cache, no-store, must-revalidate",
    Pragma: "no-cache",
    Expires: "0",
  };
}<|MERGE_RESOLUTION|>--- conflicted
+++ resolved
@@ -563,12 +563,6 @@
   const widgetStateKey = `openai-widget-state:${toolId}`;
 
   // Safely serialize data to avoid script injection issues
-<<<<<<< HEAD
-  const safeToolInput = JSON.stringify(toolInput ?? null).replace(/</g, '\\u003c').replace(/>/g, '\\u003e')
-  const safeToolOutput = JSON.stringify(toolOutput ?? null).replace(/</g, '\\u003c').replace(/>/g, '\\u003e')
-  const safeToolId = JSON.stringify(toolId)
-  const safeWidgetStateKey = JSON.stringify(widgetStateKey)
-=======
   const safeToolInput = JSON.stringify(toolInput ?? null)
     .replace(/</g, "\\u003c")
     .replace(/>/g, "\\u003e");
@@ -577,7 +571,6 @@
     .replace(/>/g, "\\u003e");
   const safeToolId = JSON.stringify(toolId);
   const safeWidgetStateKey = JSON.stringify(widgetStateKey);
->>>>>>> 09906296
 
   // Inject window.openai API script
   const apiScript = `
