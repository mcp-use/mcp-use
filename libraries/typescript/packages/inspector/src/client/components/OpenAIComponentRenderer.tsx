--- conflicted
+++ resolved
@@ -1,9 +1,9 @@
 import { cn } from "@/client/lib/utils";
 import { useEffect, useRef, useState } from "react";
 import { useMcpContext } from "../context/McpContext";
-import { Spinner } from "./ui/spinner";
 import { injectConsoleInterceptor } from "../utils/iframeConsoleInterceptor";
 import { IframeConsole } from "./IframeConsole";
+import { Spinner } from "./ui/spinner";
 
 interface OpenAIComponentRendererProps {
   componentUrl: string;
@@ -64,13 +64,10 @@
   const [iframeHeight, setIframeHeight] = useState<number>(400);
   const lastMeasuredHeightRef = useRef<number>(0);
   const [centerVertically, setCenterVertically] = useState<boolean>(false);
-<<<<<<< HEAD
   const [displayMode, setDisplayMode] = useState<
     "inline" | "pip" | "fullscreen"
   >("inline");
-=======
   const [isSameOrigin, setIsSameOrigin] = useState<boolean>(false);
->>>>>>> f7995c0d
 
   // Generate unique tool ID
   const toolIdRef = useRef(
@@ -379,7 +376,7 @@
             );
 
             // Dispatch a custom event that the chat component can listen to
-            const followUpEvent = new CustomEvent(
+            const followUpEvent = new window.CustomEvent(
               "mcp-inspector:widget-followup",
               {
                 detail: { prompt, serverId },
@@ -481,11 +478,7 @@
       iframe?.removeEventListener("load", handleLoad);
       iframe?.removeEventListener("error", handleError as any);
     };
-<<<<<<< HEAD
-  }, [widgetUrl, server, serverId]);
-=======
   }, [widgetUrl, isSameOrigin]);
->>>>>>> f7995c0d
 
   // Dynamically resize iframe height to its content, capped at 100vh
   useEffect(() => {
@@ -571,7 +564,6 @@
       <div
         ref={containerRef}
         className={cn(
-<<<<<<< HEAD
           "w-full h-full flex justify-center items-center",
           centerVertically && "items-center",
           displayMode === "fullscreen" && "fixed inset-0 z-50 bg-background",
@@ -586,16 +578,18 @@
           >
             Close
           </button>
-=======
-          "w-full h-full flex flex-col justify-center items-center relative",
-          centerVertically && "items-center"
         )}
-      >
+        <div className="w-full h-full flex flex-col justify-center items-center relative">
+          {centerVertically && (
+            <div className="absolute top-0 left-0 w-full h-full flex items-center justify-center">
+              <Spinner className="size-5" />
+            </div>
+          )}
+        </div>
         {isSameOrigin && (
           <div className="absolute top-2 right-2 z-10">
             <IframeConsole iframeId={toolId} enabled={true} />
           </div>
->>>>>>> f7995c0d
         )}
         <iframe
           ref={iframeRef}
