--- conflicted
+++ resolved
@@ -109,15 +109,6 @@
         const computedToolInput = structuredContent || toolArgs;
         setWidgetToolInput(computedToolInput);
         setWidgetToolOutput(structuredContent);
-<<<<<<< HEAD
-
-        console.log("[OpenAIComponentRenderer] Widget inputs:", {
-          toolArgs,
-          structuredContent,
-          widgetToolInput: computedToolInput,
-        });
-=======
->>>>>>> fc64bd76
 
         // Extract CSP metadata from tool result
         // Check both toolResult._meta (for tool calls) and toolResult.contents?.[0]?._meta (for resources)
@@ -348,18 +339,7 @@
         return;
       }
 
-<<<<<<< HEAD
-      // Log all messages for debugging (can be filtered later)
-      if (event.data?.type === "openai:notifyIntrinsicHeight") {
-        console.log(
-          "[OpenAIComponentRenderer] Received message from iframe:",
-          event.data.type,
-          event.data
-        );
-      }
-=======
       // Messages are handled silently unless there's an error
->>>>>>> fc64bd76
 
       // Let console log messages pass through (handled by useIframeConsole hook)
       if (event.data?.type === "iframe-console-log") {
@@ -546,21 +526,7 @@
 
         case "openai:notifyIntrinsicHeight":
           try {
-<<<<<<< HEAD
-            console.log(
-              "[OpenAIComponentRenderer] Received notifyIntrinsicHeight message:",
-              event.data
-            );
             const { height } = event.data;
-            console.log(
-              "[OpenAIComponentRenderer] Extracted height:",
-              height,
-              "type:",
-              typeof height
-            );
-=======
-            const { height } = event.data;
->>>>>>> fc64bd76
             if (typeof height === "number" && height > 0) {
               // For inline mode, respect the requested height (allow scrolling if needed)
               // For fullscreen/pip modes, cap at viewport
@@ -576,51 +542,11 @@
                 height !== lastNotifiedHeightRef.current ||
                 newHeight !== iframeHeight
               ) {
-<<<<<<< HEAD
-                console.log(
-                  "[OpenAIComponentRenderer] Calculated new height:",
-                  {
-                    requestedHeight: height,
-                    displayMode,
-                    newHeight,
-                    lastNotifiedHeight: lastNotifiedHeightRef.current,
-                    currentIframeHeight: iframeHeight,
-                  }
-                );
-=======
->>>>>>> fc64bd76
                 lastNotifiedHeightRef.current = height; // Track requested height from notifyIntrinsicHeight
                 lastMeasuredHeightRef.current = newHeight; // Track applied height
                 useNotifiedHeightRef.current = true; // Use notified height instead of automatic measurement
                 setIframeHeight(newHeight);
-<<<<<<< HEAD
-                console.log(
-                  "[OpenAIComponentRenderer] Updated iframe height from notifyIntrinsicHeight:",
-                  newHeight,
-                  "(requested:",
-                  height,
-                  "), disabled automatic measurement"
-                );
-              } else {
-                console.log(
-                  "[OpenAIComponentRenderer] Height unchanged, skipping update",
-                  {
-                    requestedHeight: height,
-                    lastNotifiedHeight: lastNotifiedHeightRef.current,
-                    currentIframeHeight: iframeHeight,
-                  }
-                );
               }
-            } else {
-              console.warn(
-                "[OpenAIComponentRenderer] Invalid height value:",
-                height,
-                "type:",
-                typeof height
-              );
-=======
-              }
->>>>>>> fc64bd76
             }
           } catch (err) {
             console.error(
