<<<<<<< HEAD
import React, { useCallback, useEffect, useRef, useState } from 'react'
import type { MCPConnection } from '@/client/context/McpContext'
import { useKeyboardShortcuts } from '../hooks/useKeyboardShortcuts'
import { ChatHeader } from './chat/ChatHeader'
import { ChatInputArea } from './chat/ChatInputArea'
import { ChatLandingForm } from './chat/ChatLandingForm'
import { ConfigurationDialog } from './chat/ConfigurationDialog'
import { ConfigureEmptyState } from './chat/ConfigureEmptyState'
import { MessageList } from './chat/MessageList'
import { useChatMessages } from './chat/useChatMessages'
import { useChatMessagesClientSide } from './chat/useChatMessagesClientSide'
import { useConfig } from './chat/useConfig'

interface ChatTabProps {
  connection: MCPConnection
  isConnected: boolean
  useClientSide?: boolean
  readResource?: (uri: string) => Promise<any>
=======
import React, { useCallback, useEffect, useRef, useState } from "react";
import type { MCPConnection } from "@/client/context/McpContext";
import { useKeyboardShortcuts } from "../hooks/useKeyboardShortcuts";
import { ChatHeader } from "./chat/ChatHeader";
import { ChatInputArea } from "./chat/ChatInputArea";
import { ChatLandingForm } from "./chat/ChatLandingForm";
import { ConfigurationDialog } from "./chat/ConfigurationDialog";
import { ConfigureEmptyState } from "./chat/ConfigureEmptyState";
import { MessageList } from "./chat/MessageList";
import { useChatMessages } from "./chat/useChatMessages";
import { useChatMessagesClientSide } from "./chat/useChatMessagesClientSide";
import { useConfig } from "./chat/useConfig";

interface ChatTabProps {
  connection: MCPConnection;
  isConnected: boolean;
  useClientSide?: boolean;
  readResource?: (uri: string) => Promise<any>;
>>>>>>> 09906296
}

export function ChatTab({
  connection,
  isConnected,
  useClientSide = true,
  readResource,
}: ChatTabProps) {
<<<<<<< HEAD
  const [inputValue, setInputValue] = useState('')
  const textareaRef = useRef<HTMLTextAreaElement | null>(null)
=======
  const [inputValue, setInputValue] = useState("");
  const textareaRef = useRef<HTMLTextAreaElement | null>(null);
>>>>>>> 09906296

  // Use custom hooks for configuration and chat messages
  const {
    llmConfig,
    authConfig: userAuthConfig,
    configDialogOpen,
    setConfigDialogOpen,
    tempProvider,
    setTempProvider,
    tempApiKey,
    setTempApiKey,
    tempModel,
    setTempModel,
    saveLLMConfig,
    clearConfig,
<<<<<<< HEAD
  } = useConfig({ mcpServerUrl: connection.url })
=======
  } = useConfig({ mcpServerUrl: connection.url });
>>>>>>> 09906296

  // Use client-side or server-side chat implementation
  const chatHookParams = {
    connection,
    llmConfig,
    isConnected,
    readResource,
  };

  const serverSideChat = useChatMessages({
    mcpServerUrl: connection.url,
    llmConfig,
    authConfig: userAuthConfig,
    isConnected,
  });
  const clientSideChat = useChatMessagesClientSide(chatHookParams);

  const { messages, isLoading, sendMessage, clearMessages } = useClientSide
    ? clientSideChat
    : serverSideChat;

  // Register keyboard shortcuts (only active when ChatTab is mounted)
  useKeyboardShortcuts({
    onNewChat: clearMessages,
  });

  // Focus the textarea when landing form is shown
  useEffect(() => {
    if (llmConfig && messages.length === 0 && textareaRef.current) {
      textareaRef.current.focus();
    }
  }, [llmConfig, messages.length]);

  // Auto-refocus the textarea after streaming completes
  useEffect(() => {
    if (!isLoading && messages.length > 0 && textareaRef.current) {
      textareaRef.current.focus();
    }
  }, [isLoading, messages.length]);

  const handleSendMessage = useCallback(() => {
    if (!inputValue.trim()) {
      return;
    }
    sendMessage(inputValue);
    setInputValue("");
  }, [inputValue, sendMessage]);

  const handleKeyDown = useCallback(
    (e: React.KeyboardEvent<HTMLTextAreaElement>) => {
      if (e.key === "Enter" && !e.shiftKey) {
        e.preventDefault();
        handleSendMessage();
      }
    },
    [handleSendMessage]
  );

  const handleClearConfig = useCallback(() => {
    clearConfig();
    clearMessages();
  }, [clearConfig, clearMessages]);

  // Show landing form when there are no messages and LLM is configured
  if (llmConfig && messages.length === 0) {
    return (
      <div className="flex flex-col h-full">
        {/* Header with config dialog */}
        <div className="absolute top-4 right-4 z-10">
          <ConfigurationDialog
            open={configDialogOpen}
            onOpenChange={setConfigDialogOpen}
            tempProvider={tempProvider}
            tempModel={tempModel}
            tempApiKey={tempApiKey}
            onProviderChange={setTempProvider}
            onModelChange={setTempModel}
            onApiKeyChange={setTempApiKey}
            onSave={saveLLMConfig}
            onClear={handleClearConfig}
            showClearButton
            buttonLabel="Change API Key"
          />
        </div>

        {/* Landing Form */}
        <ChatLandingForm
          mcpServerUrl={connection.url}
          inputValue={inputValue}
          isConnected={isConnected}
          isLoading={isLoading}
          textareaRef={textareaRef}
          llmConfig={llmConfig}
          onInputChange={setInputValue}
          onKeyDown={handleKeyDown}
          onSubmit={(e) => {
            e.preventDefault();
            handleSendMessage();
          }}
          onConfigDialogOpenChange={setConfigDialogOpen}
        />
      </div>
    );
  }

  return (
    <div className="flex flex-col h-full relative">
      {/* Header */}
      <ChatHeader
        llmConfig={llmConfig}
        hasMessages={messages.length > 0}
        configDialogOpen={configDialogOpen}
        onConfigDialogOpenChange={setConfigDialogOpen}
        onClearChat={clearMessages}
        tempProvider={tempProvider}
        tempModel={tempModel}
        tempApiKey={tempApiKey}
        onProviderChange={setTempProvider}
        onModelChange={setTempModel}
        onApiKeyChange={setTempApiKey}
        onSaveConfig={saveLLMConfig}
        onClearConfig={handleClearConfig}
      />

      {/* Messages Area */}
      <div className="flex-1 overflow-y-auto p-4 pt-[100px]">
<<<<<<< HEAD
        {!llmConfig
          ? (
            <ConfigureEmptyState
              onConfigureClick={() => setConfigDialogOpen(true)}
            />
          )
          : (
            <MessageList
              messages={messages}
              isLoading={isLoading}
              serverId={connection.url}
              readResource={readResource}
            />
          )}
=======
        {!llmConfig ? (
          <ConfigureEmptyState
            onConfigureClick={() => setConfigDialogOpen(true)}
          />
        ) : (
          <MessageList
            messages={messages}
            isLoading={isLoading}
            serverId={connection.url}
            readResource={readResource}
          />
        )}
>>>>>>> 09906296
      </div>

      {/* Input Area */}
      {llmConfig && (
        <ChatInputArea
          inputValue={inputValue}
          isConnected={isConnected}
          isLoading={isLoading}
          textareaRef={textareaRef}
          onInputChange={setInputValue}
          onKeyDown={handleKeyDown}
          onSendMessage={handleSendMessage}
        />
      )}
    </div>
  );
}<|MERGE_RESOLUTION|>--- conflicted
+++ resolved
@@ -1,23 +1,3 @@
-<<<<<<< HEAD
-import React, { useCallback, useEffect, useRef, useState } from 'react'
-import type { MCPConnection } from '@/client/context/McpContext'
-import { useKeyboardShortcuts } from '../hooks/useKeyboardShortcuts'
-import { ChatHeader } from './chat/ChatHeader'
-import { ChatInputArea } from './chat/ChatInputArea'
-import { ChatLandingForm } from './chat/ChatLandingForm'
-import { ConfigurationDialog } from './chat/ConfigurationDialog'
-import { ConfigureEmptyState } from './chat/ConfigureEmptyState'
-import { MessageList } from './chat/MessageList'
-import { useChatMessages } from './chat/useChatMessages'
-import { useChatMessagesClientSide } from './chat/useChatMessagesClientSide'
-import { useConfig } from './chat/useConfig'
-
-interface ChatTabProps {
-  connection: MCPConnection
-  isConnected: boolean
-  useClientSide?: boolean
-  readResource?: (uri: string) => Promise<any>
-=======
 import React, { useCallback, useEffect, useRef, useState } from "react";
 import type { MCPConnection } from "@/client/context/McpContext";
 import { useKeyboardShortcuts } from "../hooks/useKeyboardShortcuts";
@@ -36,7 +16,6 @@
   isConnected: boolean;
   useClientSide?: boolean;
   readResource?: (uri: string) => Promise<any>;
->>>>>>> 09906296
 }
 
 export function ChatTab({
@@ -45,13 +24,8 @@
   useClientSide = true,
   readResource,
 }: ChatTabProps) {
-<<<<<<< HEAD
-  const [inputValue, setInputValue] = useState('')
-  const textareaRef = useRef<HTMLTextAreaElement | null>(null)
-=======
   const [inputValue, setInputValue] = useState("");
   const textareaRef = useRef<HTMLTextAreaElement | null>(null);
->>>>>>> 09906296
 
   // Use custom hooks for configuration and chat messages
   const {
@@ -67,11 +41,7 @@
     setTempModel,
     saveLLMConfig,
     clearConfig,
-<<<<<<< HEAD
-  } = useConfig({ mcpServerUrl: connection.url })
-=======
   } = useConfig({ mcpServerUrl: connection.url });
->>>>>>> 09906296
 
   // Use client-side or server-side chat implementation
   const chatHookParams = {
@@ -198,22 +168,6 @@
 
       {/* Messages Area */}
       <div className="flex-1 overflow-y-auto p-4 pt-[100px]">
-<<<<<<< HEAD
-        {!llmConfig
-          ? (
-            <ConfigureEmptyState
-              onConfigureClick={() => setConfigDialogOpen(true)}
-            />
-          )
-          : (
-            <MessageList
-              messages={messages}
-              isLoading={isLoading}
-              serverId={connection.url}
-              readResource={readResource}
-            />
-          )}
-=======
         {!llmConfig ? (
           <ConfigureEmptyState
             onConfigureClick={() => setConfigDialogOpen(true)}
@@ -226,7 +180,6 @@
             readResource={readResource}
           />
         )}
->>>>>>> 09906296
       </div>
 
       {/* Input Area */}
