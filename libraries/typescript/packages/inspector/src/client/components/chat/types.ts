export interface Message {
  id: string;
  role: "user" | "assistant";
  content: string | Array<{ index: number; type: string; text: string }>;
  timestamp: number;
  parts?: Array<{
    type: "text" | "tool-invocation";
    text?: string;
    toolInvocation?: {
      toolName: string;
      args: Record<string, unknown>;
      result?: any;
      state?: "pending" | "result" | "error";
    };
  }>;
  toolCalls?: Array<{
    toolName: string;
    args: Record<string, unknown>;
    result?: any;
  }>;
}

export interface LLMConfig {
  provider: "openai" | "anthropic" | "google";
  apiKey: string;
  model: string;
  temperature?: number;
}

export interface AuthConfig {
  type: "none" | "basic" | "bearer" | "oauth";
  username?: string;
  password?: string;
  token?: string;
  oauthTokens?: {
    access_token?: string;
    refresh_token?: string;
    token_type?: string;
  };
}

export interface MCPServerConfig {
  url?: string;
  transport?: "http" | "websocket" | "sse";
  headers?: Record<string, string>;
  authToken?: string;
  auth_token?: string;
  command?: string;
  args?: string[];
  env?: Record<string, string>;
  ws_url?: string;
  preferSse?: boolean;
}

export interface MCPConfig {
  mcpServers: Record<string, MCPServerConfig>;
}

export const DEFAULT_MODELS = {
<<<<<<< HEAD
  openai: 'gpt-4o',
  anthropic: 'claude-haiku-4-5-20251001',
  google: 'gemini-2.5-flash',
}
=======
  openai: "gpt-4o",
  anthropic: "claude-haiku-4-5-20251001",
  google: "gemini-2.5-flash",
};
>>>>>>> 09906296
<|MERGE_RESOLUTION|>--- conflicted
+++ resolved
@@ -57,14 +57,7 @@
 }
 
 export const DEFAULT_MODELS = {
-<<<<<<< HEAD
-  openai: 'gpt-4o',
-  anthropic: 'claude-haiku-4-5-20251001',
-  google: 'gemini-2.5-flash',
-}
-=======
   openai: "gpt-4o",
   anthropic: "claude-haiku-4-5-20251001",
   google: "gemini-2.5-flash",
-};
->>>>>>> 09906296
+};