--- conflicted
+++ resolved
@@ -305,7 +305,6 @@
               currentTextPart = ''
             }
 
-<<<<<<< HEAD
             // Extract args from event data - check multiple possible locations
             let args = {}
             if (event.data?.input) {
@@ -324,10 +323,8 @@
               eventData: event.data,
               extractedArgs: args,
             })
-=======
             // Count tool calls for telemetry
             toolCallsCount++
->>>>>>> 9e6e9f9f
 
             parts.push({
               type: 'tool-invocation',
