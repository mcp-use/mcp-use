<<<<<<< HEAD
import type { LLMConfig, Message } from './types'
import type { MCPConnection } from '@/client/context/McpContext'
import { useCallback, useRef, useState } from 'react'
import { MCPChatMessageEvent, Telemetry } from '@/client/telemetry'

interface UseChatMessagesClientSideProps {
  connection: MCPConnection
  llmConfig: LLMConfig | null
  isConnected: boolean
  readResource?: (uri: string) => Promise<any>
=======
import type { LLMConfig, Message } from "./types";
import type { MCPConnection } from "@/client/context/McpContext";
import { useCallback, useRef, useState } from "react";
import { MCPChatMessageEvent, Telemetry } from "@/client/telemetry";

interface UseChatMessagesClientSideProps {
  connection: MCPConnection;
  llmConfig: LLMConfig | null;
  isConnected: boolean;
  readResource?: (uri: string) => Promise<any>;
>>>>>>> 09906296
}

export function useChatMessagesClientSide({
  connection,
  llmConfig,
  isConnected,
  readResource,
}: UseChatMessagesClientSideProps) {
<<<<<<< HEAD
  const [messages, setMessages] = useState<Message[]>([])
  const [isLoading, setIsLoading] = useState(false)
  const abortControllerRef = useRef<AbortController | null>(null)
  const agentRef = useRef<any>(null)
  const llmRef = useRef<any>(null)
=======
  const [messages, setMessages] = useState<Message[]>([]);
  const [isLoading, setIsLoading] = useState(false);
  const abortControllerRef = useRef<AbortController | null>(null);
  const agentRef = useRef<any>(null);
  const llmRef = useRef<any>(null);
>>>>>>> 09906296

  const sendMessage = useCallback(
    async (userInput: string) => {
      if (!userInput.trim() || !llmConfig || !isConnected) {
        return;
      }

      const userMessage: Message = {
        id: `user-${Date.now()}`,
        role: "user",
        content: userInput.trim(),
        timestamp: Date.now(),
      };

      setMessages((prev) => [...prev, userMessage]);
      setIsLoading(true);

      // Create abort controller for cancellation
      abortControllerRef.current = new AbortController();

      // Track telemetry
      const startTime = Date.now();
      let toolCallsCount = 0;

      try {
        // Create assistant message that will be updated with streaming content
        const assistantMessageId = `assistant-${Date.now()}`;
        let currentTextPart = "";
        const parts: Array<{
          type: "text" | "tool-invocation";
          text?: string;
          toolInvocation?: {
<<<<<<< HEAD
            toolName: string
            args: Record<string, unknown>
            result?: any
            state?: 'pending' | 'result' | 'error'
          }
        }> = []
=======
            toolName: string;
            args: Record<string, unknown>;
            result?: any;
            state?: "pending" | "result" | "error";
          };
        }> = [];
>>>>>>> 09906296

        // Add empty assistant message to start
        setMessages((prev) => [
          ...prev,
          {
            id: assistantMessageId,
            role: "assistant",
            content: "",
            timestamp: Date.now(),
            parts: [],
          },
        ]);

        // Create LLM instance from config (reuse if config hasn't changed)
        if (
          !llmRef.current ||
          llmRef.current.provider !== llmConfig.provider ||
          llmRef.current.model !== llmConfig.model ||
          llmRef.current.apiKey !== llmConfig.apiKey
        ) {
          let llm: any;
          if (llmConfig.provider === "openai") {
            const { ChatOpenAI } = await import("@langchain/openai");
            llm = new ChatOpenAI({
              model: llmConfig.model,
              apiKey: llmConfig.apiKey,
              temperature: llmConfig.temperature ?? 0.7,
            });
          } else if (llmConfig.provider === "anthropic") {
            const { ChatAnthropic } = await import("@langchain/anthropic");
            llm = new ChatAnthropic({
              model: llmConfig.model,
              apiKey: llmConfig.apiKey,
              temperature: llmConfig.temperature ?? 0.7,
            });
          } else if (llmConfig.provider === "google") {
            const { ChatGoogleGenerativeAI } = await import(
              "@langchain/google-genai"
            );
            llm = new ChatGoogleGenerativeAI({
              model: llmConfig.model,
              apiKey: llmConfig.apiKey,
              temperature: llmConfig.temperature ?? 0.7,
            });
          } else {
            throw new Error(`Unsupported LLM provider: ${llmConfig.provider}`);
          }

          llmRef.current = {
            instance: llm,
            provider: llmConfig.provider,
            model: llmConfig.model,
            apiKey: llmConfig.apiKey,
          };
        }

<<<<<<< HEAD
        // Create LLM instance from config (reuse if config hasn't changed)
        if (!llmRef.current ||
          llmRef.current.provider !== llmConfig.provider ||
          llmRef.current.model !== llmConfig.model ||
          llmRef.current.apiKey !== llmConfig.apiKey) {

          let llm: any
          if (llmConfig.provider === 'openai') {
            const { ChatOpenAI } = await import('@langchain/openai')
            llm = new ChatOpenAI({
              model: llmConfig.model,
              apiKey: llmConfig.apiKey,
              temperature: llmConfig.temperature ?? 0.7,
            })
          } else if (llmConfig.provider === 'anthropic') {
            const { ChatAnthropic } = await import('@langchain/anthropic')
            llm = new ChatAnthropic({
              model: llmConfig.model,
              apiKey: llmConfig.apiKey,
              temperature: llmConfig.temperature ?? 0.7,
            })
          } else if (llmConfig.provider === 'google') {
            const { ChatGoogleGenerativeAI } = await import('@langchain/google-genai')
            llm = new ChatGoogleGenerativeAI({
              model: llmConfig.model,
              apiKey: llmConfig.apiKey,
              temperature: llmConfig.temperature ?? 0.7,
            })
          } else {
            throw new Error(`Unsupported LLM provider: ${llmConfig.provider}`)
          }

          llmRef.current = {
            instance: llm,
            provider: llmConfig.provider,
            model: llmConfig.model,
            apiKey: llmConfig.apiKey,
          }
        }

        // Create or reuse agent
        if (!agentRef.current || agentRef.current.llm !== llmRef.current.instance) {
          // Dynamic import from browser export to avoid bundling server-side code
          const { MCPAgent } = await import('mcp-use/browser')
=======
        // Create or reuse agent
        if (
          !agentRef.current ||
          agentRef.current.llm !== llmRef.current.instance
        ) {
          // Dynamic import from browser export to avoid bundling server-side code
          const { MCPAgent } = await import("mcp-use/browser");
>>>>>>> 09906296

          agentRef.current = new MCPAgent({
            llm: llmRef.current.instance,
            client: connection.client,
            memoryEnabled: true,
<<<<<<< HEAD
            systemPrompt: 'You are a helpful assistant with access to MCP tools, prompts, and resources. Help users interact with the MCP server.',
          })
          await agentRef.current.initialize()
        } else {
          console.log('[useChatMessagesClientSide] Reusing existing agent. History length:', agentRef.current.conversationHistory?.length)
=======
            systemPrompt:
              "You are a helpful assistant with access to MCP tools, prompts, and resources. Help users interact with the MCP server.",
          });
          await agentRef.current.initialize();
        } else {
          console.log(
            "[useChatMessagesClientSide] Reusing existing agent. History length:",
            agentRef.current.conversationHistory?.length
          );
>>>>>>> 09906296
        }

        // Stream events from agent
        for await (const event of agentRef.current.streamEvents(
          userInput,
<<<<<<< HEAD
          10,        // maxSteps
          false,     // manageConnector - don't manage, already connected
          undefined  // externalHistory - agent maintains its own with memoryEnabled
=======
          10, // maxSteps
          false, // manageConnector - don't manage, already connected
          undefined // externalHistory - agent maintains its own with memoryEnabled
>>>>>>> 09906296
        )) {
          // Check for abort
          if (abortControllerRef.current?.signal.aborted) {
            break;
          }

          // Handle text streaming
          if (
            event.event === "on_chat_model_stream" &&
            event.data?.chunk?.text
          ) {
            const text = event.data.chunk.text;
            if (typeof text === "string" && text.length > 0) {
              currentTextPart += text;

              // Update or add text part
              const lastPart = parts[parts.length - 1];
              if (lastPart && lastPart.type === "text") {
                lastPart.text = currentTextPart;
              } else {
                parts.push({
                  type: "text",
                  text: currentTextPart,
                });
              }

              setMessages((prev) =>
                prev.map((msg) =>
                  msg.id === assistantMessageId
                    ? { ...msg, parts: [...parts] }
                    : msg
                )
              );
            }
          }
          // Handle tool start
          else if (event.event === "on_tool_start") {
            if (currentTextPart) {
              currentTextPart = "";
            }

            // Extract args from event data - check multiple possible locations
            let args = {};
            if (event.data?.input) {
              args = event.data.input;
            } else if (event.data?.tool_input) {
              args = event.data.tool_input;
            } else if (event.data) {
              // Sometimes the args are directly in data
              args = event.data;
            }

            console.log("[useChatMessagesClientSide] on_tool_start:", {
              toolName: event.name,
              eventData: event.data,
              extractedArgs: args,
            });
            // Count tool calls for telemetry
            toolCallsCount++;

            parts.push({
              type: "tool-invocation",
              toolInvocation: {
                toolName: event.name || "unknown",
                args,
                state: "pending",
              },
            });

            setMessages((prev) =>
              prev.map((msg) =>
                msg.id === assistantMessageId
                  ? { ...msg, parts: [...parts] }
                  : msg
              )
            );
          }
          // Handle tool end
          else if (event.event === "on_tool_end") {
            const toolPart = parts.find(
              (p) =>
                p.type === "tool-invocation" &&
                p.toolInvocation?.toolName === event.name &&
                !p.toolInvocation?.result
            );

            console.log("[useChatMessagesClientSide] on_tool_end event:", {
              toolName: event.name,
              hasToolPart: !!toolPart,
              output: event.data?.output,
            });

            if (toolPart && toolPart.toolInvocation) {
<<<<<<< HEAD
              let result = event.data?.output

              // Unwrap LangChain ToolMessage wrapper: kwargs.content contains the actual output
              if (result?.kwargs?.content && typeof result.kwargs.content === 'string') {
                try {
                  result = JSON.parse(result.kwargs.content)
                }
                catch (error) {
                  console.warn('[useChatMessagesClientSide] Failed to parse kwargs.content:', error)
                  result = result.kwargs.content
                }
              }
              // Fallback: try parsing result.content if it's a string
              else if (result?.content && typeof result.content === 'string') {
                try {
                  result = JSON.parse(result.content)
                }
                catch (error) {
                  result = result.content
=======
              let result = event.data?.output;

              // Unwrap LangChain ToolMessage wrapper: kwargs.content contains the actual output
              if (
                result?.kwargs?.content &&
                typeof result.kwargs.content === "string"
              ) {
                try {
                  result = JSON.parse(result.kwargs.content);
                } catch (error) {
                  console.warn(
                    "[useChatMessagesClientSide] Failed to parse kwargs.content:",
                    error
                  );
                  result = result.kwargs.content;
                }
              }
              // Fallback: try parsing result.content if it's a string
              else if (result?.content && typeof result.content === "string") {
                try {
                  result = JSON.parse(result.content);
                } catch (error) {
                  result = result.content;
>>>>>>> 09906296
                }
              }

              // Store the unwrapped result
<<<<<<< HEAD
              toolPart.toolInvocation.result = result
              toolPart.toolInvocation.state = 'result'

              // Check result's _meta field for Apps SDK component
              const appsSdkUri = result?._meta?.['openai/outputTemplate']

              console.log('[useChatMessagesClientSide] Tool result:', {
=======
              toolPart.toolInvocation.result = result;
              toolPart.toolInvocation.state = "result";

              // Check result's _meta field for Apps SDK component
              const appsSdkUri = result?._meta?.["openai/outputTemplate"];

              console.log("[useChatMessagesClientSide] Tool result:", {
>>>>>>> 09906296
                toolName: event.name,
                hasMeta: !!result?._meta,
                hasStructuredContent: !!result?.structuredContent,
                appsSdkUri,
<<<<<<< HEAD
              })

              if (appsSdkUri && typeof appsSdkUri === 'string' && readResource) {
                // Fetch the resource now (await instead of IIFE)
                console.log('[useChatMessagesClientSide] Detected Apps SDK component, fetching resource:', appsSdkUri)
                try {
                  // Use the readResource function passed from the inspector connection
                  const resourceData = await readResource(appsSdkUri)

                  console.log('[useChatMessagesClientSide] Resource fetched:', resourceData)

                  // Extract structured content from result
                  const structuredContent = result?.structuredContent || null

                  // Add the fetched resource contents to the result's content array
                  if (resourceData?.contents && Array.isArray(resourceData.contents)) {
                    // Convert resource contents to MCP resource format
                    const mcpResources = resourceData.contents.map((content: any) => ({
                      type: 'resource',
                      resource: content,
                    }))

                    console.log('[useChatMessagesClientSide] Created MCP resources:', mcpResources)
=======
              });

              if (
                appsSdkUri &&
                typeof appsSdkUri === "string" &&
                readResource
              ) {
                // Fetch the resource now (await instead of IIFE)
                console.log(
                  "[useChatMessagesClientSide] Detected Apps SDK component, fetching resource:",
                  appsSdkUri
                );
                try {
                  // Use the readResource function passed from the inspector connection
                  const resourceData = await readResource(appsSdkUri);

                  console.log(
                    "[useChatMessagesClientSide] Resource fetched:",
                    resourceData
                  );

                  // Extract structured content from result
                  const structuredContent = result?.structuredContent || null;

                  // Add the fetched resource contents to the result's content array
                  if (
                    resourceData?.contents &&
                    Array.isArray(resourceData.contents)
                  ) {
                    // Convert resource contents to MCP resource format
                    const mcpResources = resourceData.contents.map(
                      (content: any) => ({
                        type: "resource",
                        resource: content,
                      })
                    );

                    console.log(
                      "[useChatMessagesClientSide] Created MCP resources:",
                      mcpResources
                    );
>>>>>>> 09906296

                    // Update the tool result with the fetched resources
                    const updatedResult = {
                      ...result,
<<<<<<< HEAD
                      content: [
                        ...(result.content || []),
                        ...mcpResources,
                      ],
                      structuredContent,
                    }

                    toolPart.toolInvocation.result = updatedResult
                    console.log('[useChatMessagesClientSide] Updated result with resources')
                  }
                  else {
                    console.warn('[useChatMessagesClientSide] No contents in resourceData:', resourceData)
                  }
                }
                catch (error) {
                  console.error('Failed to fetch Apps SDK resource:', error)
=======
                      content: [...(result.content || []), ...mcpResources],
                      structuredContent,
                    };

                    toolPart.toolInvocation.result = updatedResult;
                    console.log(
                      "[useChatMessagesClientSide] Updated result with resources"
                    );
                  } else {
                    console.warn(
                      "[useChatMessagesClientSide] No contents in resourceData:",
                      resourceData
                    );
                  }
                } catch (error) {
                  console.error("Failed to fetch Apps SDK resource:", error);
>>>>>>> 09906296
                }
              }

              setMessages((prev) =>
                prev.map((msg) =>
                  msg.id === assistantMessageId
                    ? { ...msg, parts: [...parts] }
                    : msg
                )
              );
            }
          }
        }

        // Final update
        setMessages((prev) =>
          prev.map((msg) =>
            msg.id === assistantMessageId
              ? {
<<<<<<< HEAD
                ...msg,
                parts: [...parts],
                content: '',
              }
              : msg,
          ),
        )
=======
                  ...msg,
                  parts: [...parts],
                  content: "",
                }
              : msg
          )
        );
>>>>>>> 09906296

        // Track successful chat message
        if (llmConfig) {
          const telemetry = Telemetry.getInstance();
          telemetry
            .capture(
              new MCPChatMessageEvent({
                serverId: connection.url,
                provider: llmConfig.provider,
                model: llmConfig.model,
                messageCount: messages.length + 1,
                toolCallsCount,
                success: true,
                executionMode: "client-side",
                duration: Date.now() - startTime,
              })
            )
            .catch(() => {
              // Silently fail - telemetry should not break the application
            });
        }
      } catch (error) {
        console.error("Client-side agent error:", error);

        // Extract detailed error message
        let errorDetail = "Unknown error occurred";
        if (error instanceof Error) {
          errorDetail = error.message;
          // Check if error has HTTP status info
          const errorAny = error as any;
          if (errorAny.status) {
            errorDetail = `HTTP ${errorAny.status}: ${errorDetail}`;
          }
          if (
            errorAny.code === 401 ||
            errorDetail.includes("401") ||
            errorDetail.includes("Unauthorized")
          ) {
            errorDetail = `Authentication failed (401). Check your Authorization header in the connection settings.`;
          }
        }
<<<<<<< HEAD
      }
      catch (error) {
        console.error('Client-side agent error:', error)
=======
>>>>>>> 09906296

        // Extract detailed error message
        let errorDetail = 'Unknown error occurred'
        if (error instanceof Error) {
          errorDetail = error.message
          // Check if error has HTTP status info
          const errorAny = error as any
          if (errorAny.status) {
            errorDetail = `HTTP ${errorAny.status}: ${errorDetail}`
          }
          if (errorAny.code === 401 || errorDetail.includes('401') || errorDetail.includes('Unauthorized')) {
            errorDetail = `Authentication failed (401). Check your Authorization header in the connection settings.`
          }
        }

        // Track failed chat message
        if (llmConfig) {
          const telemetry = Telemetry.getInstance();
          telemetry
            .capture(
              new MCPChatMessageEvent({
                serverId: connection.url,
                provider: llmConfig.provider,
                model: llmConfig.model,
                messageCount: messages.length + 1,
                toolCallsCount,
                success: false,
                executionMode: "client-side",
                duration: Date.now() - startTime,
                error: errorDetail,
<<<<<<< HEAD
              }),
=======
              })
>>>>>>> 09906296
            )
            .catch(() => {
              // Silently fail - telemetry should not break the application
            });
        }

        const errorMessage: Message = {
          id: `error-${Date.now()}`,
<<<<<<< HEAD
          role: 'assistant',
          content: `Error: ${errorDetail}`,
          timestamp: Date.now(),
        }
        setMessages(prev => [...prev, errorMessage])
      }
      finally {
        setIsLoading(false)
        abortControllerRef.current = null
      }
    },
    [connection, llmConfig, isConnected, messages, readResource],
  )

  const clearMessages = useCallback(() => {
    setMessages([])
    if (agentRef.current) {
      agentRef.current.clearConversationHistory()
    }
  }, [])
=======
          role: "assistant",
          content: `Error: ${errorDetail}`,
          timestamp: Date.now(),
        };
        setMessages((prev) => [...prev, errorMessage]);
      } finally {
        setIsLoading(false);
        abortControllerRef.current = null;
      }
    },
    [connection, llmConfig, isConnected, messages, readResource]
  );

  const clearMessages = useCallback(() => {
    setMessages([]);
    if (agentRef.current) {
      agentRef.current.clearConversationHistory();
    }
  }, []);
>>>>>>> 09906296

  return {
    messages,
    isLoading,
    sendMessage,
    clearMessages,
  };
}<|MERGE_RESOLUTION|>--- conflicted
+++ resolved
@@ -1,15 +1,3 @@
-<<<<<<< HEAD
-import type { LLMConfig, Message } from './types'
-import type { MCPConnection } from '@/client/context/McpContext'
-import { useCallback, useRef, useState } from 'react'
-import { MCPChatMessageEvent, Telemetry } from '@/client/telemetry'
-
-interface UseChatMessagesClientSideProps {
-  connection: MCPConnection
-  llmConfig: LLMConfig | null
-  isConnected: boolean
-  readResource?: (uri: string) => Promise<any>
-=======
 import type { LLMConfig, Message } from "./types";
 import type { MCPConnection } from "@/client/context/McpContext";
 import { useCallback, useRef, useState } from "react";
@@ -20,7 +8,6 @@
   llmConfig: LLMConfig | null;
   isConnected: boolean;
   readResource?: (uri: string) => Promise<any>;
->>>>>>> 09906296
 }
 
 export function useChatMessagesClientSide({
@@ -29,19 +16,11 @@
   isConnected,
   readResource,
 }: UseChatMessagesClientSideProps) {
-<<<<<<< HEAD
-  const [messages, setMessages] = useState<Message[]>([])
-  const [isLoading, setIsLoading] = useState(false)
-  const abortControllerRef = useRef<AbortController | null>(null)
-  const agentRef = useRef<any>(null)
-  const llmRef = useRef<any>(null)
-=======
   const [messages, setMessages] = useState<Message[]>([]);
   const [isLoading, setIsLoading] = useState(false);
   const abortControllerRef = useRef<AbortController | null>(null);
   const agentRef = useRef<any>(null);
   const llmRef = useRef<any>(null);
->>>>>>> 09906296
 
   const sendMessage = useCallback(
     async (userInput: string) => {
@@ -74,21 +53,12 @@
           type: "text" | "tool-invocation";
           text?: string;
           toolInvocation?: {
-<<<<<<< HEAD
-            toolName: string
-            args: Record<string, unknown>
-            result?: any
-            state?: 'pending' | 'result' | 'error'
-          }
-        }> = []
-=======
             toolName: string;
             args: Record<string, unknown>;
             result?: any;
             state?: "pending" | "result" | "error";
           };
         }> = [];
->>>>>>> 09906296
 
         // Add empty assistant message to start
         setMessages((prev) => [
@@ -145,52 +115,6 @@
           };
         }
 
-<<<<<<< HEAD
-        // Create LLM instance from config (reuse if config hasn't changed)
-        if (!llmRef.current ||
-          llmRef.current.provider !== llmConfig.provider ||
-          llmRef.current.model !== llmConfig.model ||
-          llmRef.current.apiKey !== llmConfig.apiKey) {
-
-          let llm: any
-          if (llmConfig.provider === 'openai') {
-            const { ChatOpenAI } = await import('@langchain/openai')
-            llm = new ChatOpenAI({
-              model: llmConfig.model,
-              apiKey: llmConfig.apiKey,
-              temperature: llmConfig.temperature ?? 0.7,
-            })
-          } else if (llmConfig.provider === 'anthropic') {
-            const { ChatAnthropic } = await import('@langchain/anthropic')
-            llm = new ChatAnthropic({
-              model: llmConfig.model,
-              apiKey: llmConfig.apiKey,
-              temperature: llmConfig.temperature ?? 0.7,
-            })
-          } else if (llmConfig.provider === 'google') {
-            const { ChatGoogleGenerativeAI } = await import('@langchain/google-genai')
-            llm = new ChatGoogleGenerativeAI({
-              model: llmConfig.model,
-              apiKey: llmConfig.apiKey,
-              temperature: llmConfig.temperature ?? 0.7,
-            })
-          } else {
-            throw new Error(`Unsupported LLM provider: ${llmConfig.provider}`)
-          }
-
-          llmRef.current = {
-            instance: llm,
-            provider: llmConfig.provider,
-            model: llmConfig.model,
-            apiKey: llmConfig.apiKey,
-          }
-        }
-
-        // Create or reuse agent
-        if (!agentRef.current || agentRef.current.llm !== llmRef.current.instance) {
-          // Dynamic import from browser export to avoid bundling server-side code
-          const { MCPAgent } = await import('mcp-use/browser')
-=======
         // Create or reuse agent
         if (
           !agentRef.current ||
@@ -198,19 +122,11 @@
         ) {
           // Dynamic import from browser export to avoid bundling server-side code
           const { MCPAgent } = await import("mcp-use/browser");
->>>>>>> 09906296
 
           agentRef.current = new MCPAgent({
             llm: llmRef.current.instance,
             client: connection.client,
             memoryEnabled: true,
-<<<<<<< HEAD
-            systemPrompt: 'You are a helpful assistant with access to MCP tools, prompts, and resources. Help users interact with the MCP server.',
-          })
-          await agentRef.current.initialize()
-        } else {
-          console.log('[useChatMessagesClientSide] Reusing existing agent. History length:', agentRef.current.conversationHistory?.length)
-=======
             systemPrompt:
               "You are a helpful assistant with access to MCP tools, prompts, and resources. Help users interact with the MCP server.",
           });
@@ -220,21 +136,14 @@
             "[useChatMessagesClientSide] Reusing existing agent. History length:",
             agentRef.current.conversationHistory?.length
           );
->>>>>>> 09906296
         }
 
         // Stream events from agent
         for await (const event of agentRef.current.streamEvents(
           userInput,
-<<<<<<< HEAD
-          10,        // maxSteps
-          false,     // manageConnector - don't manage, already connected
-          undefined  // externalHistory - agent maintains its own with memoryEnabled
-=======
           10, // maxSteps
           false, // manageConnector - don't manage, already connected
           undefined // externalHistory - agent maintains its own with memoryEnabled
->>>>>>> 09906296
         )) {
           // Check for abort
           if (abortControllerRef.current?.signal.aborted) {
@@ -328,27 +237,6 @@
             });
 
             if (toolPart && toolPart.toolInvocation) {
-<<<<<<< HEAD
-              let result = event.data?.output
-
-              // Unwrap LangChain ToolMessage wrapper: kwargs.content contains the actual output
-              if (result?.kwargs?.content && typeof result.kwargs.content === 'string') {
-                try {
-                  result = JSON.parse(result.kwargs.content)
-                }
-                catch (error) {
-                  console.warn('[useChatMessagesClientSide] Failed to parse kwargs.content:', error)
-                  result = result.kwargs.content
-                }
-              }
-              // Fallback: try parsing result.content if it's a string
-              else if (result?.content && typeof result.content === 'string') {
-                try {
-                  result = JSON.parse(result.content)
-                }
-                catch (error) {
-                  result = result.content
-=======
               let result = event.data?.output;
 
               // Unwrap LangChain ToolMessage wrapper: kwargs.content contains the actual output
@@ -372,20 +260,10 @@
                   result = JSON.parse(result.content);
                 } catch (error) {
                   result = result.content;
->>>>>>> 09906296
                 }
               }
 
               // Store the unwrapped result
-<<<<<<< HEAD
-              toolPart.toolInvocation.result = result
-              toolPart.toolInvocation.state = 'result'
-
-              // Check result's _meta field for Apps SDK component
-              const appsSdkUri = result?._meta?.['openai/outputTemplate']
-
-              console.log('[useChatMessagesClientSide] Tool result:', {
-=======
               toolPart.toolInvocation.result = result;
               toolPart.toolInvocation.state = "result";
 
@@ -393,36 +271,10 @@
               const appsSdkUri = result?._meta?.["openai/outputTemplate"];
 
               console.log("[useChatMessagesClientSide] Tool result:", {
->>>>>>> 09906296
                 toolName: event.name,
                 hasMeta: !!result?._meta,
                 hasStructuredContent: !!result?.structuredContent,
                 appsSdkUri,
-<<<<<<< HEAD
-              })
-
-              if (appsSdkUri && typeof appsSdkUri === 'string' && readResource) {
-                // Fetch the resource now (await instead of IIFE)
-                console.log('[useChatMessagesClientSide] Detected Apps SDK component, fetching resource:', appsSdkUri)
-                try {
-                  // Use the readResource function passed from the inspector connection
-                  const resourceData = await readResource(appsSdkUri)
-
-                  console.log('[useChatMessagesClientSide] Resource fetched:', resourceData)
-
-                  // Extract structured content from result
-                  const structuredContent = result?.structuredContent || null
-
-                  // Add the fetched resource contents to the result's content array
-                  if (resourceData?.contents && Array.isArray(resourceData.contents)) {
-                    // Convert resource contents to MCP resource format
-                    const mcpResources = resourceData.contents.map((content: any) => ({
-                      type: 'resource',
-                      resource: content,
-                    }))
-
-                    console.log('[useChatMessagesClientSide] Created MCP resources:', mcpResources)
-=======
               });
 
               if (
@@ -464,29 +316,10 @@
                       "[useChatMessagesClientSide] Created MCP resources:",
                       mcpResources
                     );
->>>>>>> 09906296
 
                     // Update the tool result with the fetched resources
                     const updatedResult = {
                       ...result,
-<<<<<<< HEAD
-                      content: [
-                        ...(result.content || []),
-                        ...mcpResources,
-                      ],
-                      structuredContent,
-                    }
-
-                    toolPart.toolInvocation.result = updatedResult
-                    console.log('[useChatMessagesClientSide] Updated result with resources')
-                  }
-                  else {
-                    console.warn('[useChatMessagesClientSide] No contents in resourceData:', resourceData)
-                  }
-                }
-                catch (error) {
-                  console.error('Failed to fetch Apps SDK resource:', error)
-=======
                       content: [...(result.content || []), ...mcpResources],
                       structuredContent,
                     };
@@ -503,7 +336,6 @@
                   }
                 } catch (error) {
                   console.error("Failed to fetch Apps SDK resource:", error);
->>>>>>> 09906296
                 }
               }
 
@@ -523,15 +355,6 @@
           prev.map((msg) =>
             msg.id === assistantMessageId
               ? {
-<<<<<<< HEAD
-                ...msg,
-                parts: [...parts],
-                content: '',
-              }
-              : msg,
-          ),
-        )
-=======
                   ...msg,
                   parts: [...parts],
                   content: "",
@@ -539,7 +362,6 @@
               : msg
           )
         );
->>>>>>> 09906296
 
         // Track successful chat message
         if (llmConfig) {
@@ -581,12 +403,6 @@
             errorDetail = `Authentication failed (401). Check your Authorization header in the connection settings.`;
           }
         }
-<<<<<<< HEAD
-      }
-      catch (error) {
-        console.error('Client-side agent error:', error)
-=======
->>>>>>> 09906296
 
         // Extract detailed error message
         let errorDetail = 'Unknown error occurred'
@@ -617,11 +433,7 @@
                 executionMode: "client-side",
                 duration: Date.now() - startTime,
                 error: errorDetail,
-<<<<<<< HEAD
-              }),
-=======
               })
->>>>>>> 09906296
             )
             .catch(() => {
               // Silently fail - telemetry should not break the application
@@ -630,28 +442,6 @@
 
         const errorMessage: Message = {
           id: `error-${Date.now()}`,
-<<<<<<< HEAD
-          role: 'assistant',
-          content: `Error: ${errorDetail}`,
-          timestamp: Date.now(),
-        }
-        setMessages(prev => [...prev, errorMessage])
-      }
-      finally {
-        setIsLoading(false)
-        abortControllerRef.current = null
-      }
-    },
-    [connection, llmConfig, isConnected, messages, readResource],
-  )
-
-  const clearMessages = useCallback(() => {
-    setMessages([])
-    if (agentRef.current) {
-      agentRef.current.clearConversationHistory()
-    }
-  }, [])
-=======
           role: "assistant",
           content: `Error: ${errorDetail}`,
           timestamp: Date.now(),
@@ -671,7 +461,6 @@
       agentRef.current.clearConversationHistory();
     }
   }, []);
->>>>>>> 09906296
 
   return {
     messages,
