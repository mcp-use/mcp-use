import type { AuthConfig, LLMConfig, Message } from "./types";
import { useCallback, useState } from "react";
import { hashString } from "./utils";

interface UseChatMessagesProps {
  mcpServerUrl: string;
  llmConfig: LLMConfig | null;
  authConfig: AuthConfig | null;
  isConnected: boolean;
}

export function useChatMessages({
  mcpServerUrl,
  llmConfig,
  authConfig,
  isConnected,
}: UseChatMessagesProps) {
  const [messages, setMessages] = useState<Message[]>([]);
  const [isLoading, setIsLoading] = useState(false);

  const sendMessage = useCallback(
    async (userInput: string) => {
      if (!userInput.trim() || !llmConfig || !isConnected) {
        return;
      }

      const userMessage: Message = {
        id: `user-${Date.now()}`,
        role: "user",
        content: userInput.trim(),
        timestamp: Date.now(),
      };

      setMessages((prev) => [...prev, userMessage]);
      setIsLoading(true);

      try {
        // If using OAuth, retrieve tokens from localStorage
        let authConfigWithTokens = authConfig;
        if (authConfig?.type === "oauth") {
          try {
            // Get OAuth tokens from localStorage (same pattern as BrowserOAuthClientProvider)
            // The key format is: `${storageKeyPrefix}_${serverUrlHash}_tokens`
            const storageKeyPrefix = "mcp:auth";
            const serverUrlHash = hashString(mcpServerUrl);
            const storageKey = `${storageKeyPrefix}_${serverUrlHash}_tokens`;
            const tokensStr = localStorage.getItem(storageKey);
            if (tokensStr) {
              const tokens = JSON.parse(tokensStr);
              authConfigWithTokens = {
                ...authConfig,
                oauthTokens: tokens,
              };
            } else {
              console.warn(
                "No OAuth tokens found in localStorage for key:",
                storageKey
              );
            }
          } catch (error) {
            console.warn("Failed to retrieve OAuth tokens:", error);
          }
        }

        // Call the streaming chat API endpoint
        const response = await fetch("/inspector/api/chat/stream", {
          method: "POST",
          headers: {
            "Content-Type": "application/json",
          },
          body: JSON.stringify({
            mcpServerUrl,
            llmConfig,
            authConfig: authConfigWithTokens,
            messages: [...messages, userMessage].map((m) => ({
              role: m.role,
              content: m.content,
            })),
          }),
        });

        if (!response.ok) {
          throw new Error(`HTTP error! status: ${response.status}`);
        }

        // Create assistant message that will be updated with streaming content
        const assistantMessageId = `assistant-${Date.now()}`;
        let currentTextPart = "";
        const parts: Array<{
          type: "text" | "tool-invocation";
          text?: string;
          toolInvocation?: {
            toolName: string;
            args: Record<string, unknown>;
            result?: any;
            state?: string;
          };
        }> = [];

        // Add empty assistant message to start
        setMessages((prev) => [
          ...prev,
          {
            id: assistantMessageId,
            role: "assistant",
            content: "",
            timestamp: Date.now(),
            parts: [],
          },
        ]);

        // Read the streaming response
        const reader = response.body?.getReader();
        const decoder = new TextDecoder();

        if (!reader) {
          throw new Error("No response body");
        }

        let buffer = "";
        while (true) {
          const { done, value } = await reader.read();

          if (done) break;

          // Decode the chunk and add to buffer
          buffer += decoder.decode(value, { stream: true });

          // Process complete lines from buffer
          const lines = buffer.split("\n");
          buffer = lines.pop() || ""; // Keep incomplete line in buffer

          for (const line of lines) {
            if (!line.trim()) continue;

            // SSE format: lines start with "data: "
            if (!line.startsWith("data: ")) continue;

            try {
              const event = JSON.parse(line.slice(6)); // Remove "data: " prefix
              console.log(
                "[Client received event]",
                event.type,
                event.toolName || event.content?.slice?.(0, 30)
              );

              if (event.type === "message") {
                // Initial assistant message - just log it
                console.log("[Message started]", event.id);
              } else if (event.type === "text") {
                // Streaming text content from LLM
                currentTextPart += event.content;

                // Update or add text part
                const lastPart = parts[parts.length - 1];
                if (lastPart && lastPart.type === "text") {
                  // Update existing text part
                  lastPart.text = currentTextPart;
                } else {
                  // Add new text part
                  parts.push({
                    type: "text",
                    text: currentTextPart,
                  });
                }
                console.log(
                  "[Parts after text]",
                  parts.length,
                  "parts, text length:",
                  currentTextPart.length
                );

                setMessages((prev) =>
                  prev.map((msg) =>
                    msg.id === assistantMessageId
                      ? { ...msg, parts: [...parts] }
                      : msg
                  )
                );
              } else if (event.type === "tool-call") {
                // Tool invocation started - finalize current text and add tool part
                if (currentTextPart) {
                  currentTextPart = "";
                }

                parts.push({
                  type: "tool-invocation",
                  toolInvocation: {
                    toolName: event.toolName,
                    args: event.args,
                    state: "pending",
                  },
                });
                console.log(
                  "[Parts after tool-call]",
                  parts.length,
                  "parts, tool:",
                  event.toolName
                );

                setMessages((prev) =>
                  prev.map((msg) =>
                    msg.id === assistantMessageId
                      ? { ...msg, parts: [...parts] }
                      : msg
                  )
                );
              } else if (event.type === "tool-result") {
                // Tool invocation completed
                const toolPart = parts.find(
                  (p) =>
                    p.type === "tool-invocation" &&
                    p.toolInvocation?.toolName === event.toolName &&
                    !p.toolInvocation?.result
                );

                if (toolPart && toolPart.toolInvocation) {
                  toolPart.toolInvocation.result = event.result;
                  toolPart.toolInvocation.state = "result";
                  console.log(
                    "[Parts after tool-result]",
                    parts.length,
                    "parts, updated:",
                    event.toolName
                  );

                  setMessages((prev) =>
                    prev.map((msg) =>
                      msg.id === assistantMessageId
                        ? { ...msg, parts: [...parts] }
                        : msg
                    )
                  );
                } else {
                  console.warn(
                    "[tool-result] Could not find matching tool part for",
                    event.toolName
                  );
                }
              } else if (event.type === "done") {
                // Final update - use done data if available
                console.log("[Done] Final parts:", parts.length);
                setMessages((prev) =>
                  prev.map((msg) =>
                    msg.id === assistantMessageId
                      ? {
<<<<<<< HEAD
                        ...msg,
                        parts: [...parts],
                        content: '', // Clear content since we're using parts
                      }
                      : msg,
                  ),
                )
              }
              else if (event.type === 'error') {
                throw new Error(event.message || 'Streaming error')
=======
                          ...msg,
                          parts: [...parts],
                          content: "", // Clear content since we're using parts
                        }
                      : msg
                  )
                );
              } else if (event.type === "error") {
                throw new Error(event.message || "Streaming error");
>>>>>>> 09906296
              }
            } catch (parseError) {
              console.error(
                "Failed to parse streaming event:",
                parseError,
                line
              );
            }
          }
        }
<<<<<<< HEAD
      }
      catch (error) {
        // Extract detailed error message with HTTP status
        let errorDetail = 'Unknown error occurred'
        if (error instanceof Error) {
          errorDetail = error.message
          const errorAny = error as any
          if (errorAny.status) {
            errorDetail = `HTTP ${errorAny.status}: ${errorDetail}`
          }
          if (errorAny.code === 401 || errorDetail.includes('401') || errorDetail.includes('Unauthorized')) {
            errorDetail = `Authentication failed (401). Check your Authorization header in the connection settings.`
=======
      } catch (error) {
        // Extract detailed error message with HTTP status
        let errorDetail = "Unknown error occurred";
        if (error instanceof Error) {
          errorDetail = error.message;
          const errorAny = error as any;
          if (errorAny.status) {
            errorDetail = `HTTP ${errorAny.status}: ${errorDetail}`;
          }
          if (
            errorAny.code === 401 ||
            errorDetail.includes("401") ||
            errorDetail.includes("Unauthorized")
          ) {
            errorDetail = `Authentication failed (401). Check your Authorization header in the connection settings.`;
>>>>>>> 09906296
          }
        }

        const errorMessage: Message = {
          id: `error-${Date.now()}`,
<<<<<<< HEAD
          role: 'assistant',
=======
          role: "assistant",
>>>>>>> 09906296
          content: `Error: ${errorDetail}`,
          timestamp: Date.now(),
        };
        setMessages((prev) => [...prev, errorMessage]);
      } finally {
        setIsLoading(false);
      }
    },
    [llmConfig, isConnected, mcpServerUrl, messages, authConfig]
  );

  const clearMessages = useCallback(() => {
    setMessages([]);
  }, []);

  return {
    messages,
    isLoading,
    sendMessage,
    clearMessages,
  };
}<|MERGE_RESOLUTION|>--- conflicted
+++ resolved
@@ -244,18 +244,6 @@
                   prev.map((msg) =>
                     msg.id === assistantMessageId
                       ? {
-<<<<<<< HEAD
-                        ...msg,
-                        parts: [...parts],
-                        content: '', // Clear content since we're using parts
-                      }
-                      : msg,
-                  ),
-                )
-              }
-              else if (event.type === 'error') {
-                throw new Error(event.message || 'Streaming error')
-=======
                           ...msg,
                           parts: [...parts],
                           content: "", // Clear content since we're using parts
@@ -265,7 +253,6 @@
                 );
               } else if (event.type === "error") {
                 throw new Error(event.message || "Streaming error");
->>>>>>> 09906296
               }
             } catch (parseError) {
               console.error(
@@ -276,20 +263,6 @@
             }
           }
         }
-<<<<<<< HEAD
-      }
-      catch (error) {
-        // Extract detailed error message with HTTP status
-        let errorDetail = 'Unknown error occurred'
-        if (error instanceof Error) {
-          errorDetail = error.message
-          const errorAny = error as any
-          if (errorAny.status) {
-            errorDetail = `HTTP ${errorAny.status}: ${errorDetail}`
-          }
-          if (errorAny.code === 401 || errorDetail.includes('401') || errorDetail.includes('Unauthorized')) {
-            errorDetail = `Authentication failed (401). Check your Authorization header in the connection settings.`
-=======
       } catch (error) {
         // Extract detailed error message with HTTP status
         let errorDetail = "Unknown error occurred";
@@ -305,17 +278,12 @@
             errorDetail.includes("Unauthorized")
           ) {
             errorDetail = `Authentication failed (401). Check your Authorization header in the connection settings.`;
->>>>>>> 09906296
           }
         }
 
         const errorMessage: Message = {
           id: `error-${Date.now()}`,
-<<<<<<< HEAD
-          role: 'assistant',
-=======
           role: "assistant",
->>>>>>> 09906296
           content: `Error: ${errorDetail}`,
           timestamp: Date.now(),
         };
