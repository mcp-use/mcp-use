import type { Tool } from "@modelcontextprotocol/sdk/types.js";
import {
  useCallback,
  useEffect,
  useImperativeHandle,
  useMemo,
  useRef,
  useState,
} from "react";
import { AnimatePresence, motion } from "framer-motion";
import { ChevronLeft, ChevronDown, Trash2 } from "lucide-react";
import { Button } from "@/client/components/ui/button";
import type { SavedRequest, ToolResult } from "./tools";

import {
  ResizableHandle,
  ResizablePanel,
  ResizablePanelGroup,
} from "@/client/components/ui/resizable";
import type { ImperativePanelHandle } from "react-resizable-panels";
import { useInspector } from "@/client/context/InspectorContext";
import {
  MCPToolExecutionEvent,
  MCPToolSavedEvent,
  Telemetry,
} from "@/client/telemetry";
import {
  SavedRequestsList,
  SaveRequestDialog,
  ToolExecutionPanel,
  ToolResultDisplay,
  ToolsList,
  ToolsTabHeader,
} from "./tools";
import { JsonRpcLoggerView } from "./logging/JsonRpcLoggerView";
import { Badge } from "@/client/components/ui/badge";

export interface ToolsTabRef {
  focusSearch: () => void;
  blurSearch: () => void;
}

interface ToolsTabProps {
  tools: Tool[];
  callTool: (name: string, args?: Record<string, unknown>) => Promise<any>;
  readResource: (uri: string) => Promise<any>;
  serverId: string;
  isConnected: boolean;
}

const SAVED_REQUESTS_KEY = "mcp-inspector-saved-requests";

export function ToolsTab({
  ref,
  tools,
  callTool,
  readResource,
  serverId,
  isConnected,
}: ToolsTabProps & { ref?: React.RefObject<ToolsTabRef | null> }) {
  // State
  const [selectedTool, setSelectedTool] = useState<Tool | null>(null);
  const [selectedSavedRequest, setSelectedSavedRequest] =
    useState<SavedRequest | null>(null);
  const { selectedToolName, setSelectedToolName } = useInspector();
  const [toolArgs, setToolArgs] = useState<Record<string, unknown>>({});
  const [results, setResults] = useState<ToolResult[]>([]);
  const [isExecuting, setIsExecuting] = useState(false);
  const [copiedResult, setCopiedResult] = useState<number | null>(null);
  const [searchQuery, setSearchQuery] = useState("");
  const [activeTab, setActiveTab] = useState<"tools" | "saved">("tools");
  const [savedRequests, setSavedRequests] = useState<SavedRequest[]>([]);
  const [saveDialogOpen, setSaveDialogOpen] = useState(false);
  const [requestName, setRequestName] = useState("");
  const [previewMode, setPreviewMode] = useState(true);
  const [isSearchExpanded, setIsSearchExpanded] = useState(false);
  const [focusedIndex, setFocusedIndex] = useState<number>(-1);
  const searchInputRef = useRef<HTMLInputElement | null>(null);
  const [isMobile, setIsMobile] = useState(false);
  const [mobileView, setMobileView] = useState<"list" | "detail" | "response">(
    "list"
  );
  const [isMaximized, setIsMaximized] = useState(false);
<<<<<<< HEAD
  const [rpcMessageCount, setRpcMessageCount] = useState(0);
  const [rpcPanelCollapsed, setRpcPanelCollapsed] = useState(true);
  const [_rpcPanelSize, _setRpcPanelSize] = useState<number | undefined>(
    undefined
  );
=======
>>>>>>> fc64bd76

  // Refs for resizable panels
  const leftPanelRef = useRef<any>(null);
  const topPanelRef = useRef<any>(null);
  const bottomPanelRef = useRef<any>(null);
<<<<<<< HEAD
  const rpcPanelRef = useRef<ImperativePanelHandle>(null);
  const clearRpcMessagesRef = useRef<(() => Promise<void>) | null>(null);
=======
>>>>>>> fc64bd76

  // Detect mobile screen size
  useEffect(() => {
    const checkMobile = () => {
      setIsMobile(window.innerWidth < 1024);
    };
    checkMobile();
    window.addEventListener("resize", checkMobile);
    return () => window.removeEventListener("resize", checkMobile);
  }, []);

  // Handle mobile view transitions
  useEffect(() => {
    if (selectedTool) {
      setMobileView("detail");
    } else {
      setMobileView("list");
    }
  }, [selectedTool]);

  // Switch to response view when execution finishes (if on mobile)
  useEffect(() => {
    if (isMobile && results.length > 0 && !isExecuting) {
      setMobileView("response");
    }
  }, [results, isExecuting, isMobile]);

  // Expose focusSearch and blurSearch methods via ref
  useImperativeHandle(ref, () => ({
    focusSearch: () => {
      setIsSearchExpanded(true);
      setTimeout(() => {
        if (searchInputRef.current) {
          searchInputRef.current.focus();
        }
      }, 0);
    },
    blurSearch: () => {
      setSearchQuery("");
      setIsSearchExpanded(false);
      if (searchInputRef.current) {
        searchInputRef.current.blur();
      }
    },
  }));

  // Load saved requests from localStorage on mount
  useEffect(() => {
    try {
      const saved = localStorage.getItem(SAVED_REQUESTS_KEY);
      if (saved) {
        setSavedRequests(JSON.parse(saved));
      }
    } catch (error) {
      console.error("[ToolsTab] Failed to load saved requests:", error);
    }
  }, []);

  // Save to localStorage whenever savedRequests changes
  const saveSavedRequests = useCallback((requests: SavedRequest[]) => {
    try {
      localStorage.setItem(SAVED_REQUESTS_KEY, JSON.stringify(requests));
      setSavedRequests(requests);
    } catch (error) {
      console.error("[ToolsTab] Failed to save requests:", error);
    }
  }, []);

  // Filter tools based on search query
  const filteredTools = useMemo(() => {
    if (!searchQuery.trim()) return tools;

    const query = searchQuery.toLowerCase();
    return tools.filter(
      (tool) =>
        tool.name.toLowerCase().includes(query) ||
        tool.description?.toLowerCase().includes(query)
    );
  }, [tools, searchQuery]);

  const handleToolSelect = useCallback((tool: Tool) => {
    setSelectedTool(tool);
    // Initialize args with default values based on tool input schema
    const initialArgs: Record<string, unknown> = {};
    if (tool.inputSchema?.properties) {
      Object.entries(tool.inputSchema.properties).forEach(([key, prop]) => {
        const typedProp = prop as any;
        if (typedProp.default !== undefined) {
          initialArgs[key] = typedProp.default;
        } else if (typedProp.type === "string") {
          initialArgs[key] = "";
        } else if (typedProp.type === "number") {
          initialArgs[key] = 0;
        } else if (typedProp.type === "boolean") {
          initialArgs[key] = false;
        } else if (typedProp.type === "array") {
          // Initialize as empty JSON string to preserve formatting
          initialArgs[key] = "[]";
        } else if (typedProp.type === "object") {
          // Initialize as empty JSON string to preserve formatting
          initialArgs[key] = "{}";
        }
      });
    }
    setToolArgs(initialArgs);
  }, []);

  const loadSavedRequest = useCallback(
    (request: SavedRequest) => {
      const tool = tools.find((t) => t.name === request.toolName);
      if (tool) {
        setSelectedTool(tool);
        setToolArgs(request.args);
        setSelectedSavedRequest(request);
      }
    },
    [tools]
  );

  // Auto-focus the search input when expanded
  useEffect(() => {
    if (isSearchExpanded && searchInputRef.current) {
      searchInputRef.current.focus();
    }
  }, [isSearchExpanded]);

  const handleSearchBlur = useCallback(() => {
    if (!searchQuery.trim()) {
      setIsSearchExpanded(false);
    }
  }, [searchQuery]);

  // Collapse search when switching away from tools tab
  useEffect(() => {
    if (activeTab !== "tools") {
      setIsSearchExpanded(false);
    }
  }, [activeTab]);

  // Reset focused index when filtered tools change
  useEffect(() => {
    setFocusedIndex(-1);
  }, [searchQuery, activeTab]);

  // Handle keyboard navigation
  useEffect(() => {
    const handleKeyDown = (e: globalThis.KeyboardEvent) => {
      const target = e.target as HTMLElement;
      const isInputFocused =
        target.tagName === "INPUT" ||
        target.tagName === "TEXTAREA" ||
        target.contentEditable === "true";

      if (isInputFocused || e.metaKey || e.ctrlKey || e.altKey) {
        return;
      }

      const items = activeTab === "tools" ? filteredTools : savedRequests;

      if (e.key === "ArrowDown") {
        e.preventDefault();
        setFocusedIndex((prev) => {
          const next = prev + 1;
          return next >= items.length ? 0 : next;
        });
      } else if (e.key === "ArrowUp") {
        e.preventDefault();
        setFocusedIndex((prev) => {
          const next = prev - 1;
          return next < 0 ? items.length - 1 : next;
        });
      } else if (e.key === "Enter" && focusedIndex >= 0) {
        e.preventDefault();
        if (activeTab === "tools") {
          const tool = filteredTools[focusedIndex];
          if (tool) {
            handleToolSelect(tool);
          }
        } else {
          const request = savedRequests[focusedIndex];
          if (request) {
            loadSavedRequest(request);
          }
        }
      }
    };

    document.addEventListener("keydown", handleKeyDown);
    return () => document.removeEventListener("keydown", handleKeyDown);
  }, [
    focusedIndex,
    filteredTools,
    savedRequests,
    activeTab,
    handleToolSelect,
    loadSavedRequest,
  ]);

  // Scroll focused item into view
  useEffect(() => {
    if (focusedIndex >= 0) {
      const itemId =
        activeTab === "tools"
          ? `tool-${filteredTools[focusedIndex]?.name}`
          : `saved-${savedRequests[focusedIndex]?.id}`;
      const element = document.getElementById(itemId);
      if (element) {
        element.scrollIntoView({ behavior: "smooth", block: "nearest" });
      }
    }
  }, [focusedIndex, filteredTools, savedRequests, activeTab]);

  // Handle auto-selection from context
  useEffect(() => {
    if (selectedToolName && tools.length > 0) {
      const tool = tools.find((t) => t.name === selectedToolName);

      if (tool && selectedTool?.name !== tool.name) {
        setSelectedToolName(null);
        const timeoutId = setTimeout(() => {
          handleToolSelect(tool);
          const toolElement = document.getElementById(`tool-${tool.name}`);
          if (toolElement) {
            toolElement.scrollIntoView({
              behavior: "smooth",
              block: "nearest",
            });
          }
        }, 100);

        return () => clearTimeout(timeoutId);
      }
    }
  }, [
    selectedToolName,
    tools,
    selectedTool,
    handleToolSelect,
    setSelectedToolName,
  ]);

  const handleArgChange = useCallback(
    (key: string, value: string) => {
      setToolArgs((prev) => {
        const newArgs = { ...prev };

        if (selectedTool?.inputSchema?.properties?.[key]) {
          const prop = selectedTool.inputSchema.properties[key] as any;
          const expectedType = prop.type;

          // Keep object/array types as strings to preserve formatting and cursor position
          if (expectedType === "object" || expectedType === "array") {
            newArgs[key] = value;
          } else if (expectedType === "string") {
            newArgs[key] = value;
          } else {
            // For other types (number, boolean, etc.), try to parse
            try {
              newArgs[key] = JSON.parse(value);
            } catch {
              newArgs[key] = value;
            }
          }
        } else {
          // If no schema info, keep as string to be safe
          newArgs[key] = value;
        }

        return newArgs;
      });
    },
    [selectedTool]
  );

  const executeTool = useCallback(async () => {
    if (!selectedTool || isExecuting) return;

    setIsExecuting(true);
    const startTime = Date.now();

    try {
      // Parse JSON strings for object/array types before execution
      const parsedArgs = { ...toolArgs };
      if (selectedTool.inputSchema?.properties) {
        Object.entries(selectedTool.inputSchema.properties).forEach(
          ([key, prop]) => {
            const typedProp = prop as any;
            const expectedType = typedProp.type;
            const value = parsedArgs[key];

            // Parse JSON strings for object/array types
            if (
              (expectedType === "object" || expectedType === "array") &&
              typeof value === "string"
            ) {
              try {
                parsedArgs[key] = JSON.parse(value);
              } catch {
                // If parsing fails, keep the string value
                // The tool execution will handle the error
              }
            }
          }
        );
      }

      const result = await callTool(selectedTool.name, parsedArgs);
      const duration = Date.now() - startTime;

      // Track successful tool execution
      const telemetry = Telemetry.getInstance();
      telemetry
        .capture(
          new MCPToolExecutionEvent({
            toolName: selectedTool.name,
            serverId,
            success: true,
            duration,
          })
        )
        .catch(() => {
          // Silently fail - telemetry should not break the application
        });

      // Extract tool metadata from tool definition
      const toolMeta =
        (selectedTool as any)?._meta || (selectedTool as any)?.metadata;

      // Check tool metadata for Apps SDK component
      const openaiOutputTemplate = toolMeta?.["openai/outputTemplate"];
      let appsSdkResource:
        | {
            uri: string;
            resourceData: any;
            isLoading?: boolean;
            error?: string;
          }
        | undefined;

      if (openaiOutputTemplate && typeof openaiOutputTemplate === "string") {
        // Create the result entry with loading state first
        const resultEntry: ToolResult = {
          toolName: selectedTool.name,
          args: toolArgs,
          result,
          timestamp: startTime,
          duration,
          toolMeta,
          appsSdkResource: {
            uri: openaiOutputTemplate,
            resourceData: null,
            isLoading: true,
          },
        };

        // For Apps SDK components, replace results instead of appending
        setResults([resultEntry]);

        // Fetch the resource in the background
        try {
          const resourceData = await readResource(openaiOutputTemplate);

          // Extract structured content from result
          let structuredContent = null;
          if (result?.structuredContent) {
            structuredContent = result.structuredContent;
          } else if (Array.isArray(result) && result[0]) {
            const firstResult = result[0];
            if (firstResult.output?.value?.structuredContent) {
              structuredContent = firstResult.output.value.structuredContent;
            } else if (firstResult.structuredContent) {
              structuredContent = firstResult.structuredContent;
            } else if (firstResult.output?.value) {
              structuredContent = firstResult.output.value;
            }
          }

          // Fallback to entire result
          if (!structuredContent) {
            structuredContent = result;
          }

          appsSdkResource = {
            uri: openaiOutputTemplate,
            resourceData: {
              ...resourceData,
              structuredContent,
            },
            isLoading: false,
          };
        } catch (error) {
          appsSdkResource = {
            uri: openaiOutputTemplate,
            resourceData: null,
            isLoading: false,
            error: error instanceof Error ? error.message : String(error),
          };
        }

        // Update the result with the fetched resource
        setResults((prev) =>
          prev.map((r, idx) => (idx === 0 ? { ...r, appsSdkResource } : r))
        );
      } else {
        // Normal result without Apps SDK resource - keep history
        setResults((prev) => [
          {
            toolName: selectedTool.name,
            args: toolArgs,
            result,
            timestamp: startTime,
            duration,
            toolMeta,
          },
          ...prev,
        ]);
      }
    } catch (error) {
      const duration = Date.now() - startTime;

      // Track failed tool execution
      const telemetry = Telemetry.getInstance();
      telemetry
        .capture(
          new MCPToolExecutionEvent({
            toolName: selectedTool.name,
            serverId,
            success: false,
            duration,
            error: error instanceof Error ? error.message : String(error),
          })
        )
        .catch(() => {
          // Silently fail - telemetry should not break the application
        });

      const toolMeta =
        (selectedTool as any)?._meta || (selectedTool as any)?.metadata;

      // For Apps SDK tools, replace results; otherwise append
      const errorResult = {
        toolName: selectedTool.name,
        args: toolArgs,
        result: null,
        error: error instanceof Error ? error.message : String(error),
        timestamp: startTime,
        duration,
        toolMeta,
      };

      const isAppsSdkTool = toolMeta?.["openai/outputTemplate"];
      if (isAppsSdkTool) {
        setResults([errorResult]);
      } else {
        setResults((prev) => [errorResult, ...prev]);
      }
    } finally {
      setIsExecuting(false);
    }
  }, [selectedTool, toolArgs, isExecuting, callTool, readResource, serverId]);

  const handleCopyResult = useCallback(async (index: number, result: any) => {
    try {
      await navigator.clipboard.writeText(JSON.stringify(result, null, 2));
      setCopiedResult(index);
      setTimeout(() => setCopiedResult(null), 2000);
    } catch (error) {
      console.error("[ToolsTab] Failed to copy result:", error);
    }
  }, []);

  const handleDeleteResult = useCallback((index: number) => {
    setResults((prev) => prev.filter((_, i) => i !== index));
  }, []);

  const handleFullscreen = useCallback(
    (index: number) => {
      const result = results[index];
      if (result) {
        const newWindow = window.open("", "_blank", "width=800,height=600");
        if (newWindow) {
          newWindow.document.write(`
            <html>
              <head>
                <title>${result.toolName} Result</title>
                <style>
                  body { font-family: monospace; padding: 20px; background: #1e1e1e; color: #d4d4d4; }
                  pre { white-space: pre-wrap; word-wrap: break-word; }
                </style>
              </head>
              <body>
                <h2>${result.toolName}</h2>
                <pre>${JSON.stringify(result.result, null, 2)}</pre>
              </body>
            </html>
          `);
          newWindow.document.close();
        }
      }
    },
    [results]
  );

  const handleMaximize = useCallback(() => {
    if (!isMaximized) {
      // Maximize: collapse left panel and top panel
      if (leftPanelRef.current) {
        leftPanelRef.current.collapse();
      }
      if (topPanelRef.current) {
        topPanelRef.current.collapse();
      }
      setIsMaximized(true);
    } else {
      // Restore: expand left panel and top panel
      if (leftPanelRef.current) {
        leftPanelRef.current.expand();
      }
      if (topPanelRef.current) {
        topPanelRef.current.expand();
      }
      setIsMaximized(false);
    }
  }, [isMaximized]);

  const openSaveDialog = useCallback(() => {
    if (!selectedTool) return;
    setRequestName("");
    setSaveDialogOpen(true);
  }, [selectedTool]);

  const saveRequest = useCallback(() => {
    if (!selectedTool) return;

    const newRequest: SavedRequest = {
      id: `${Date.now()}-${Math.random()}`,
      name:
        requestName.trim() ||
        `${selectedTool.name} - ${new Date().toLocaleString()}`,
      toolName: selectedTool.name,
      args: toolArgs,
      savedAt: Date.now(),
      serverId: (selectedTool as any)._serverId,
      serverName: (selectedTool as any)._serverName,
    };

    saveSavedRequests([...savedRequests, newRequest]);

    // Track tool saved
    const telemetry = Telemetry.getInstance();
    telemetry
      .capture(
        new MCPToolSavedEvent({
          toolName: selectedTool.name,
          serverId,
        })
      )
      .catch(() => {
        // Silently fail - telemetry should not break the application
      });

    setSaveDialogOpen(false);
    setRequestName("");
  }, [
    selectedTool,
    requestName,
    toolArgs,
    savedRequests,
    saveSavedRequests,
    serverId,
  ]);

  const deleteSavedRequest = useCallback(
    (id: string) => {
      saveSavedRequests(savedRequests.filter((r) => r.id !== id));
      // Clear selection if the deleted request was selected
      if (selectedSavedRequest?.id === id) {
        setSelectedSavedRequest(null);
      }
    },
    [savedRequests, saveSavedRequests, selectedSavedRequest]
  );

  if (isMobile) {
    return (
      <div className="h-full flex flex-col overflow-hidden relative bg-background">
        {/* Breadcrumbs / Header - Only show when not on list view */}
        {mobileView !== "list" && (
          <div className="flex items-center gap-2 p-2 border-b shrink-0 bg-background z-10">
            <Button
              variant="ghost"
              size="sm"
              onClick={() => {
                if (mobileView === "response") {
                  setMobileView("detail");
                } else {
                  setSelectedTool(null);
                  setMobileView("list");
                }
              }}
              className="p-0 h-8 w-8"
            >
              <ChevronLeft className="h-4 w-4" />
            </Button>
            <div className="flex items-center text-sm font-medium">
              <button
                onClick={() => {
                  setSelectedTool(null);
                  setMobileView("list");
                }}
                className="text-muted-foreground hover:text-foreground hover:underline cursor-pointer"
              >
                Tools
              </button>
              {mobileView !== "list" && (
                <>
                  <span className="mx-2 text-muted-foreground">/</span>
                  <button
                    onClick={() => {
                      if (mobileView === "response") {
                        setMobileView("detail");
                      }
                    }}
                    className={
                      mobileView === "detail"
                        ? "text-foreground hover:underline"
                        : mobileView === "response"
                          ? "text-muted-foreground hover:text-foreground hover:underline cursor-pointer"
                          : "text-muted-foreground"
                    }
                  >
                    Execute
                  </button>
                </>
              )}
              {mobileView === "response" && (
                <>
                  <span className="mx-2 text-muted-foreground">/</span>
                  <span className="text-foreground">Response</span>
                </>
              )}
            </div>
          </div>
        )}

        <div className="flex-1 relative overflow-hidden">
          <AnimatePresence initial={false} mode="popLayout">
            {mobileView === "list" && (
              <motion.div
                key="list"
                initial={{ x: "-100%" }}
                animate={{ x: 0 }}
                exit={{ x: "-100%" }}
                transition={{ type: "spring", stiffness: 300, damping: 30 }}
                className="absolute inset-0 flex flex-col bg-background z-0"
              >
                <ToolsTabHeader
                  activeTab={activeTab}
                  isSearchExpanded={isSearchExpanded}
                  searchQuery={searchQuery}
                  filteredToolsCount={filteredTools.length}
                  savedRequestsCount={savedRequests.length}
                  onSearchExpand={() => setIsSearchExpanded(true)}
                  onSearchChange={setSearchQuery}
                  onSearchBlur={handleSearchBlur}
                  onTabSwitch={() =>
                    setActiveTab(activeTab === "tools" ? "saved" : "tools")
                  }
                  searchInputRef={
                    searchInputRef as React.RefObject<HTMLInputElement>
                  }
                />
                {activeTab === "tools" ? (
                  <ToolsList
                    tools={filteredTools}
                    selectedTool={selectedTool}
                    onToolSelect={handleToolSelect}
                    focusedIndex={focusedIndex}
                  />
                ) : (
                  <SavedRequestsList
                    savedRequests={savedRequests}
                    selectedRequest={selectedSavedRequest}
                    onLoadRequest={loadSavedRequest}
                    onDeleteRequest={deleteSavedRequest}
                    focusedIndex={focusedIndex}
                  />
                )}
              </motion.div>
            )}

            {mobileView === "detail" && (
              <motion.div
                key="detail"
                initial={{ x: "100%" }}
                animate={{ x: 0 }}
                exit={{ x: "-100%" }}
                transition={{ type: "spring", stiffness: 300, damping: 30 }}
                className="absolute inset-0 bg-background z-10"
              >
                <ToolExecutionPanel
                  selectedTool={selectedTool}
                  toolArgs={toolArgs}
                  isExecuting={isExecuting}
                  isConnected={isConnected}
                  onArgChange={handleArgChange}
                  onExecute={executeTool}
                  onSave={openSaveDialog}
                />
              </motion.div>
            )}

            {mobileView === "response" && (
              <motion.div
                key="response"
                initial={{ x: "100%" }}
                animate={{ x: 0 }}
                exit={{ x: "100%" }}
                transition={{ type: "spring", stiffness: 300, damping: 30 }}
                className="absolute inset-0 bg-background z-20"
              >
                <ToolResultDisplay
                  results={results}
                  copiedResult={copiedResult}
                  previewMode={previewMode}
                  serverId={serverId}
                  readResource={readResource}
                  onCopy={handleCopyResult}
                  onDelete={handleDeleteResult}
                  onFullscreen={handleFullscreen}
                  onTogglePreview={() => setPreviewMode(!previewMode)}
                />
              </motion.div>
            )}
          </AnimatePresence>
        </div>

        <SaveRequestDialog
          isOpen={saveDialogOpen}
          requestName={requestName}
          defaultPlaceholder={`${selectedTool?.name} - ${new Date().toLocaleString()}`}
          onRequestNameChange={setRequestName}
          onSave={saveRequest}
          onCancel={() => setSaveDialogOpen(false)}
        />
      </div>
    );
  }

  return (
    <ResizablePanelGroup direction="horizontal" className="h-full">
      <ResizablePanel
        ref={leftPanelRef}
        defaultSize={33}
        collapsible
        className="flex flex-col h-full relative"
      >
        <ResizablePanelGroup
          direction="vertical"
          className="h-full border-r dark:border-zinc-700"
        >
          <ResizablePanel defaultSize={75} minSize={30}>
            <ToolsTabHeader
              activeTab={activeTab}
              isSearchExpanded={isSearchExpanded}
              searchQuery={searchQuery}
              filteredToolsCount={filteredTools.length}
              savedRequestsCount={savedRequests.length}
              onSearchExpand={() => setIsSearchExpanded(true)}
              onSearchChange={setSearchQuery}
              onSearchBlur={handleSearchBlur}
              onTabSwitch={() =>
                setActiveTab(activeTab === "tools" ? "saved" : "tools")
              }
              searchInputRef={
                searchInputRef as React.RefObject<HTMLInputElement>
              }
            />

            {activeTab === "tools" ? (
              <ToolsList
                tools={filteredTools}
                selectedTool={selectedTool}
                onToolSelect={handleToolSelect}
                focusedIndex={focusedIndex}
              />
            ) : (
              <SavedRequestsList
                savedRequests={savedRequests}
                selectedRequest={selectedSavedRequest}
                onLoadRequest={loadSavedRequest}
                onDeleteRequest={deleteSavedRequest}
                focusedIndex={focusedIndex}
              />
            )}
          </ResizablePanel>

          <ResizableHandle withHandle />

          <ResizablePanel
            ref={rpcPanelRef}
            defaultSize={0}
            collapsible
            minSize={5}
            collapsedSize={5}
            onCollapse={() => {
              setRpcPanelCollapsed(true);
            }}
            onExpand={() => {
              setRpcPanelCollapsed(false);
            }}
            className="flex flex-col border-t dark:border-zinc-700"
          >
            <div
              className="group flex items-center justify-between p-3 shrink-0 cursor-pointer hover:bg-muted/50 transition-colors"
              onClick={(e) => {
                e.preventDefault();
                e.stopPropagation();
                if (rpcPanelCollapsed) {
                  // Expand to 25% of parent height
                  rpcPanelRef.current?.resize(25);
                  setRpcPanelCollapsed(false);
                } else {
                  // Collapse to minimum size
                  rpcPanelRef.current?.resize(5);
                  setRpcPanelCollapsed(true);
                }
              }}
            >
              <div className="flex items-center gap-2">
                <h3 className="text-sm font-medium">RPC Messages</h3>
                {rpcMessageCount > 0 && (
                  <Badge
                    variant="secondary"
                    className="bg-zinc-500/20 text-zinc-600 dark:text-zinc-400 border-transparent"
                  >
                    {rpcMessageCount}
                  </Badge>
                )}
                {rpcMessageCount > 0 && !rpcPanelCollapsed && (
                  <Button
                    variant="ghost"
                    size="sm"
                    onClick={(e) => {
                      e.preventDefault();
                      e.stopPropagation();
                      clearRpcMessagesRef.current?.();
                    }}
                    className="h-6 w-6 p-0"
                    title="Clear all messages"
                  >
                    <Trash2 className="h-3.5 w-3.5" />
                  </Button>
                )}
              </div>
              <ChevronDown
                className={`h-4 w-4 text-muted-foreground transition-transform ${
                  rpcPanelCollapsed ? "" : "rotate-180"
                }`}
              />
            </div>
            {!rpcPanelCollapsed && (
              <div className="flex-1 overflow-hidden min-h-0">
                <JsonRpcLoggerView
                  serverIds={[serverId]}
                  onCountChange={setRpcMessageCount}
                  onClearRef={clearRpcMessagesRef}
                />
              </div>
            )}
          </ResizablePanel>
        </ResizablePanelGroup>
      </ResizablePanel>

      <ResizableHandle withHandle />

      <ResizablePanel defaultSize={67}>
        <ResizablePanelGroup direction="vertical">
          <ResizablePanel ref={topPanelRef} defaultSize={40} collapsible>
            <ToolExecutionPanel
              selectedTool={selectedTool}
              toolArgs={toolArgs}
              isExecuting={isExecuting}
              isConnected={isConnected}
              onArgChange={handleArgChange}
              onExecute={executeTool}
              onSave={openSaveDialog}
            />
          </ResizablePanel>

          <ResizableHandle withHandle />

<<<<<<< HEAD
          <ResizablePanel ref={bottomPanelRef} defaultSize={50}>
=======
          <ResizablePanel ref={bottomPanelRef} defaultSize={60}>
>>>>>>> fc64bd76
            <div className="flex flex-col h-full">
              <ToolResultDisplay
                results={results}
                copiedResult={copiedResult}
                previewMode={previewMode}
                serverId={serverId}
                readResource={readResource}
                onCopy={handleCopyResult}
                onDelete={handleDeleteResult}
                onFullscreen={handleFullscreen}
                onTogglePreview={() => setPreviewMode(!previewMode)}
                onMaximize={handleMaximize}
                isMaximized={isMaximized}
              />
            </div>
          </ResizablePanel>
        </ResizablePanelGroup>
      </ResizablePanel>

      <SaveRequestDialog
        isOpen={saveDialogOpen}
        requestName={requestName}
        defaultPlaceholder={`${
          selectedTool?.name
        } - ${new Date().toLocaleString()}`}
        onRequestNameChange={setRequestName}
        onSave={saveRequest}
        onCancel={() => setSaveDialogOpen(false)}
      />
    </ResizablePanelGroup>
  );
}

ToolsTab.displayName = "ToolsTab";<|MERGE_RESOLUTION|>--- conflicted
+++ resolved
@@ -81,24 +81,18 @@
     "list"
   );
   const [isMaximized, setIsMaximized] = useState(false);
-<<<<<<< HEAD
   const [rpcMessageCount, setRpcMessageCount] = useState(0);
   const [rpcPanelCollapsed, setRpcPanelCollapsed] = useState(true);
   const [_rpcPanelSize, _setRpcPanelSize] = useState<number | undefined>(
     undefined
   );
-=======
->>>>>>> fc64bd76
 
   // Refs for resizable panels
   const leftPanelRef = useRef<any>(null);
   const topPanelRef = useRef<any>(null);
   const bottomPanelRef = useRef<any>(null);
-<<<<<<< HEAD
   const rpcPanelRef = useRef<ImperativePanelHandle>(null);
   const clearRpcMessagesRef = useRef<(() => Promise<void>) | null>(null);
-=======
->>>>>>> fc64bd76
 
   // Detect mobile screen size
   useEffect(() => {
@@ -713,14 +707,12 @@
               >
                 Tools
               </button>
-              {mobileView !== "list" && (
+              {mobileView === "detail" && (
                 <>
                   <span className="mx-2 text-muted-foreground">/</span>
                   <button
                     onClick={() => {
-                      if (mobileView === "response") {
-                        setMobileView("detail");
-                      }
+                      setMobileView("response");
                     }}
                     className={
                       mobileView === "detail"
@@ -991,11 +983,7 @@
 
           <ResizableHandle withHandle />
 
-<<<<<<< HEAD
-          <ResizablePanel ref={bottomPanelRef} defaultSize={50}>
-=======
           <ResizablePanel ref={bottomPanelRef} defaultSize={60}>
->>>>>>> fc64bd76
             <div className="flex flex-col h-full">
               <ToolResultDisplay
                 results={results}
