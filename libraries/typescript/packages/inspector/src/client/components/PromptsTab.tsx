--- conflicted
+++ resolved
@@ -14,10 +14,7 @@
   ResizablePanelGroup,
 } from '@/client/components/ui/resizable'
 import { useInspector } from '@/client/context/InspectorContext'
-<<<<<<< HEAD
-import { usePrismTheme } from '@/client/hooks/usePrismTheme'
 import { MCPPromptCallEvent, Telemetry } from '@/client/telemetry'
-=======
 import {
   PromptExecutionPanel,
   PromptResultDisplay,
@@ -25,7 +22,6 @@
   PromptsTabHeader,
   SavedPromptsList,
 } from './prompts'
->>>>>>> 3d32fdec
 
 export interface PromptsTabRef {
   focusSearch: () => void
@@ -123,14 +119,6 @@
 
   // Filter prompts based on search query
   const filteredPrompts = useMemo(() => {
-<<<<<<< HEAD
-    if (!searchQuery)
-      return prompts
-    return prompts.filter(
-      prompt =>
-        prompt.name.toLowerCase().includes(searchQuery.toLowerCase())
-        || prompt.description?.toLowerCase().includes(searchQuery.toLowerCase()),
-=======
     if (!searchQuery.trim())
       return prompts
 
@@ -139,7 +127,6 @@
       prompt =>
         prompt.name.toLowerCase().includes(query)
         || prompt.description?.toLowerCase().includes(query),
->>>>>>> 3d32fdec
     )
   }, [prompts, searchQuery])
 
@@ -148,27 +135,6 @@
     // Initialize args with default values based on prompt input schema
     const initialArgs: Record<string, unknown> = {}
     if (prompt.arguments) {
-<<<<<<< HEAD
-      Object.entries(prompt.arguments).forEach(([key, prop]) => {
-        const typedProp = prop as any
-        if (typedProp.default !== undefined) {
-          initialArgs[key] = typedProp.default
-        }
-        else if (typedProp.type === 'string') {
-          initialArgs[key] = ''
-        }
-        else if (typedProp.type === 'number') {
-          initialArgs[key] = 0
-        }
-        else if (typedProp.type === 'boolean') {
-          initialArgs[key] = false
-        }
-        else if (typedProp.type === 'array') {
-          initialArgs[key] = []
-        }
-        else if (typedProp.type === 'object') {
-          initialArgs[key] = {}
-=======
       // Handle MCP SDK structure: arguments is an array of PromptArgument objects
       prompt.arguments.forEach((arg) => {
         if (arg.default !== undefined) {
@@ -188,7 +154,6 @@
         }
         else if (arg.type === 'object') {
           initialArgs[arg.name] = {}
->>>>>>> 3d32fdec
         }
       })
     }
@@ -252,21 +217,9 @@
           }
         }
         else {
-<<<<<<< HEAD
-          const result = results[focusedIndex]
-          if (result) {
-            const prompt = prompts.find(p => p.name === result.promptName)
-            if (prompt) {
-              handlePromptSelect(prompt)
-              setPromptArgs(result.args)
-              // Don't switch tabs - let user stay in history view
-              // setActiveTab('prompts')
-            }
-=======
           const prompt = savedPrompts[focusedIndex]
           if (prompt) {
             loadSavedPrompt(prompt)
->>>>>>> 3d32fdec
           }
         }
       }
@@ -347,13 +300,8 @@
     setPromptArgs(prev => ({ ...prev, [key]: value }))
   }, [])
 
-<<<<<<< HEAD
-  const handleExecutePrompt = useCallback(async () => {
-    if (!selectedPrompt || !isConnected)
-=======
   const executePrompt = useCallback(async () => {
     if (!selectedPrompt || isExecuting)
->>>>>>> 3d32fdec
       return
 
     setIsExecuting(true)
@@ -361,7 +309,7 @@
 
     try {
       const result = await callPrompt(selectedPrompt.name, promptArgs)
-<<<<<<< HEAD
+      const duration = Date.now() - startTime
 
       // Track successful prompt call
       const telemetry = Telemetry.getInstance()
@@ -376,9 +324,6 @@
         .catch(() => {
           // Silently fail - telemetry should not break the application
         })
-=======
-      const duration = Date.now() - startTime
->>>>>>> 3d32fdec
 
       setResults(prev => [
         {
@@ -390,7 +335,6 @@
         },
         ...prev,
       ])
-<<<<<<< HEAD
     }
     catch (error) {
       // Track failed prompt call
@@ -408,84 +352,6 @@
           // Silently fail - telemetry should not break the application
         })
 
-      setResults(prev => [
-        {
-          promptName: selectedPrompt.name,
-          args: promptArgs,
-          result: null,
-          error: error instanceof Error ? error.message : 'Unknown error',
-          timestamp,
-        },
-        ...prev,
-      ])
-    }
-    finally {
-      setIsExecuting(false)
-    }
-  }, [selectedPrompt, promptArgs, callPrompt, serverId, isConnected])
-
-  const handleCopyResult = useCallback(
-    (index: number) => {
-      const result = results[index]
-      const resultText = result.error
-        ? result.error
-        : JSON.stringify(result.result, null, 2)
-      navigator.clipboard.writeText(resultText)
-      setCopiedResult(index)
-      setTimeout(() => setCopiedResult(null), 2000)
-    },
-    [results],
-  )
-
-  const renderInputField = (key: string, prop: any) => {
-    const value = promptArgs[key]
-    const stringValue
-      = typeof value === 'string' ? value : JSON.stringify(value)
-
-    if (prop.type === 'boolean') {
-      return (
-        <div key={key} className="space-y-2">
-          <Label htmlFor={key} className="text-sm font-medium">
-            {key}
-            {prop.required && <span className="text-red-500 ml-1">*</span>}
-          </Label>
-          <div className="flex items-center space-x-2">
-            <input
-              id={key}
-              type="checkbox"
-              checked={Boolean(value)}
-              onChange={e => handleArgChange(key, e.target.checked)}
-              className="rounded"
-              aria-label={`Toggle ${key}`}
-            />
-            <span className="text-sm text-gray-600">{prop.description}</span>
-          </div>
-        </div>
-      )
-    }
-
-    if (prop.type === 'number') {
-      return (
-        <div key={key} className="space-y-2">
-          <Label htmlFor={key} className="text-sm font-medium">
-            {key}
-            {prop.required && <span className="text-red-500 ml-1">*</span>}
-          </Label>
-          <Input
-            id={key}
-            type="number"
-            value={Number(value) || 0}
-            onChange={e => handleArgChange(key, Number(e.target.value))}
-            placeholder={prop.description || `Enter ${key}`}
-          />
-          {prop.description && (
-            <p className="text-xs text-gray-500">{prop.description}</p>
-          )}
-        </div>
-      )
-=======
-    }
-    catch (error) {
       const errorResult = {
         promptName: selectedPrompt.name,
         args: promptArgs,
@@ -499,40 +365,9 @@
     }
     finally {
       setIsExecuting(false)
->>>>>>> 3d32fdec
-    }
-  }, [selectedPrompt, promptArgs, isExecuting, callPrompt])
-
-<<<<<<< HEAD
-    if (prop.type === 'array' || prop.type === 'object') {
-      return (
-        <div key={key} className="space-y-2">
-          <Label htmlFor={key} className="text-sm font-medium">
-            {key}
-            {prop.required && <span className="text-red-500 ml-1">*</span>}
-          </Label>
-          <Textarea
-            id={key}
-            value={stringValue}
-            onChange={(e) => {
-              try {
-                const parsed = JSON.parse(e.target.value)
-                handleArgChange(key, parsed)
-              }
-              catch {
-                handleArgChange(key, e.target.value)
-              }
-            }}
-            placeholder={prop.description || `Enter ${key} as JSON`}
-            className="font-mono text-sm"
-            rows={4}
-          />
-          {prop.description && (
-            <p className="text-xs text-gray-500">{prop.description}</p>
-          )}
-        </div>
-      )
-=======
+    }
+  }, [selectedPrompt, promptArgs, isExecuting, callPrompt, serverId])
+
   const handleCopyResult = useCallback(async (index: number, result: any) => {
     try {
       await navigator.clipboard.writeText(JSON.stringify(result, null, 2))
@@ -541,30 +376,9 @@
     }
     catch (error) {
       console.error('[PromptsTab] Failed to copy result:', error)
->>>>>>> 3d32fdec
     }
   }, [])
 
-<<<<<<< HEAD
-    return (
-      <div key={key} className="space-y-2">
-        <Label htmlFor={key} className="text-sm font-medium">
-          {key}
-          {prop.required && <span className="text-red-500 ml-1">*</span>}
-        </Label>
-        <Input
-          id={key}
-          value={stringValue}
-          onChange={e => handleArgChange(key, e.target.value)}
-          placeholder={prop.description || `Enter ${key}`}
-        />
-        {prop.description && (
-          <p className="text-xs text-gray-500">{prop.description}</p>
-        )}
-      </div>
-    )
-  }
-=======
   const openSaveDialog = useCallback(() => {
     if (!selectedPrompt)
       return
@@ -582,7 +396,6 @@
     },
     [savedPrompts, saveSavedPrompts, selectedSavedPrompt],
   )
->>>>>>> 3d32fdec
 
   return (
     <ResizablePanelGroup direction="horizontal" className="h-full">
@@ -603,77 +416,6 @@
             setActiveTab(activeTab === 'prompts' ? 'saved' : 'prompts')}
           searchInputRef={searchInputRef as React.RefObject<HTMLInputElement>}
         />
-<<<<<<< HEAD
-        {/* Left pane: Prompts list */}
-        <div className="flex flex-col h-full">
-          {activeTab === 'prompts' ? (
-            <div className="overflow-y-auto flex-1 border-r dark:border-zinc-700 overscroll-contain">
-              {filteredPrompts.length === 0
-                ? (
-                    <div className="flex flex-col items-center justify-center h-full p-4 text-center">
-                      <MessageSquare className="h-12 w-12 text-gray-400 dark:text-gray-600 mb-3" />
-                      <p className="text-gray-500 dark:text-gray-400">
-                        No prompts available
-                      </p>
-                    </div>
-                  )
-                : (
-                    filteredPrompts.map((prompt, index) => (
-                      <ListItem
-                        key={prompt.name}
-                        id={`prompt-${prompt.name}`}
-                        isSelected={selectedPrompt?.name === prompt.name}
-                        isFocused={focusedIndex === index}
-                        icon={<MessageSquare className="h-4 w-4" />}
-                        title={prompt.name}
-                        description={prompt.description}
-                        onClick={() => handlePromptSelect(prompt)}
-                      />
-                    ))
-                  )}
-            </div>
-          ) : (
-            <div className="flex-1 overflow-y-auto border-r dark:border-zinc-700">
-              {results.length === 0 ? (
-                <div className="text-center py-8 text-gray-500 dark:text-gray-400">
-                  <p>No history</p>
-                  <p className="text-sm">
-                    Prompts you execute will appear here
-                  </p>
-                </div>
-              ) : (
-                <div className="space-y-2 p-4">
-                  {results.map((result, index) => (
-                    <div
-                      key={index}
-                      id={`prompt-result-${index}`}
-                      className="p-3 bg-gray-100 dark:bg-zinc-800 rounded cursor-pointer hover:bg-gray-200 dark:hover:bg-zinc-700"
-                      onClick={() => {
-                        const prompt = prompts.find(
-                          p => p.name === result.promptName,
-                        )
-                        if (prompt) {
-                          handlePromptSelect(prompt)
-                          setPromptArgs(result.args)
-                          // Don't switch tabs - let user stay in history view
-                          // setActiveTab('prompts')
-                        }
-                      }}
-                    >
-                      <div className="text-sm font-medium text-gray-900 dark:text-gray-100 truncate">
-                        {result.promptName}
-                      </div>
-                      <div className="text-xs text-gray-500 dark:text-gray-400 mt-1">
-                        {new Date(result.timestamp).toLocaleString()}
-                      </div>
-                    </div>
-                  ))}
-                </div>
-              )}
-            </div>
-          )}
-        </div>
-=======
 
         {activeTab === 'prompts'
           ? (
@@ -693,133 +435,11 @@
                 focusedIndex={focusedIndex}
               />
             )}
->>>>>>> 3d32fdec
       </ResizablePanel>
 
       <ResizableHandle withHandle />
 
       <ResizablePanel defaultSize={67}>
-<<<<<<< HEAD
-        {/* Right pane: Prompt details and execution */}
-        <div className="flex flex-col h-full bg-white dark:bg-black p-6">
-          {selectedPrompt
-            ? (
-                <>
-                  <div className="mb-6">
-                    <h3 className="text-lg font-semibold mb-2">
-                      {selectedPrompt.name}
-                    </h3>
-                    <p className="text-sm text-gray-600 mb-4">
-                      {selectedPrompt.description || 'No description available'}
-                    </p>
-
-                    {selectedPrompt.arguments
-                      && Object.keys(selectedPrompt.arguments).length > 0 && (
-                      <div className="space-y-4 mb-6">
-                        <h4 className="text-sm font-medium text-gray-700">
-                          Arguments
-                        </h4>
-                        <div className="space-y-4">
-                          {Object.entries(selectedPrompt.arguments).map(
-                            ([key, prop]) => renderInputField(key, prop),
-                          )}
-                        </div>
-                      </div>
-                    )}
-
-                    <Button
-                      onClick={handleExecutePrompt}
-                      disabled={!isConnected || isExecuting}
-                      className="w-full"
-                    >
-                      {isExecuting
-                        ? (
-                            <>
-                              <div className="animate-spin rounded-full h-4 w-4 border-b-2 border-white mr-2" />
-                              Executing...
-                            </>
-                          )
-                        : (
-                            <>
-                              <Play className="h-4 w-4 mr-2" />
-                              Execute Prompt
-                            </>
-                          )}
-                    </Button>
-                  </div>
-
-                  {results.length > 0 && (
-                    <div className="flex-1 overflow-hidden">
-                      <h4 className="text-sm font-medium text-gray-700 mb-3">
-                        Results
-                      </h4>
-                      <div className="space-y-3 overflow-y-auto max-h-96">
-                        {results.map((result, index) => (
-                          <div
-                            key={index}
-                            className="border dark:border-zinc-700 rounded-lg p-3 bg-gray-50 dark:bg-zinc-700"
-                          >
-                            <div className="flex items-center justify-between mb-2">
-                              <span className="text-sm font-medium text-gray-700">
-                                {result.promptName}
-                              </span>
-                              <Button
-                                size="sm"
-                                variant="ghost"
-                                onClick={() => handleCopyResult(index)}
-                                className="h-6 w-6 p-0"
-                              >
-                                {copiedResult === index
-                                  ? (
-                                      <Check className="h-3 w-3 text-green-600" />
-                                    )
-                                  : (
-                                      <Copy className="h-3 w-3" />
-                                    )}
-                              </Button>
-                            </div>
-                            <div className="text-xs text-gray-500 mb-2">
-                              {new Date(result.timestamp).toLocaleString()}
-                            </div>
-                            {result.error
-                              ? (
-                                  <div className="text-sm text-red-600 dark:text-red-400 bg-red-50 dark:bg-red-900/20 p-2 rounded">
-                                    {result.error}
-                                  </div>
-                                )
-                              : (
-                                  <SyntaxHighlighter
-                                    language="json"
-                                    style={prismStyle}
-                                    className="text-xs rounded"
-                                    customStyle={{
-                                      margin: 0,
-                                      background: 'transparent',
-                                    }}
-                                  >
-                                    {JSON.stringify(result.result, null, 2)}
-                                  </SyntaxHighlighter>
-                                )}
-                          </div>
-                        ))}
-                      </div>
-                    </div>
-                  )}
-                </>
-              )
-            : (
-                <div className="flex-1 flex items-center justify-center text-gray-500">
-                  <div className="text-center">
-                    <MessageSquare className="h-12 w-12 mx-auto mb-4 text-gray-300" />
-                    <p className="text-lg font-medium">Select a prompt</p>
-                    <p className="text-sm">
-                      Choose a prompt from the list to see details and execute it
-                    </p>
-                  </div>
-                </div>
-              )}
-        </div>
-=======
         <ResizablePanelGroup direction="vertical">
           <ResizablePanel defaultSize={40}>
             <PromptExecutionPanel
@@ -845,7 +465,6 @@
             </div>
           </ResizablePanel>
         </ResizablePanelGroup>
->>>>>>> 3d32fdec
       </ResizablePanel>
     </ResizablePanelGroup>
   )
