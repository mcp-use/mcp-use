# @mcp-use/inspector

<<<<<<< HEAD
## 0.13.0-canary.3

### Minor Changes

- e302f8d: feat: removed websocket transport support

### Patch Changes

- Updated dependencies [e302f8d]
- Updated dependencies [e302f8d]
  - mcp-use@1.11.0-canary.3

## 0.12.1-canary.2

### Patch Changes

- Updated dependencies [1b6562a]
  - mcp-use@1.10.1-canary.2

## 0.12.1-canary.1

### Patch Changes

- Updated dependencies [2bb2278]
  - mcp-use@1.10.1-canary.1

## 0.12.1-canary.0

### Patch Changes

- 122a36c: Added repository metadata in package.json
- Updated dependencies [122a36c]
  - mcp-use@1.10.1-canary.0
=======
## 0.12.6

### Patch Changes

- Updated dependencies [918287c]
  - mcp-use@1.10.6

## 0.12.5

### Patch Changes

- Updated dependencies [dcf938f]
  - mcp-use@1.10.5

## 0.12.4

### Patch Changes

- Updated dependencies
  - mcp-use@1.10.4

## 0.12.3

### Patch Changes

- fix: deno 3
- Updated dependencies
  - mcp-use@1.10.3

## 0.12.2

### Patch Changes

- fix: update zod error
- Updated dependencies
  - mcp-use@1.10.2

## 0.12.1

### Patch Changes

- b3d69ed: fix: zod import in official sdk
- Updated dependencies [b3d69ed]
  - mcp-use@1.10.1
>>>>>>> 4962ac2e

## 0.12.0

### Minor Changes

- 6ec11cd: ## Breaking Changes
  - **Server API**: Renamed `createMCPServer()` factory function to `MCPServer` class constructor. The factory function is still available for backward compatibility but new code should use `new MCPServer({ name, ... })`.
  - **Session API**: Replaced `session.connector.tools`, `session.connector.callTool()`, etc. with direct methods: `session.tools`, `session.callTool()`, `session.listResources()`, `session.readResource()`, etc.
  - **OAuth Environment Variables**: Standardized OAuth env vars to `MCP_USE_OAUTH_*` prefix (e.g., `AUTH0_DOMAIN` → `MCP_USE_OAUTH_AUTH0_DOMAIN`).

  ## New Features
  - **Client Capabilities API**: Added `ctx.client.can()` and `ctx.client.capabilities()` to check client capabilities in tool callbacks.
  - **Session Notifications**: Added `ctx.sendNotification()` and `ctx.sendNotificationToSession()` for sending notifications from tool callbacks.
  - **Session Info**: Added `ctx.session.sessionId` to access current session ID in tool callbacks.
  - **Resource Template Flat Structure**: Resource templates now support flat structure with `uriTemplate` directly on definition (in addition to nested structure).
  - **Resource Template Callback Signatures**: Resource template callbacks now support multiple signatures: `()`, `(uri)`, `(uri, params)`, `(uri, params, ctx)`.
  - **Type Exports**: Added exports for `CallToolResult`, `Tool`, `ToolAnnotations`, `PromptResult`, `GetPromptResult` types.

  ## Improvements
  - **Type Inference**: Enhanced type inference for resource template callbacks with better overload support.
  - **Client Capabilities Tracking**: Server now captures and stores client capabilities during initialization.
  - **Session Methods**: Added convenience methods to `MCPSession` for all MCP operations (listResources, readResource, subscribeToResource, listPrompts, getPrompt, etc.).
  - **Documentation**: Major documentation refactoring and restructuring for better organization.

- 6ec11cd: feat: added support for elicitation in inspector

### Patch Changes

- 6ec11cd: fix: refactor to use https://github.com/modelcontextprotocol/typescript-sdk/pull/1209
- 6ec11cd: Updated dependencies.
- 6ec11cd: chore: switch official sdk from npm to fork with edge runtime support
- 6ec11cd: fix: fix transport bug
- 6ec11cd: fix: build mcp use first
- 6ec11cd: chore: replace official sdk with fork in imports
- 6ec11cd: fix: use tool meta instead of result for appssdk
- 6ec11cd: chore: fix types
- Updated dependencies [6ec11cd]
- Updated dependencies [6ec11cd]
- Updated dependencies [6ec11cd]
- Updated dependencies [6ec11cd]
- Updated dependencies [6ec11cd]
- Updated dependencies [6ec11cd]
- Updated dependencies [6ec11cd]
- Updated dependencies [6ec11cd]
- Updated dependencies [6ec11cd]
- Updated dependencies [6ec11cd]
- Updated dependencies [6ec11cd]
- Updated dependencies [6ec11cd]
- Updated dependencies [6ec11cd]
  - mcp-use@1.10.0

## 0.12.0-canary.11

### Patch Changes

- Updated dependencies [f0fc5a2]
  - mcp-use@1.10.0-canary.11

## 0.12.0-canary.10

### Patch Changes

- 0633fbd: fix: build mcp use first
  - mcp-use@1.10.0-canary.10

## 0.12.0-canary.9

### Patch Changes

- 79ce293: fix: use tool meta instead of result for appssdk
  - mcp-use@1.10.0-canary.9

## 0.12.0-canary.8

### Patch Changes

- Updated dependencies [54ccbd8]
  - mcp-use@1.10.0-canary.8

## 0.12.0-canary.7

### Patch Changes

- Updated dependencies [48b0133]
  - mcp-use@1.10.0-canary.7

## 0.12.0-canary.6

### Patch Changes

- c4fe367: chore: replace official sdk with fork in imports
- Updated dependencies [c4fe367]
  - mcp-use@1.10.0-canary.6

## 0.12.0-canary.5

### Patch Changes

- 4d61e84: chore: switch official sdk from npm to fork with edge runtime support
- Updated dependencies [4d61e84]
  - mcp-use@1.10.0-canary.5

## 0.12.0-canary.4

### Patch Changes

- Updated dependencies [4f8c871]
  - mcp-use@1.10.0-canary.4

## 0.12.0-canary.3

### Patch Changes

- 1379b00: chore: fix types
- Updated dependencies [1379b00]
  - mcp-use@1.10.0-canary.3

## 0.12.0-canary.2

### Minor Changes

- 96e4097: ## Breaking Changes
  - **Server API**: Renamed `createMCPServer()` factory function to `MCPServer` class constructor. The factory function is still available for backward compatibility but new code should use `new MCPServer({ name, ... })`.
  - **Session API**: Replaced `session.connector.tools`, `session.connector.callTool()`, etc. with direct methods: `session.tools`, `session.callTool()`, `session.listResources()`, `session.readResource()`, etc.
  - **OAuth Environment Variables**: Standardized OAuth env vars to `MCP_USE_OAUTH_*` prefix (e.g., `AUTH0_DOMAIN` → `MCP_USE_OAUTH_AUTH0_DOMAIN`).

  ## New Features
  - **Client Capabilities API**: Added `ctx.client.can()` and `ctx.client.capabilities()` to check client capabilities in tool callbacks.
  - **Session Notifications**: Added `ctx.sendNotification()` and `ctx.sendNotificationToSession()` for sending notifications from tool callbacks.
  - **Session Info**: Added `ctx.session.sessionId` to access current session ID in tool callbacks.
  - **Resource Template Flat Structure**: Resource templates now support flat structure with `uriTemplate` directly on definition (in addition to nested structure).
  - **Resource Template Callback Signatures**: Resource template callbacks now support multiple signatures: `()`, `(uri)`, `(uri, params)`, `(uri, params, ctx)`.
  - **Type Exports**: Added exports for `CallToolResult`, `Tool`, `ToolAnnotations`, `PromptResult`, `GetPromptResult` types.

  ## Improvements
  - **Type Inference**: Enhanced type inference for resource template callbacks with better overload support.
  - **Client Capabilities Tracking**: Server now captures and stores client capabilities during initialization.
  - **Session Methods**: Added convenience methods to `MCPSession` for all MCP operations (listResources, readResource, subscribeToResource, listPrompts, getPrompt, etc.).
  - **Documentation**: Major documentation refactoring and restructuring for better organization.

### Patch Changes

- Updated dependencies [96e4097]
  - mcp-use@1.10.0-canary.2

## 0.11.1-canary.1

### Patch Changes

- Updated dependencies [94f4852]
  - mcp-use@1.9.1-canary.1

## 0.11.1-canary.0

### Patch Changes

- 4d1aa19: fix: refactor to use https://github.com/modelcontextprotocol/typescript-sdk/pull/1209
- Updated dependencies [4d1aa19]
  - mcp-use@1.9.1-canary.0

## 0.11.0

### Minor Changes

- 4fc04a9: feat: added support for elicitation in inspector

### Patch Changes

- 4fc04a9: Updated dependencies.
- 4fc04a9: fix: fix transport bug
- Updated dependencies [4fc04a9]
- Updated dependencies [4fc04a9]
- Updated dependencies [4fc04a9]
  - mcp-use@1.9.0

## 0.11.0-canary.3

### Patch Changes

- b0d1ffe: fix: fix transport bug
- Updated dependencies [b0d1ffe]
  - mcp-use@1.9.0-canary.3

## 0.11.0-canary.2

### Minor Changes

- b56c907: feat: added support for elicitation in inspector

### Patch Changes

- Updated dependencies [b56c907]
  - mcp-use@1.9.0-canary.2

## 0.10.2-canary.1

### Patch Changes

- Updated dependencies [b4e960a]
  - mcp-use@1.9.0-canary.1

## 0.10.2-canary.0

### Patch Changes

- d726bfa: Updated dependencies.
  - mcp-use@1.8.2-canary.0

## 0.10.1

### Patch Changes

- 4bf21f3: Updated dependencies.
  - mcp-use@1.8.1

## 0.10.1-canary.0

### Patch Changes

- 33a1a69: Updated dependencies.
  - mcp-use@1.8.1-canary.0

## 0.10.0

### Minor Changes

- 00b19c5: Add sampling support in inspector and fixed long running sampling requests (were timing out after 60s)

### Patch Changes

- Updated dependencies [00b19c5]
  - mcp-use@1.8.0

## 0.10.0-canary.0

### Minor Changes

- de6ca09: Add sampling support in inspector and fixed long running sampling requests (were timing out after 60s)

### Patch Changes

- Updated dependencies [de6ca09]
  - mcp-use@1.8.0-canary.0

## 0.9.2

### Patch Changes

- a4341d5: chore: update deps
- Updated dependencies [a4341d5]
  - mcp-use@1.7.2

## 0.9.2-canary.0

### Patch Changes

- c1d7378: chore: update deps
- Updated dependencies [c1d7378]
  - mcp-use@1.7.2-canary.0

## 0.9.1

### Patch Changes

- f6f2b61: ### Bug Fixes
  - **Fixed bin entry issue (#536)**: Resolved pnpm installation warning where bin entry referenced non-existent `./node_modules/@mcp-use/cli/dist/index.js` path. Created proper bin forwarding script at `./dist/src/bin.js` that allows users to run `mcp-use` CLI commands (dev, build, etc.) after installing the package.

  ### Improvements
  - Standardized import statement formatting across multiple files for improved code consistency and readability

- f6f2b61: fix lint & format
- Updated dependencies [f6f2b61]
- Updated dependencies [f6f2b61]
  - mcp-use@1.7.1

## 0.9.1-canary.1

### Patch Changes

- c9cb2db: fix lint & format
- Updated dependencies [c9cb2db]
  - mcp-use@1.7.1-canary.1

## 0.9.1-canary.0

### Patch Changes

- bab4ad0: ### Bug Fixes
  - **Fixed bin entry issue (#536)**: Resolved pnpm installation warning where bin entry referenced non-existent `./node_modules/@mcp-use/cli/dist/index.js` path. Created proper bin forwarding script at `./dist/src/bin.js` that allows users to run `mcp-use` CLI commands (dev, build, etc.) after installing the package.

  ### Improvements
  - Standardized import statement formatting across multiple files for improved code consistency and readability

- Updated dependencies [bab4ad0]
  - mcp-use@1.7.1-canary.0

## 0.9.0

### Minor Changes

- 2730902: ## New Features
  - **OAuth Authentication System**: Complete OAuth 2.0 support with built-in providers (Auth0, WorkOS, Supabase, Keycloak) and custom provider configuration
  - **OAuth Middleware & Routes**: Server-side OAuth flow handling with automatic token management and session persistence
  - **OAuth Callback Component**: Inspector now includes OAuth callback handling for authentication flows
  - **Context Storage**: New async local storage system for request-scoped context in servers
  - **Response Helpers**: Utility functions for standardized HTTP responses and error handling
  - **Runtime Detection**: Auto-detection utilities for Node.js, Bun, and Deno environments
  - **Server Authentication Examples**: Added OAuth examples for Auth0, WorkOS, and Supabase

  ## Improvements
  - **Enhanced useMcp Hook**: Improved connection management with better state handling and OAuth support
  - **Enhanced Inspector Dashboard**: Added OAuth configuration UI and connection status indicators
  - **Enhanced Browser Provider**: Better authentication flow handling with OAuth integration
  - **Improved Auto-Connect**: Enhanced connection recovery and auto-reconnect logic
  - **Enhanced Authentication Docs**: Comprehensive server-side authentication guide with OAuth setup instructions
  - **Renamed Notification Example**: Cleaner naming convention (notification-example → notifications)
  - **Enhanced Tool Types**: Improved type definitions for server-side tool handlers with context support
  - **Enhanced HTTP Connectors**: Added OAuth token handling in HTTP transport layer

  ## Documentation
  - Added server authentication guide
  - Enhanced client authentication documentation with OAuth flows
  - Added notification examples and usage patterns
  - Updated useMcp hook documentation with OAuth configuration

### Patch Changes

- 2730902: Fix scrolls in tools, resources, and prompts tab
- 2730902: Fix: switched to https://pkg.pr.new/modelcontextprotocol/typescript-sdk/@modelcontextprotocol/sdk@1194 instead of @modelcontextprotocol/sdk to fix zod errors on deno runtime
- 2730902: Optimized dependencies
- 2730902: Fix: fix models and apikeys box in inspector chat
- 2730902: Fix: rendering of table, inline-code, code and images of inspector chat
- 2730902: Fix padding of rpc panels
- 2730902: Feat: added enum input display for tools
- 2730902: feat: enable bundle minification 9.7mb -> 4.2 mb
- Updated dependencies [2730902]
- Updated dependencies [2730902]
- Updated dependencies [2730902]
- Updated dependencies [2730902]
- Updated dependencies [2730902]
- Updated dependencies [2730902]
  - mcp-use@1.7.0

## 0.9.0-canary.8

### Patch Changes

- mcp-use@1.7.0-canary.8

## 0.9.0-canary.7

### Patch Changes

- caf8c7c: Fix: switched to https://pkg.pr.new/modelcontextprotocol/typescript-sdk/@modelcontextprotocol/sdk@1194 instead of @modelcontextprotocol/sdk to fix zod errors on deno runtime
- Updated dependencies [caf8c7c]
- Updated dependencies [caf8c7c]
- Updated dependencies [caf8c7c]
  - mcp-use@1.7.0-canary.7

## 0.9.0-canary.6

### Patch Changes

- 38da68d: Fix: fix models and apikeys box in inspector chat
- 38da68d: Fix: rendering of table, inline-code, code and images of inspector chat
  - mcp-use@1.7.0-canary.6

## 0.9.0-canary.5

### Patch Changes

- 4b917e0: feat: enable bundle minification 9.7mb -> 4.2 mb
  - mcp-use@1.7.0-canary.5

## 0.9.0-canary.4

### Patch Changes

- f44e60f: Fix padding of rpc panels
  - mcp-use@1.7.0-canary.4

## 0.9.0-canary.3

### Patch Changes

- Updated dependencies [0c8cb1a]
  - mcp-use@1.7.0-canary.3

## 0.9.0-canary.2

### Patch Changes

- 1ca9801: Optimized dependencies
- Updated dependencies [1ca9801]
  - mcp-use@1.7.0-canary.2

## 0.9.0-canary.1

### Minor Changes

- 6bb0f3d: ## New Features
  - **OAuth Authentication System**: Complete OAuth 2.0 support with built-in providers (Auth0, WorkOS, Supabase, Keycloak) and custom provider configuration
  - **OAuth Middleware & Routes**: Server-side OAuth flow handling with automatic token management and session persistence
  - **OAuth Callback Component**: Inspector now includes OAuth callback handling for authentication flows
  - **Context Storage**: New async local storage system for request-scoped context in servers
  - **Response Helpers**: Utility functions for standardized HTTP responses and error handling
  - **Runtime Detection**: Auto-detection utilities for Node.js, Bun, and Deno environments
  - **Server Authentication Examples**: Added OAuth examples for Auth0, WorkOS, and Supabase

  ## Improvements
  - **Enhanced useMcp Hook**: Improved connection management with better state handling and OAuth support
  - **Enhanced Inspector Dashboard**: Added OAuth configuration UI and connection status indicators
  - **Enhanced Browser Provider**: Better authentication flow handling with OAuth integration
  - **Improved Auto-Connect**: Enhanced connection recovery and auto-reconnect logic
  - **Enhanced Authentication Docs**: Comprehensive server-side authentication guide with OAuth setup instructions
  - **Renamed Notification Example**: Cleaner naming convention (notification-example → notifications)
  - **Enhanced Tool Types**: Improved type definitions for server-side tool handlers with context support
  - **Enhanced HTTP Connectors**: Added OAuth token handling in HTTP transport layer

  ## Documentation
  - Added server authentication guide
  - Enhanced client authentication documentation with OAuth flows
  - Added notification examples and usage patterns
  - Updated useMcp hook documentation with OAuth configuration

### Patch Changes

- Updated dependencies [6bb0f3d]
  - mcp-use@1.7.0-canary.1

## 0.8.3-canary.0

### Patch Changes

- 041da75: Fix scrolls in tools, resources, and prompts tab
- 041da75: Feat: added enum input display for tools
  - mcp-use@1.6.3-canary.0

## 0.8.2

### Patch Changes

- 7e7c9a5: Downgrade mcp sdk to 22 due to https://github.com/modelcontextprotocol/typescript-sdk/issues/1182
- Updated dependencies [7e7c9a5]
  - mcp-use@1.6.2

## 0.8.2-canary.0

### Patch Changes

- 0530e6a: Downgrade mcp sdk to 22 due to https://github.com/modelcontextprotocol/typescript-sdk/issues/1182
- Updated dependencies [0530e6a]
  - mcp-use@1.6.2-canary.0

## 0.8.1

### Patch Changes

- 1a509bf: chore(deps): update @modelcontextprotocol/sdk to 1.23.0

  Updated @modelcontextprotocol/sdk dependency from 1.20.0 to 1.23.0.

- 1a509bf: remove console
- c8e30ec: Fix new sdk types
- Updated dependencies [1a509bf]
- Updated dependencies [c60c055]
- Updated dependencies [4950e56]
- Updated dependencies [1a509bf]
- Updated dependencies [c8e30ec]
  - mcp-use@1.6.1

## 0.8.1-canary.1

### Patch Changes

- mcp-use@1.6.1-canary.1

## 0.8.1-canary.0

### Patch Changes

- 9974d55: chore(deps): update @modelcontextprotocol/sdk to 1.23.0

  Updated @modelcontextprotocol/sdk dependency from 1.20.0 to 1.23.0.

- 299ce65: remove console
- 0e77821: Fix new sdk types
- Updated dependencies [9974d55]
- Updated dependencies [e9e4075]
- Updated dependencies [32c6790]
- Updated dependencies [299ce65]
- Updated dependencies [0e77821]
  - mcp-use@1.6.1-canary.0

## 0.8.0

### Minor Changes

- 7e4dd9b: ## Features
  - **Notifications**: Added bidirectional notification support between clients and servers. Clients can register notification handlers and servers can send targeted or broadcast notifications. Includes automatic handling of `list_changed` notifications per MCP spec.
  - **Sampling**: Implemented LLM sampling capabilities allowing MCP tools to request completions from connected clients. Clients can provide a `samplingCallback` to handle sampling requests, enabling tools to leverage client-side LLMs.
  - **Widget Build ID**: Added build ID support for widget UI resources to enable cache busting. Build IDs are automatically incorporated into widget URIs.
  - **Inspector Enhancements**: Added notifications tab with real-time notification display and server capabilities modal showing supported MCP capabilities.

  ## Improvements
  - **Session Management**: Refactored HTTP transport to reuse sessions across requests instead of creating new transports per request. Added session tracking with configurable idle timeout (default 5 minutes) and automatic cleanup. Sessions now maintain state across multiple requests, enabling targeted notifications to specific clients.
  - Enhanced HTTP connector with improved notification handling and sampling support
  - Added roots support in connectors and session API (`setRoots()`, `getRoots()`) for better file system integration
  - Added session event handling API (`session.on("notification")`) for registering notification handlers
  - Added server methods for session management (`getActiveSessions()`, `sendNotificationToSession()`) enabling targeted client communication
  - Added comprehensive examples for notifications and sampling features
  - Enhanced documentation for notifications and sampling functionality

- 7e4dd9b: ## New Features

  ### OpenAI Apps SDK Integration (`mcp-use` package)
  - **McpUseProvider** (`packages/mcp-use/src/react/McpUseProvider.tsx`) - New unified provider component that combines all common React setup for mcp-use widgets:
    - Automatically includes StrictMode, ThemeProvider, BrowserRouter with automatic basename calculation
    - Optional WidgetControls integration for debugging and view controls
    - ErrorBoundary wrapper for error handling
    - Auto-sizing support with ResizeObserver that calls `window.openai.notifyIntrinsicHeight()` for dynamic height updates
    - Automatic basename calculation for proper routing in both dev proxy and production environments
  - **WidgetControls** (`packages/mcp-use/src/react/WidgetControls.tsx`) - New component (752 lines) providing:
    - Debug button overlay for displaying widget debug information (props, state, theme, display mode, etc.)
    - View controls for fullscreen and picture-in-picture (PIP) modes
    - Shared hover logic for all control buttons
    - Customizable positioning (top-left, top-right, bottom-left, etc.)
    - Interactive debug overlay with tool testing capabilities
  - **useWidget hook** (`packages/mcp-use/src/react/useWidget.ts`) - New type-safe React adapter for OpenAI Apps SDK `window.openai` API:
    - Automatic props extraction from `toolInput`
    - Reactive state management subscribing to all OpenAI global changes
    - Access to theme, display mode, safe areas, locale, user agent
    - Action methods: `callTool`, `sendFollowUpMessage`, `openExternal`, `requestDisplayMode`, `setState`
    - Type-safe with full TypeScript support
  - **ErrorBoundary** (`packages/mcp-use/src/react/ErrorBoundary.tsx`) - New error boundary component for graceful error handling in widgets
  - **Image** (`packages/mcp-use/src/react/Image.tsx`) - New image component that handles both data URLs and public file paths for widgets
  - **ThemeProvider** (`packages/mcp-use/src/react/ThemeProvider.tsx`) - New theme provider component for consistent theme management across widgets

  ### Inspector Widget Support
  - **WidgetInspectorControls** (`packages/inspector/src/client/components/WidgetInspectorControls.tsx`) - New component (364 lines) providing:
    - Inspector-specific widget controls and debugging interface
    - Widget state inspection with real-time updates
    - Debug information display including props, output, metadata, and state
    - Integration with inspector's tool execution flow
  - **Console Proxy Toggle** (`packages/inspector/src/client/components/IframeConsole.tsx` and `packages/inspector/src/client/hooks/useIframeConsole.ts`):
    - New toggle option to proxy iframe console logs to the page console
    - Persistent preference stored in localStorage
    - Improved console UI with tooltips and better error/warning indicators
    - Formatted console output with appropriate log levels

  ### Enhanced Apps SDK Template
  - **Product Search Result Widget** (`packages/create-mcp-use-app/src/templates/apps-sdk/resources/product-search-result/`):
    - Complete ecommerce widget example with carousel, accordion, and product display components
    - Carousel component (`components/Carousel.tsx`) with smooth animations and transitions
    - Accordion components (`components/Accordion.tsx`, `components/AccordionItem.tsx`) for collapsible content
    - Fruits API integration using `@tanstack/react-query` for data fetching
    - 16 fruit product images added to `public/fruits/` directory (apple, apricot, avocado, banana, blueberry, cherries, coconut, grapes, lemon, mango, orange, pear, pineapple, plum, strawberry, watermelon)
    - Enhanced product display with filtering and search capabilities
  - **Updated Template Example** (`packages/create-mcp-use-app/src/templates/apps-sdk/index.ts`):
    - New `get-brand-info` tool replacing the old `get-my-city` example
    - Fruits API endpoint (`/api/fruits`) for template data
    - Better example demonstrating brand information retrieval

  ### CLI Widget Building Enhancements
  - **Folder-based Widget Support** (`packages/cli/src/index.ts` and `packages/mcp-use/src/server/mcp-server.ts`):
    - Support for widgets organized in folders with `widget.tsx` entry point
    - Automatic detection of both single-file widgets and folder-based widgets
    - Proper widget name resolution from folder names
  - **Public Folder Support** (`packages/cli/src/index.ts`):
    - Automatic copying of `public/` folder to `dist/public/` during build
    - Support for static assets in widget templates
  - **Enhanced SSR Configuration** (`packages/cli/src/index.ts`):
    - Improved Vite SSR configuration with proper `noExternal` settings for `@openai/apps-sdk-ui` and `react-router`
    - Better environment variable definitions for SSR context
    - CSS handling plugin for SSR mode
  - **Dev Server Public Assets** (`packages/mcp-use/src/server/mcp-server.ts`):
    - New `/mcp-use/public/*` route for serving static files in development mode
    - Proper content-type detection for various file types (images, fonts, etc.)

  ## Improvements

  ### Inspector Component Enhancements
  - **OpenAIComponentRenderer** (`packages/inspector/src/client/components/OpenAIComponentRenderer.tsx`):
    - Added `memo` wrapper for performance optimization
    - Enhanced `notifyIntrinsicHeight` message handling with proper height calculation and capping for different display modes
    - Improved theme support to prevent theme flashing on widget load by passing theme in widget data
    - Widget state inspection support via `mcp-inspector:getWidgetState` message handling
    - Better dev mode detection and widget URL generation
    - Enhanced CSP handling with dev server URL support
  - **ToolResultDisplay** (`packages/inspector/src/client/components/tools/ToolResultDisplay.tsx`) - Major refactor (894 lines changed):
    - New formatted content display supporting multiple content types:
      - Text content with JSON detection and formatting
      - Image content with base64 data URL rendering
      - Audio content with player controls
      - Resource links with full metadata display
      - Embedded resources with content preview
    - Result history navigation with dropdown selector
    - Relative time display (e.g., "2m ago", "1h ago")
    - JSON validation and automatic formatting
    - Maximize/restore functionality for result panel
    - Better visual organization with content type labels
  - **ToolsTab** (`packages/inspector/src/client/components/ToolsTab.tsx`):
    - Resizable panels with collapse support using refs
    - Maximize functionality for result panel that collapses left and top panels
    - Better mobile view handling and responsive design
    - Improved panel state management

  ### Server-Side Improvements
  - **shared-routes.ts** (`packages/inspector/src/server/shared-routes.ts`):
    - Enhanced dev widget proxy with better asset loading
    - Direct asset loading from dev server for simplicity (avoids HTML rewriting issues)
    - CSP violation warnings injected into HTML for development debugging
    - Improved Vite HMR WebSocket handling with direct connection to dev server
    - Base tag injection for proper routing and dynamic module loading
    - Better CSP header generation supporting both production and development modes
  - **shared-utils.ts** and **shared-utils-browser.ts** (`packages/inspector/src/server/`):
    - Enhanced widget security headers with dev server URL support
    - Improved CSP configuration separating production and development resource domains
    - Theme support in widget data for preventing theme flash
    - Widget state inspection message handling
    - `notifyIntrinsicHeight` API support in browser version
    - MCP widget utilities injection (`__mcpPublicUrl`, `__getFile`) for Image component support
    - Better history management to prevent redirects in inspector dev-widget proxy

  ### Template Improvements
  - **apps-sdk template** (`packages/create-mcp-use-app/src/templates/apps-sdk/`):
    - Updated README with comprehensive documentation:
      - Official UI components integration guide
      - Ecommerce widgets documentation
      - Better examples and usage instructions
    - Enhanced example tool (`get-brand-info`) with complete brand information structure
    - Fruits API endpoint for template data
    - Better styling and theming support
    - Removed outdated `display-weather.tsx` widget
  - **Template Styles** (`packages/create-mcp-use-app/src/templates/apps-sdk/styles.css`):
    - Enhanced CSS with better theming support
    - Improved component styling

  ### CLI Improvements
  - **CLI index.ts** (`packages/cli/src/index.ts`):
    - Better server waiting mechanism using `AbortController` for proper cleanup
    - Enhanced fetch request with proper headers and signal handling
    - Support for folder-based widgets with proper entry path resolution
    - Public folder copying during build process
    - Enhanced SSR configuration with proper Vite settings
    - Better error handling throughout

  ### Code Quality
  - Improved logging throughout the codebase with better context and formatting
  - Better code formatting and readability improvements
  - Enhanced type safety with proper TypeScript types
  - Better error handling with try-catch blocks and proper error messages
  - Consistent code organization and structure

  ## Bug Fixes

  ### Widget Rendering
  - Fixed iframe height calculation issues by properly handling `notifyIntrinsicHeight` messages and respecting display mode constraints
  - Fixed theme flashing on widget load by passing theme in widget data and using it in initial API setup
  - Fixed CSP header generation for dev mode by properly handling dev server URLs in CSP configuration
  - Fixed asset loading in dev widget proxy by using direct URLs to dev server instead of proxy rewriting

  ### Inspector Issues
  - Fixed console logging in iframe by improving message handling and adding proxy toggle functionality
  - Fixed widget state inspection by adding proper message handling for `mcp-inspector:getWidgetState` requests
  - Fixed resizable panel collapse behavior by using refs and proper state management
  - Fixed mobile view handling with better responsive design and view state management

  ### Build Process
  - Fixed widget metadata extraction by properly handling folder-based widgets and entry paths
  - Fixed Vite SSR configuration by adding proper `noExternal` settings and environment definitions
  - Fixed public asset copying by adding explicit copy step in build process
  - Fixed widget name resolution for folder-based widgets by using folder name instead of file name

  ### Documentation
  - Fixed Supabase deployment script (`packages/mcp-use/examples/server/supabase/deploy.sh`) with updated project creation syntax
  - Updated deployment command in Supabase documentation to reflect new project creation syntax
  - Added server inspection URL to Supabase deployment documentation (`docs/typescript/server/deployment-supabase.mdx`)

  ### Other Fixes
  - Fixed history management to prevent unwanted redirects when running widgets in inspector dev-widget proxy
  - Fixed macOS resource fork file exclusion in widget discovery (`.DS_Store`, `._*` files)
  - Fixed Vite HMR WebSocket connection by using direct dev server URLs instead of proxy
  - Fixed CSS imports in SSR mode by adding custom plugin to handle CSS files properly

- 7e4dd9b: Release canary
- 7e4dd9b: Added support for rpc messages logging in inspector

### Patch Changes

- 7e4dd9b: fix versions
- 7e4dd9b: **Bug Fixes:**
  - Fixed auto-connect proxy fallback behavior - now properly retries with proxy when direct connection fails
  - Fixed connection config updates not applying when connection already exists
  - Fixed connection wrapper not re-rendering when proxy config changes

  **Improvements:**
  - Auto-switch (proxy fallback) now automatically enabled during auto-connect flow
  - Added automatic navigation to home page after connection failures
  - Improved error messages for connection failures
  - Enhanced state cleanup on connection retry and failure scenarios

- 7e4dd9b: - **Security**: Added `https://*.openai.com` to Content Security Policy trusted domains for widgets
  - **Type safety**: Exported `WidgetMetadata` type from `mcp-use/react` for better widget development experience
  - **Templates**: Updated widget templates to use `WidgetMetadata` type and fixed CSS import paths (moved styles to resources directory)
  - **Documentation**: Added comprehensive Apps SDK metadata documentation including CSP configuration examples
- 7e4dd9b: - Fix OpenAI Apps SDK UI theme synchronization by setting data-theme attribute and color-scheme on iframe document
  - Replace hardcoded Tailwind color classes with design tokens in create-mcp-use-app template components
  - Fix collapsed panel size from 5 to 6 in Prompts, Resources, and Tools tabs
- Updated dependencies [7e4dd9b]
- Updated dependencies [7e4dd9b]
- Updated dependencies [7e4dd9b]
- Updated dependencies [7e4dd9b]
- Updated dependencies [7e4dd9b]
- Updated dependencies [7e4dd9b]
- Updated dependencies [7e4dd9b]
- Updated dependencies [7e4dd9b]
- Updated dependencies [7e4dd9b]
- Updated dependencies [7e4dd9b]
- Updated dependencies [7e4dd9b]
- Updated dependencies [7e4dd9b]
- Updated dependencies [7e4dd9b]
- Updated dependencies [7e4dd9b]
- Updated dependencies [7e4dd9b]
  - mcp-use@1.6.0

## 0.7.1-canary.7

### Patch Changes

- 94b9824: **Bug Fixes:**
  - Fixed auto-connect proxy fallback behavior - now properly retries with proxy when direct connection fails
  - Fixed connection config updates not applying when connection already exists
  - Fixed connection wrapper not re-rendering when proxy config changes

  **Improvements:**
  - Auto-switch (proxy fallback) now automatically enabled during auto-connect flow
  - Added automatic navigation to home page after connection failures
  - Improved error messages for connection failures
  - Enhanced state cleanup on connection retry and failure scenarios

- Updated dependencies [94b9824]
  - mcp-use@1.5.1-canary.7

## 0.7.1-canary.6

### Patch Changes

- Updated dependencies [a3295a0]
  - mcp-use@1.5.1-canary.6

## 0.7.1-canary.5

### Patch Changes

- Updated dependencies [95fa604]
  - mcp-use@1.5.1-canary.5

## 0.7.1-canary.4

### Patch Changes

- Updated dependencies [a93befb]
  - mcp-use@1.5.1-canary.4

## 0.7.1-canary.3

### Patch Changes

- Updated dependencies [ccc2df3]
  - mcp-use@1.5.1-canary.3

## 0.7.1-canary.2

### Patch Changes

- Updated dependencies [e5e8e1b]
  - mcp-use@1.5.1-canary.2

## 0.7.1-canary.1

### Patch Changes

- Updated dependencies [4ca7772]
  - mcp-use@1.5.1-canary.1

## 0.7.1-canary.0

### Patch Changes

- 12a88c7: fix versions
- Updated dependencies [12a88c7]
  - mcp-use@1.5.1-canary.0

## 0.7.0

### Minor Changes

- 266a445: ## New Features

  ### OpenAI Apps SDK Integration (`mcp-use` package)
  - **McpUseProvider** (`packages/mcp-use/src/react/McpUseProvider.tsx`) - New unified provider component that combines all common React setup for mcp-use widgets:
    - Automatically includes StrictMode, ThemeProvider, BrowserRouter with automatic basename calculation
    - Optional WidgetControls integration for debugging and view controls
    - ErrorBoundary wrapper for error handling
    - Auto-sizing support with ResizeObserver that calls `window.openai.notifyIntrinsicHeight()` for dynamic height updates
    - Automatic basename calculation for proper routing in both dev proxy and production environments
  - **WidgetControls** (`packages/mcp-use/src/react/WidgetControls.tsx`) - New component (752 lines) providing:
    - Debug button overlay for displaying widget debug information (props, state, theme, display mode, etc.)
    - View controls for fullscreen and picture-in-picture (PIP) modes
    - Shared hover logic for all control buttons
    - Customizable positioning (top-left, top-right, bottom-left, etc.)
    - Interactive debug overlay with tool testing capabilities
  - **useWidget hook** (`packages/mcp-use/src/react/useWidget.ts`) - New type-safe React adapter for OpenAI Apps SDK `window.openai` API:
    - Automatic props extraction from `toolInput`
    - Reactive state management subscribing to all OpenAI global changes
    - Access to theme, display mode, safe areas, locale, user agent
    - Action methods: `callTool`, `sendFollowUpMessage`, `openExternal`, `requestDisplayMode`, `setState`
    - Type-safe with full TypeScript support
  - **ErrorBoundary** (`packages/mcp-use/src/react/ErrorBoundary.tsx`) - New error boundary component for graceful error handling in widgets
  - **Image** (`packages/mcp-use/src/react/Image.tsx`) - New image component that handles both data URLs and public file paths for widgets
  - **ThemeProvider** (`packages/mcp-use/src/react/ThemeProvider.tsx`) - New theme provider component for consistent theme management across widgets

  ### Inspector Widget Support
  - **WidgetInspectorControls** (`packages/inspector/src/client/components/WidgetInspectorControls.tsx`) - New component (364 lines) providing:
    - Inspector-specific widget controls and debugging interface
    - Widget state inspection with real-time updates
    - Debug information display including props, output, metadata, and state
    - Integration with inspector's tool execution flow
  - **Console Proxy Toggle** (`packages/inspector/src/client/components/IframeConsole.tsx` and `packages/inspector/src/client/hooks/useIframeConsole.ts`):
    - New toggle option to proxy iframe console logs to the page console
    - Persistent preference stored in localStorage
    - Improved console UI with tooltips and better error/warning indicators
    - Formatted console output with appropriate log levels

  ### Enhanced Apps SDK Template
  - **Product Search Result Widget** (`packages/create-mcp-use-app/src/templates/apps-sdk/resources/product-search-result/`):
    - Complete ecommerce widget example with carousel, accordion, and product display components
    - Carousel component (`components/Carousel.tsx`) with smooth animations and transitions
    - Accordion components (`components/Accordion.tsx`, `components/AccordionItem.tsx`) for collapsible content
    - Fruits API integration using `@tanstack/react-query` for data fetching
    - 16 fruit product images added to `public/fruits/` directory (apple, apricot, avocado, banana, blueberry, cherries, coconut, grapes, lemon, mango, orange, pear, pineapple, plum, strawberry, watermelon)
    - Enhanced product display with filtering and search capabilities
  - **Updated Template Example** (`packages/create-mcp-use-app/src/templates/apps-sdk/index.ts`):
    - New `get-brand-info` tool replacing the old `get-my-city` example
    - Fruits API endpoint (`/api/fruits`) for template data
    - Better example demonstrating brand information retrieval

  ### CLI Widget Building Enhancements
  - **Folder-based Widget Support** (`packages/cli/src/index.ts` and `packages/mcp-use/src/server/mcp-server.ts`):
    - Support for widgets organized in folders with `widget.tsx` entry point
    - Automatic detection of both single-file widgets and folder-based widgets
    - Proper widget name resolution from folder names
  - **Public Folder Support** (`packages/cli/src/index.ts`):
    - Automatic copying of `public/` folder to `dist/public/` during build
    - Support for static assets in widget templates
  - **Enhanced SSR Configuration** (`packages/cli/src/index.ts`):
    - Improved Vite SSR configuration with proper `noExternal` settings for `@openai/apps-sdk-ui` and `react-router`
    - Better environment variable definitions for SSR context
    - CSS handling plugin for SSR mode
  - **Dev Server Public Assets** (`packages/mcp-use/src/server/mcp-server.ts`):
    - New `/mcp-use/public/*` route for serving static files in development mode
    - Proper content-type detection for various file types (images, fonts, etc.)

  ## Improvements

  ### Inspector Component Enhancements
  - **OpenAIComponentRenderer** (`packages/inspector/src/client/components/OpenAIComponentRenderer.tsx`):
    - Added `memo` wrapper for performance optimization
    - Enhanced `notifyIntrinsicHeight` message handling with proper height calculation and capping for different display modes
    - Improved theme support to prevent theme flashing on widget load by passing theme in widget data
    - Widget state inspection support via `mcp-inspector:getWidgetState` message handling
    - Better dev mode detection and widget URL generation
    - Enhanced CSP handling with dev server URL support
  - **ToolResultDisplay** (`packages/inspector/src/client/components/tools/ToolResultDisplay.tsx`) - Major refactor (894 lines changed):
    - New formatted content display supporting multiple content types:
      - Text content with JSON detection and formatting
      - Image content with base64 data URL rendering
      - Audio content with player controls
      - Resource links with full metadata display
      - Embedded resources with content preview
    - Result history navigation with dropdown selector
    - Relative time display (e.g., "2m ago", "1h ago")
    - JSON validation and automatic formatting
    - Maximize/restore functionality for result panel
    - Better visual organization with content type labels
  - **ToolsTab** (`packages/inspector/src/client/components/ToolsTab.tsx`):
    - Resizable panels with collapse support using refs
    - Maximize functionality for result panel that collapses left and top panels
    - Better mobile view handling and responsive design
    - Improved panel state management

  ### Server-Side Improvements
  - **shared-routes.ts** (`packages/inspector/src/server/shared-routes.ts`):
    - Enhanced dev widget proxy with better asset loading
    - Direct asset loading from dev server for simplicity (avoids HTML rewriting issues)
    - CSP violation warnings injected into HTML for development debugging
    - Improved Vite HMR WebSocket handling with direct connection to dev server
    - Base tag injection for proper routing and dynamic module loading
    - Better CSP header generation supporting both production and development modes
  - **shared-utils.ts** and **shared-utils-browser.ts** (`packages/inspector/src/server/`):
    - Enhanced widget security headers with dev server URL support
    - Improved CSP configuration separating production and development resource domains
    - Theme support in widget data for preventing theme flash
    - Widget state inspection message handling
    - `notifyIntrinsicHeight` API support in browser version
    - MCP widget utilities injection (`__mcpPublicUrl`, `__getFile`) for Image component support
    - Better history management to prevent redirects in inspector dev-widget proxy

  ### Template Improvements
  - **apps-sdk template** (`packages/create-mcp-use-app/src/templates/apps-sdk/`):
    - Updated README with comprehensive documentation:
      - Official UI components integration guide
      - Ecommerce widgets documentation
      - Better examples and usage instructions
    - Enhanced example tool (`get-brand-info`) with complete brand information structure
    - Fruits API endpoint for template data
    - Better styling and theming support
    - Removed outdated `display-weather.tsx` widget
  - **Template Styles** (`packages/create-mcp-use-app/src/templates/apps-sdk/styles.css`):
    - Enhanced CSS with better theming support
    - Improved component styling

  ### CLI Improvements
  - **CLI index.ts** (`packages/cli/src/index.ts`):
    - Better server waiting mechanism using `AbortController` for proper cleanup
    - Enhanced fetch request with proper headers and signal handling
    - Support for folder-based widgets with proper entry path resolution
    - Public folder copying during build process
    - Enhanced SSR configuration with proper Vite settings
    - Better error handling throughout

  ### Code Quality
  - Improved logging throughout the codebase with better context and formatting
  - Better code formatting and readability improvements
  - Enhanced type safety with proper TypeScript types
  - Better error handling with try-catch blocks and proper error messages
  - Consistent code organization and structure

  ## Bug Fixes

  ### Widget Rendering
  - Fixed iframe height calculation issues by properly handling `notifyIntrinsicHeight` messages and respecting display mode constraints
  - Fixed theme flashing on widget load by passing theme in widget data and using it in initial API setup
  - Fixed CSP header generation for dev mode by properly handling dev server URLs in CSP configuration
  - Fixed asset loading in dev widget proxy by using direct URLs to dev server instead of proxy rewriting

  ### Inspector Issues
  - Fixed console logging in iframe by improving message handling and adding proxy toggle functionality
  - Fixed widget state inspection by adding proper message handling for `mcp-inspector:getWidgetState` requests
  - Fixed resizable panel collapse behavior by using refs and proper state management
  - Fixed mobile view handling with better responsive design and view state management

  ### Build Process
  - Fixed widget metadata extraction by properly handling folder-based widgets and entry paths
  - Fixed Vite SSR configuration by adding proper `noExternal` settings and environment definitions
  - Fixed public asset copying by adding explicit copy step in build process
  - Fixed widget name resolution for folder-based widgets by using folder name instead of file name

  ### Documentation
  - Fixed Supabase deployment script (`packages/mcp-use/examples/server/supabase/deploy.sh`) with updated project creation syntax
  - Updated deployment command in Supabase documentation to reflect new project creation syntax
  - Added server inspection URL to Supabase deployment documentation (`docs/typescript/server/deployment-supabase.mdx`)

  ### Other Fixes
  - Fixed history management to prevent unwanted redirects when running widgets in inspector dev-widget proxy
  - Fixed macOS resource fork file exclusion in widget discovery (`.DS_Store`, `._*` files)
  - Fixed Vite HMR WebSocket connection by using direct dev server URLs instead of proxy
  - Fixed CSS imports in SSR mode by adding custom plugin to handle CSS files properly

- 266a445: Release canary
- 266a445: Added support for rpc messages logging in inspector

### Patch Changes

- Updated dependencies [266a445]
- Updated dependencies [266a445]
- Updated dependencies [266a445]
- Updated dependencies [266a445]
  - mcp-use@1.5.0

## 0.7.0-canary.3

### Minor Changes

- 018395c: Release canary

### Patch Changes

- Updated dependencies [018395c]
  - mcp-use@1.5.0-canary.3

## 0.7.0-canary.2

### Minor Changes

- 229a3a3: Added support for rpc messages logging in inspector

### Patch Changes

- Updated dependencies [229a3a3]
  - mcp-use@1.5.0-canary.2

## 0.7.0-canary.1

### Minor Changes

- fc64bd7: ## New Features

  ### OpenAI Apps SDK Integration (`mcp-use` package)
  - **McpUseProvider** (`packages/mcp-use/src/react/McpUseProvider.tsx`) - New unified provider component that combines all common React setup for mcp-use widgets:
    - Automatically includes StrictMode, ThemeProvider, BrowserRouter with automatic basename calculation
    - Optional WidgetControls integration for debugging and view controls
    - ErrorBoundary wrapper for error handling
    - Auto-sizing support with ResizeObserver that calls `window.openai.notifyIntrinsicHeight()` for dynamic height updates
    - Automatic basename calculation for proper routing in both dev proxy and production environments
  - **WidgetControls** (`packages/mcp-use/src/react/WidgetControls.tsx`) - New component (752 lines) providing:
    - Debug button overlay for displaying widget debug information (props, state, theme, display mode, etc.)
    - View controls for fullscreen and picture-in-picture (PIP) modes
    - Shared hover logic for all control buttons
    - Customizable positioning (top-left, top-right, bottom-left, etc.)
    - Interactive debug overlay with tool testing capabilities
  - **useWidget hook** (`packages/mcp-use/src/react/useWidget.ts`) - New type-safe React adapter for OpenAI Apps SDK `window.openai` API:
    - Automatic props extraction from `toolInput`
    - Reactive state management subscribing to all OpenAI global changes
    - Access to theme, display mode, safe areas, locale, user agent
    - Action methods: `callTool`, `sendFollowUpMessage`, `openExternal`, `requestDisplayMode`, `setState`
    - Type-safe with full TypeScript support
  - **ErrorBoundary** (`packages/mcp-use/src/react/ErrorBoundary.tsx`) - New error boundary component for graceful error handling in widgets
  - **Image** (`packages/mcp-use/src/react/Image.tsx`) - New image component that handles both data URLs and public file paths for widgets
  - **ThemeProvider** (`packages/mcp-use/src/react/ThemeProvider.tsx`) - New theme provider component for consistent theme management across widgets

  ### Inspector Widget Support
  - **WidgetInspectorControls** (`packages/inspector/src/client/components/WidgetInspectorControls.tsx`) - New component (364 lines) providing:
    - Inspector-specific widget controls and debugging interface
    - Widget state inspection with real-time updates
    - Debug information display including props, output, metadata, and state
    - Integration with inspector's tool execution flow
  - **Console Proxy Toggle** (`packages/inspector/src/client/components/IframeConsole.tsx` and `packages/inspector/src/client/hooks/useIframeConsole.ts`):
    - New toggle option to proxy iframe console logs to the page console
    - Persistent preference stored in localStorage
    - Improved console UI with tooltips and better error/warning indicators
    - Formatted console output with appropriate log levels

  ### Enhanced Apps SDK Template
  - **Product Search Result Widget** (`packages/create-mcp-use-app/src/templates/apps-sdk/resources/product-search-result/`):
    - Complete ecommerce widget example with carousel, accordion, and product display components
    - Carousel component (`components/Carousel.tsx`) with smooth animations and transitions
    - Accordion components (`components/Accordion.tsx`, `components/AccordionItem.tsx`) for collapsible content
    - Fruits API integration using `@tanstack/react-query` for data fetching
    - 16 fruit product images added to `public/fruits/` directory (apple, apricot, avocado, banana, blueberry, cherries, coconut, grapes, lemon, mango, orange, pear, pineapple, plum, strawberry, watermelon)
    - Enhanced product display with filtering and search capabilities
  - **Updated Template Example** (`packages/create-mcp-use-app/src/templates/apps-sdk/index.ts`):
    - New `get-brand-info` tool replacing the old `get-my-city` example
    - Fruits API endpoint (`/api/fruits`) for template data
    - Better example demonstrating brand information retrieval

  ### CLI Widget Building Enhancements
  - **Folder-based Widget Support** (`packages/cli/src/index.ts` and `packages/mcp-use/src/server/mcp-server.ts`):
    - Support for widgets organized in folders with `widget.tsx` entry point
    - Automatic detection of both single-file widgets and folder-based widgets
    - Proper widget name resolution from folder names
  - **Public Folder Support** (`packages/cli/src/index.ts`):
    - Automatic copying of `public/` folder to `dist/public/` during build
    - Support for static assets in widget templates
  - **Enhanced SSR Configuration** (`packages/cli/src/index.ts`):
    - Improved Vite SSR configuration with proper `noExternal` settings for `@openai/apps-sdk-ui` and `react-router`
    - Better environment variable definitions for SSR context
    - CSS handling plugin for SSR mode
  - **Dev Server Public Assets** (`packages/mcp-use/src/server/mcp-server.ts`):
    - New `/mcp-use/public/*` route for serving static files in development mode
    - Proper content-type detection for various file types (images, fonts, etc.)

  ## Improvements

  ### Inspector Component Enhancements
  - **OpenAIComponentRenderer** (`packages/inspector/src/client/components/OpenAIComponentRenderer.tsx`):
    - Added `memo` wrapper for performance optimization
    - Enhanced `notifyIntrinsicHeight` message handling with proper height calculation and capping for different display modes
    - Improved theme support to prevent theme flashing on widget load by passing theme in widget data
    - Widget state inspection support via `mcp-inspector:getWidgetState` message handling
    - Better dev mode detection and widget URL generation
    - Enhanced CSP handling with dev server URL support
  - **ToolResultDisplay** (`packages/inspector/src/client/components/tools/ToolResultDisplay.tsx`) - Major refactor (894 lines changed):
    - New formatted content display supporting multiple content types:
      - Text content with JSON detection and formatting
      - Image content with base64 data URL rendering
      - Audio content with player controls
      - Resource links with full metadata display
      - Embedded resources with content preview
    - Result history navigation with dropdown selector
    - Relative time display (e.g., "2m ago", "1h ago")
    - JSON validation and automatic formatting
    - Maximize/restore functionality for result panel
    - Better visual organization with content type labels
  - **ToolsTab** (`packages/inspector/src/client/components/ToolsTab.tsx`):
    - Resizable panels with collapse support using refs
    - Maximize functionality for result panel that collapses left and top panels
    - Better mobile view handling and responsive design
    - Improved panel state management

  ### Server-Side Improvements
  - **shared-routes.ts** (`packages/inspector/src/server/shared-routes.ts`):
    - Enhanced dev widget proxy with better asset loading
    - Direct asset loading from dev server for simplicity (avoids HTML rewriting issues)
    - CSP violation warnings injected into HTML for development debugging
    - Improved Vite HMR WebSocket handling with direct connection to dev server
    - Base tag injection for proper routing and dynamic module loading
    - Better CSP header generation supporting both production and development modes
  - **shared-utils.ts** and **shared-utils-browser.ts** (`packages/inspector/src/server/`):
    - Enhanced widget security headers with dev server URL support
    - Improved CSP configuration separating production and development resource domains
    - Theme support in widget data for preventing theme flash
    - Widget state inspection message handling
    - `notifyIntrinsicHeight` API support in browser version
    - MCP widget utilities injection (`__mcpPublicUrl`, `__getFile`) for Image component support
    - Better history management to prevent redirects in inspector dev-widget proxy

  ### Template Improvements
  - **apps-sdk template** (`packages/create-mcp-use-app/src/templates/apps-sdk/`):
    - Updated README with comprehensive documentation:
      - Official UI components integration guide
      - Ecommerce widgets documentation
      - Better examples and usage instructions
    - Enhanced example tool (`get-brand-info`) with complete brand information structure
    - Fruits API endpoint for template data
    - Better styling and theming support
    - Removed outdated `display-weather.tsx` widget
  - **Template Styles** (`packages/create-mcp-use-app/src/templates/apps-sdk/styles.css`):
    - Enhanced CSS with better theming support
    - Improved component styling

  ### CLI Improvements
  - **CLI index.ts** (`packages/cli/src/index.ts`):
    - Better server waiting mechanism using `AbortController` for proper cleanup
    - Enhanced fetch request with proper headers and signal handling
    - Support for folder-based widgets with proper entry path resolution
    - Public folder copying during build process
    - Enhanced SSR configuration with proper Vite settings
    - Better error handling throughout

  ### Code Quality
  - Improved logging throughout the codebase with better context and formatting
  - Better code formatting and readability improvements
  - Enhanced type safety with proper TypeScript types
  - Better error handling with try-catch blocks and proper error messages
  - Consistent code organization and structure

  ## Bug Fixes

  ### Widget Rendering
  - Fixed iframe height calculation issues by properly handling `notifyIntrinsicHeight` messages and respecting display mode constraints
  - Fixed theme flashing on widget load by passing theme in widget data and using it in initial API setup
  - Fixed CSP header generation for dev mode by properly handling dev server URLs in CSP configuration
  - Fixed asset loading in dev widget proxy by using direct URLs to dev server instead of proxy rewriting

  ### Inspector Issues
  - Fixed console logging in iframe by improving message handling and adding proxy toggle functionality
  - Fixed widget state inspection by adding proper message handling for `mcp-inspector:getWidgetState` requests
  - Fixed resizable panel collapse behavior by using refs and proper state management
  - Fixed mobile view handling with better responsive design and view state management

  ### Build Process
  - Fixed widget metadata extraction by properly handling folder-based widgets and entry paths
  - Fixed Vite SSR configuration by adding proper `noExternal` settings and environment definitions
  - Fixed public asset copying by adding explicit copy step in build process
  - Fixed widget name resolution for folder-based widgets by using folder name instead of file name

  ### Documentation
  - Fixed Supabase deployment script (`packages/mcp-use/examples/server/supabase/deploy.sh`) with updated project creation syntax
  - Updated deployment command in Supabase documentation to reflect new project creation syntax
  - Added server inspection URL to Supabase deployment documentation (`docs/typescript/server/deployment-supabase.mdx`)

  ### Other Fixes
  - Fixed history management to prevent unwanted redirects when running widgets in inspector dev-widget proxy
  - Fixed macOS resource fork file exclusion in widget discovery (`.DS_Store`, `._*` files)
  - Fixed Vite HMR WebSocket connection by using direct dev server URLs instead of proxy
  - Fixed CSS imports in SSR mode by adding custom plugin to handle CSS files properly

### Patch Changes

- Updated dependencies [fc64bd7]
  - mcp-use@1.5.0-canary.1

## 0.6.1

### Patch Changes

- Updated dependencies [95c9d9f]
- Updated dependencies [95c9d9f]
  - mcp-use@1.4.1

## 0.6.1-canary.1

### Patch Changes

- Updated dependencies [0975320]
  - mcp-use@1.4.1-canary.1

## 0.6.1-canary.0

### Patch Changes

- Updated dependencies [d434691]
  - mcp-use@1.4.1-canary.0

## 0.6.0

### Minor Changes

- 33e4a68: Responsive design for inspector :O

### Patch Changes

- 33e4a68: Remove debugger button from pip mode to avoid overlap with close button
- Updated dependencies [33e4a68]
  - mcp-use@1.4.0

## 0.6.0-canary.3

### Patch Changes

- Updated dependencies [35fd9ae]
  - mcp-use@1.4.0-canary.3

## 0.6.0-canary.2

### Patch Changes

- mcp-use@1.3.4-canary.2

## 0.6.0-canary.1

### Patch Changes

- 451c507: Remove debugger button from pip mode to avoid overlap with close button
  - mcp-use@1.3.4-canary.1

## 0.6.0-canary.0

### Minor Changes

- 1f4a798: Responsive design for inspector :O

### Patch Changes

- mcp-use@1.3.4-canary.0

## 0.5.3

### Patch Changes

- e8ec993: Fix formatting of object tool input
- e8ec993: Add support for displaying console logs of widgets in the inspector preview panel
- e8ec993: - Add emulation of openai api to the inspector
  - Add utility component WidgetFullscreenWrapper: render full screen and pip buttons
  - Add utility component WidgetDebugger: shows an overlay with openai metadata for debugging ChatGPT integration
- e8ec993: Fix connection edit button in inspector
- e8ec993: Fix button overflow in connect form
- e8ec993: Dynamically load models for the chat
- Updated dependencies [e8ec993]
- Updated dependencies [e8ec993]
- Updated dependencies [e8ec993]
  - mcp-use@1.3.3

## 0.5.3-canary.8

### Patch Changes

- 329ce35: Dynamically load models for the chat
  - mcp-use@1.3.3-canary.8

## 0.5.3-canary.7

### Patch Changes

- 1ed0ab8: Fix formatting of object tool input
  - mcp-use@1.3.3-canary.7

## 0.5.3-canary.6

### Patch Changes

- ba654db: Fix button overflow in connect form
  - mcp-use@1.3.3-canary.6

## 0.5.3-canary.5

### Patch Changes

- f971dd8: Fix connection edit button in inspector
  - mcp-use@1.3.3-canary.5

## 0.5.3-canary.4

### Patch Changes

- 68d0d4c: - Add emulation of openai api to the inspector
  - Add utility component WidgetFullscreenWrapper: render full screen and pip buttons
  - Add utility component WidgetDebugger: shows an overlay with openai metadata for debugging ChatGPT integration
- Updated dependencies [68d0d4c]
  - mcp-use@1.3.3-canary.4

## 0.5.3-canary.3

### Patch Changes

- Updated dependencies [d4dc001]
  - mcp-use@1.3.3-canary.3

## 0.5.3-canary.2

### Patch Changes

- Updated dependencies [9fc286c]
  - mcp-use@1.3.3-canary.2

## 0.5.3-canary.1

### Patch Changes

- mcp-use@1.3.3-canary.1

## 0.5.3-canary.0

### Patch Changes

- d4c246a: Add support for displaying console logs of widgets in the inspector preview panel
  - mcp-use@1.3.3-canary.0

## 0.5.2

### Patch Changes

- 835d367: - Updated the version of @modelcontextprotocol/sdk to 1.22.0 in both inspector and mcp-use package.json files.
- 835d367: Hanlde large json responses by showing a preview and a download button
- 835d367: chore: update dependencies
- Updated dependencies [835d367]
- Updated dependencies [835d367]
- Updated dependencies [835d367]
  - mcp-use@1.3.2

## 0.5.2-canary.5

### Patch Changes

- Updated dependencies [d9e3ae2]
  - mcp-use@1.3.2-canary.5

## 0.5.2-canary.4

### Patch Changes

- 9db6706: Hanlde large json responses by showing a preview and a download button
  - mcp-use@1.3.2-canary.4

## 0.5.2-canary.3

### Patch Changes

- mcp-use@1.3.2-canary.3

## 0.5.2-canary.2

### Patch Changes

- mcp-use@1.3.2-canary.2

## 0.5.2-canary.1

### Patch Changes

- mcp-use@1.3.2-canary.1

## 0.5.2-canary.0

### Patch Changes

- 2ebe233: - Updated the version of @modelcontextprotocol/sdk to 1.22.0 in both inspector and mcp-use package.json files.
- 2ebe233: chore: update dependencies
- Updated dependencies [2ebe233]
- Updated dependencies [2ebe233]
  - mcp-use@1.3.2-canary.0

## 0.5.1

### Patch Changes

- 91fdcee: - Updated the version of @modelcontextprotocol/sdk to 1.22.0 in both inspector and mcp-use package.json files.
- 91fdcee: chore: update dependencies
- Updated dependencies [91fdcee]
- Updated dependencies [91fdcee]
  - mcp-use@1.3.1

## 0.5.1-canary.0

### Patch Changes

- 9ece7fe: - Updated the version of @modelcontextprotocol/sdk to 1.22.0 in both inspector and mcp-use package.json files.
- 9ece7fe: chore: update dependencies
- Updated dependencies [9ece7fe]
- Updated dependencies [9ece7fe]
  - mcp-use@1.3.1-canary.0

## 0.5.0

### Minor Changes

- 26e1162: Migrated mcp-use server from Express to Hono framework to enable edge runtime support (Cloudflare Workers, Deno Deploy, Supabase Edge Functions). Added runtime detection for Deno/Node.js environments, Connect middleware adapter for compatibility, and `getHandler()` method for edge deployment. Updated dependencies: added `hono` and `@hono/node-server`, moved `connect` and `node-mocks-http` to optional dependencies, removed `express` and `cors` from peer dependencies.

  Added Supabase deployment documentation and example templates to create-mcp-use-app for easier edge runtime deployment.

- 26e1162: ### MCPAgent Message Detection Improvements (fix #446)

  Fixed issue where `agent.run()` returned "No output generated" even when valid output was produced, caused by messages not being AIMessage instances after serialization/deserialization across module boundaries. Added robust message detection helpers (`_isAIMessageLike`, `_isHumanMessageLike`, `_isToolMessageLike`) that handle multiple message formats (class instances, plain objects with `type`/`role` properties, objects with `getType()` methods) to support version mismatches and different LangChain message formats. Includes comprehensive test coverage for message detection edge cases.

  ### Server Base URL Fix

  Fixed server base URL handling to ensure proper connection and routing in edge runtime environments, resolving issues with URL construction and path resolution.

  ### Inspector Enhancements

  Improved auto-connection logic with better error handling and retry mechanisms. Enhanced resource display components and OpenAI component renderer for better reliability and user experience. Updated connection context management for more robust multi-server support.

  ### Supabase Deployment Example

  Added complete Supabase deployment example with Deno-compatible server implementation, deployment scripts, and configuration templates to `create-mcp-use-app` for easier edge runtime deployment.

  ### React Hook and CLI Improvements

  Enhanced `useMcp` hook with better error handling and connection state management for browser-based MCP clients. Updated CLI with improved server URL handling and connection management.

### Patch Changes

- f25018a: Removed non functional setting button and removed tool input formatting that made it annoying to type arrays
- Updated dependencies [26e1162]
- Updated dependencies [26e1162]
  - mcp-use@1.3.0

## 0.5.0-canary.1

### Minor Changes

- 9d0be46: ### MCPAgent Message Detection Improvements (fix #446)

  Fixed issue where `agent.run()` returned "No output generated" even when valid output was produced, caused by messages not being AIMessage instances after serialization/deserialization across module boundaries. Added robust message detection helpers (`_isAIMessageLike`, `_isHumanMessageLike`, `_isToolMessageLike`) that handle multiple message formats (class instances, plain objects with `type`/`role` properties, objects with `getType()` methods) to support version mismatches and different LangChain message formats. Includes comprehensive test coverage for message detection edge cases.

  ### Server Base URL Fix

  Fixed server base URL handling to ensure proper connection and routing in edge runtime environments, resolving issues with URL construction and path resolution.

  ### Inspector Enhancements

  Improved auto-connection logic with better error handling and retry mechanisms. Enhanced resource display components and OpenAI component renderer for better reliability and user experience. Updated connection context management for more robust multi-server support.

  ### Supabase Deployment Example

  Added complete Supabase deployment example with Deno-compatible server implementation, deployment scripts, and configuration templates to `create-mcp-use-app` for easier edge runtime deployment.

  ### React Hook and CLI Improvements

  Enhanced `useMcp` hook with better error handling and connection state management for browser-based MCP clients. Updated CLI with improved server URL handling and connection management.

### Patch Changes

- Updated dependencies [9d0be46]
  - mcp-use@1.3.0-canary.1

## 0.5.0-canary.0

### Minor Changes

- 3db425d: Migrated mcp-use server from Express to Hono framework to enable edge runtime support (Cloudflare Workers, Deno Deploy, Supabase Edge Functions). Added runtime detection for Deno/Node.js environments, Connect middleware adapter for compatibility, and `getHandler()` method for edge deployment. Updated dependencies: added `hono` and `@hono/node-server`, moved `connect` and `node-mocks-http` to optional dependencies, removed `express` and `cors` from peer dependencies.

  Added Supabase deployment documentation and example templates to create-mcp-use-app for easier edge runtime deployment.

### Patch Changes

- f25018a: Removed non functional setting button and removed tool input formatting that made it annoying to type arrays
- Updated dependencies [3db425d]
  - mcp-use@1.3.0-canary.0

## 0.4.13

### Patch Changes

- 9209e99: fix: inspector dependencies
- Updated dependencies [9209e99]
- Updated dependencies [9209e99]
  - mcp-use@1.2.4

## 0.4.13-canary.1

### Patch Changes

- Updated dependencies [8194ad2]
  - mcp-use@1.2.4-canary.1

## 0.4.13-canary.0

### Patch Changes

- 8e2210a: fix: inspector dependencies
- Updated dependencies [8e2210a]
  - mcp-use@1.2.4-canary.0

## 0.4.12

### Patch Changes

- Updated dependencies [410c67c]
- Updated dependencies [410c67c]
  - mcp-use@1.2.3

## 0.4.12-canary.1

### Patch Changes

- Updated dependencies [7d0f904]
  - mcp-use@1.2.3-canary.1

## 0.4.12-canary.0

### Patch Changes

- Updated dependencies [d5ed5ba]
  - mcp-use@1.2.3-canary.0

## 0.4.11

### Patch Changes

- ceed51b: Standardize code formatting with ESLint + Prettier integration
  - Add Prettier for consistent code formatting across the monorepo
  - Integrate Prettier with ESLint via `eslint-config-prettier` to prevent conflicts
  - Configure pre-commit hooks with `lint-staged` to auto-format staged files
  - Add Prettier format checks to CI pipeline
  - Remove `@antfu/eslint-config` in favor of unified root ESLint configuration
  - Enforce semicolons and consistent code style with `.prettierrc.json`
  - Exclude markdown and JSON files from formatting via `.prettierignore`

- ceed51b: Several major updates:
  - `useMCP` now uses `BrowserMCPClient` (previously it relied on the unofficial SDK).
  - Chat functionality works in the Inspector using client-side message handling (LangChain agents run client-side, not in `useMcp` due to browser compatibility limitations).
  - Chat and Inspector tabs share the same connection.
  - The agent in Chat now has memory (previously, it didn't retain context from the ongoing conversation).
  - The client now uses the advertised capability array from the server to determine which functions to call.
    Previously, it would call functions like `list_resource` regardless of whether the server supported them.
  - Added PostHog integration in the docs.
  - Improved error handling throughout the Chat tab and connection process.
  - Fixed Apps SDK widget rendering with proper parameter passing.

- Updated dependencies [ceed51b]
- Updated dependencies [ceed51b]
  - mcp-use@1.2.2

## 0.4.11-canary.1

### Patch Changes

- 3f992c3: Standardize code formatting with ESLint + Prettier integration
  - Add Prettier for consistent code formatting across the monorepo
  - Integrate Prettier with ESLint via `eslint-config-prettier` to prevent conflicts
  - Configure pre-commit hooks with `lint-staged` to auto-format staged files
  - Add Prettier format checks to CI pipeline
  - Remove `@antfu/eslint-config` in favor of unified root ESLint configuration
  - Enforce semicolons and consistent code style with `.prettierrc.json`
  - Exclude markdown and JSON files from formatting via `.prettierignore`

- Updated dependencies [3f992c3]
  - mcp-use@1.2.2-canary.1

## 0.4.11-canary.0

### Patch Changes

- 38d3c3c: Several major updates:
  - `useMCP` now uses `BrowserMCPClient` (previously it relied on the unofficial SDK).
  - Chat functionality works in the Inspector using client-side message handling (LangChain agents run client-side, not in `useMcp` due to browser compatibility limitations).
  - Chat and Inspector tabs share the same connection.
  - The agent in Chat now has memory (previously, it didn't retain context from the ongoing conversation).
  - The client now uses the advertised capability array from the server to determine which functions to call.
    Previously, it would call functions like `list_resource` regardless of whether the server supported them.
  - Added PostHog integration in the docs.
  - Improved error handling throughout the Chat tab and connection process.
  - Fixed Apps SDK widget rendering with proper parameter passing.

- Updated dependencies [38d3c3c]
  - mcp-use@1.2.2-canary.0

## 0.4.10

### Patch Changes

- 9e555ef: fix: inspector deps
  - mcp-use@1.2.1

## 0.4.10-canary.0

### Patch Changes

- a5a6919: fix: inspector deps
  - mcp-use@1.2.1-canary.0

## 0.4.9

### Patch Changes

- 708cc5b: fix: enhance widget CSP handling and security headers
- 708cc5b: chore: update langchain dependencies
- 708cc5b: fix: apps sdk metadata setup from widget build
- Updated dependencies [708cc5b]
- Updated dependencies [708cc5b]
- Updated dependencies [708cc5b]
- Updated dependencies [708cc5b]
- Updated dependencies [708cc5b]
- Updated dependencies [708cc5b]
  - mcp-use@1.2.0

## 0.4.9-canary.7

### Patch Changes

- a8e5b65: fix: apps sdk metadata setup from widget build
- Updated dependencies [a8e5b65]
  - mcp-use@1.2.0-canary.6

## 0.4.9-canary.6

### Patch Changes

- Updated dependencies [940d727]
  - mcp-use@1.2.0-canary.5

## 0.4.9-canary.5

### Patch Changes

- b9b739b: chore: update langchain dependencies
  - mcp-use@1.2.0-canary.4

## 0.4.9-canary.4

### Patch Changes

- Updated dependencies [da6e7ed]
  - mcp-use@1.2.0-canary.3

## 0.4.9-canary.3

### Patch Changes

- Updated dependencies [3f2d2e9]
  - mcp-use@1.2.0-canary.2

## 0.4.9-canary.2

### Patch Changes

- Updated dependencies [5dd503f]
  - mcp-use@1.2.0-canary.1

## 0.4.9-canary.1

### Patch Changes

- 3b72cde: fix: enhance widget CSP handling and security headers

## 0.4.9-canary.0

### Patch Changes

- Updated dependencies [b24a213]
  - mcp-use@1.2.0-canary.0

## 0.4.8

### Patch Changes

- 80213e6: ## Widget Integration & Server Enhancements
  - Enhanced widget integration capabilities in MCP server with improved handling
  - Streamlined widget HTML generation with comprehensive logging
  - Better server reliability and error handling for widget operations

  ## CLI Tunnel Support & Development Workflow
  - Added comprehensive tunnel support to CLI for seamless server exposure
  - Enhanced development workflow with tunnel integration capabilities
  - Disabled tunnel in dev mode for optimal Vite compatibility

  ## Inspector UI & User Experience Improvements
  - Enhanced inspector UI components with better tunnel URL handling
  - Improved user experience with updated dependencies and compatibility
  - Better visual feedback and error handling in inspector interface

  ## Technical Improvements
  - Enhanced logging capabilities throughout the system
  - Improved error handling and user feedback mechanisms
  - Updated dependencies for better stability and performance

- Updated dependencies [80213e6]
- Updated dependencies [80213e6]
  - mcp-use@1.1.8

## 0.4.8-canary.1

### Patch Changes

- 370120e: ## Widget Integration & Server Enhancements
  - Enhanced widget integration capabilities in MCP server with improved handling
  - Streamlined widget HTML generation with comprehensive logging
  - Better server reliability and error handling for widget operations

  ## CLI Tunnel Support & Development Workflow
  - Added comprehensive tunnel support to CLI for seamless server exposure
  - Enhanced development workflow with tunnel integration capabilities
  - Disabled tunnel in dev mode for optimal Vite compatibility

  ## Inspector UI & User Experience Improvements
  - Enhanced inspector UI components with better tunnel URL handling
  - Improved user experience with updated dependencies and compatibility
  - Better visual feedback and error handling in inspector interface

  ## Technical Improvements
  - Enhanced logging capabilities throughout the system
  - Improved error handling and user feedback mechanisms
  - Updated dependencies for better stability and performance

- Updated dependencies [370120e]
  - mcp-use@1.1.8-canary.1

## 0.4.8-canary.0

### Patch Changes

- Updated dependencies [3074165]
  - mcp-use@1.1.8-canary.0

## 0.4.7

### Patch Changes

- 3c87c42: ## Apps SDK widgets & Automatic Widget Registration

  ### Key Features Added

  #### Automatic UI Widget Registration
  - **Major Enhancement**: React components in `resources/` folder now auto-register as MCP tools and resources
  - No boilerplate needed, just export `widgetMetadata` with Zod schema
  - Automatically creates both MCP tool and `ui://widget/{name}` resource endpoints
  - Integration with existing manual registration patterns

  #### Template System Restructuring
  - Renamed `ui-resource` → `mcp-ui` for clarity
  - Consolidated `apps-sdk-demo` into streamlined `apps-sdk` template
  - Enhanced `starter` template as default with both MCP-UI and Apps SDK examples
  - Added comprehensive weather examples to all templates

  #### 📚 Documentation Enhancements
  - Complete rewrite of template documentation with feature comparison matrices
  - New "Automatic Widget Registration" section in ui-widgets.mdx
  - Updated quick start guides for all package managers (npm, pnpm, yarn)
  - Added practical weather widget implementation examples

- Updated dependencies [3c87c42]
  - mcp-use@1.1.7

## 0.4.7-canary.0

### Patch Changes

- 6b8fdf2: ## Apps SDK widgets & Automatic Widget Registration

  ### Key Features Added

  #### Automatic UI Widget Registration
  - **Major Enhancement**: React components in `resources/` folder now auto-register as MCP tools and resources
  - No boilerplate needed, just export `widgetMetadata` with Zod schema
  - Automatically creates both MCP tool and `ui://widget/{name}` resource endpoints
  - Integration with existing manual registration patterns

  #### Template System Restructuring
  - Renamed `ui-resource` → `mcp-ui` for clarity
  - Consolidated `apps-sdk-demo` into streamlined `apps-sdk` template
  - Enhanced `starter` template as default with both MCP-UI and Apps SDK examples
  - Added comprehensive weather examples to all templates

  #### 📚 Documentation Enhancements
  - Complete rewrite of template documentation with feature comparison matrices
  - New "Automatic Widget Registration" section in ui-widgets.mdx
  - Updated quick start guides for all package managers (npm, pnpm, yarn)
  - Added practical weather widget implementation examples

- Updated dependencies [6b8fdf2]
  - mcp-use@1.1.7-canary.0

## 0.4.6

### Patch Changes

- 696b2e1: fix ph use ph-node
- 696b2e1: fix scarf
- 696b2e1: The main changes ensure that the proxy does not request or forward compressed responses and that problematic headers are filtered out when forwarding responses.
- 696b2e1: fix logging
- 696b2e1: add ph
- 696b2e1: chore: cleanup logging
- Updated dependencies [696b2e1]
- Updated dependencies [696b2e1]
  - mcp-use@1.1.6

## 0.4.6-canary.7

### Patch Changes

- 21a46d0: fix logging

## 0.4.6-canary.6

### Patch Changes

- c0d9b0b: chore: cleanup logging

## 0.4.6-canary.5

### Patch Changes

- 1f18132: fix ph use ph-node

## 0.4.6-canary.4

### Patch Changes

- f958d73: The main changes ensure that the proxy does not request or forward compressed responses and that problematic headers are filtered out when forwarding responses.

## 0.4.6-canary.3

### Patch Changes

- 6010d08: fix scarf

## 0.4.6-canary.2

### Patch Changes

- Updated dependencies [60f20cb]
  - mcp-use@1.1.6-canary.1

## 0.4.6-canary.1

### Patch Changes

- 3d759e9: add ph

## 0.4.6-canary.0

### Patch Changes

- Updated dependencies [6960f7f]
  - mcp-use@1.1.6-canary.0

## 0.4.5

### Patch Changes

- 6dcee78: fix inspector chat formatting
- Updated dependencies [6dcee78]
  - mcp-use@1.1.5

## 0.4.5-canary.0

### Patch Changes

- d397711: fix inspector chat formatting
  - mcp-use@1.1.5-canary.0

## 0.4.4

### Patch Changes

- 09d1e45: fix: inspector chat
- 09d1e45: fix inspector shadow
  - mcp-use@1.1.4

## 0.4.4-canary.1

### Patch Changes

- f88801a: fix inspector shadow

## 0.4.4-canary.0

### Patch Changes

- f11f846: fix: inspector chat
  - mcp-use@1.1.4-canary.0

## 0.4.3

### Patch Changes

- 4852465: ## Inspector Package

  ### Major Refactoring and Improvements
  - **Server Architecture**: Refactored server code with major improvements to routing and middleware
    - Removed legacy `mcp-inspector.ts` file in favor of modular architecture
    - Added new `cli.ts` for improved command-line interface handling
    - Added `utils.ts` and `shared-utils-browser.ts` for better code organization
    - Enhanced `shared-routes.ts` with improved route handling and error management
    - Streamlined middleware for better performance

  ### Apps SDK Support
  - Enhanced widget data handling and state management
  - Added `readResource` method in MCPInspector for fetching resources based on server ID
  - Integrated widget data storage and retrieval in inspector routes
  - Enhanced OpenAI component renderer to utilize serverId and readResource for improved functionality
  - Added error handling for widget data storage with detailed logging
  - Improved safe data serialization for widget state management

  ### UI/UX Improvements
  - Enhanced `ConnectionSettingsForm` with copy configuration feature and improved paste functionality for auto-populating form fields with JSON configuration
  - Updated `OpenAIComponentRenderer` to dynamically adjust iframe height based on content
  - Improved resource display with duration metrics and enhanced badge styling
  - Added proper error handling and type safety across components
  - Enhanced `LayoutHeader` with dynamic badge styling for better visual feedback
  - Fixed scrollable tool parameters for better user experience
  - Added mobile-responsive hiding features

  ### Component Enhancements
  - Updated `ResourceResultDisplay` to support OpenAI components with proper metadata handling
  - Enhanced `MessageList` and `ToolResultRenderer` with serverId and readResource props
  - Improved `ToolExecutionPanel` layout with better spacing and styling consistency
  - Replaced static error messages with reusable `NotFound` component
  - Added tooltip support for better user guidance

  ### Bug Fixes
  - Fixed inspector mounting logic by simplifying server URL handling
  - Fixed linting issues across multiple components
  - Fixed server configuration for improved stability

## 0.4.3-canary.1

### Patch Changes

- 0203a77: fix lint
- ebf1814: fix server of inspector
- Updated dependencies [cb60eef]
  - mcp-use@1.1.3-canary.1

## 0.4.3-canary.0

### Patch Changes

- d171bf7: feat/app-sdk
- Updated dependencies [d171bf7]
  - mcp-use@1.1.3-canary.0

## 0.4.2

### Patch Changes

- abb7f52: ## Enhanced MCP Inspector with Auto-Connection and Multi-Server Support

  ### 🚀 New Features
  - **Auto-connection functionality**: Inspector now automatically connects to MCP servers on startup
  - **Multi-server support**: Enhanced support for connecting to multiple MCP servers simultaneously
  - **Client-side chat functionality**: New client-side chat implementation with improved message handling
  - **Resource handling**: Enhanced chat components with proper resource management
  - **Browser integration**: Improved browser-based MCP client with better connection handling

  ### 🔧 Improvements
  - **Streamlined routing**: Refactored server and client routing for better performance
  - **Enhanced connection handling**: Improved auto-connection logic and error handling
  - **Better UI components**: Updated Layout, ChatTab, and ToolsTab components
  - **Dependency updates**: Updated various dependencies for better compatibility

  ### 🐛 Fixes
  - Fixed connection handling in InspectorDashboard
  - Improved error messages in useMcp hook
  - Enhanced Layout component connection handling

  ### 📦 Technical Changes
  - Added new client-side chat hooks and components
  - Implemented shared routing and static file handling
  - Enhanced tool result rendering and display
  - Added browser-specific utilities and stubs
  - Updated Vite configuration for better development experience

- Updated dependencies [abb7f52]
  - mcp-use@1.1.2

## 0.4.2-canary.0

### Patch Changes

- d52c050: ## Enhanced MCP Inspector with Auto-Connection and Multi-Server Support

  ### 🚀 New Features
  - **Auto-connection functionality**: Inspector now automatically connects to MCP servers on startup
  - **Multi-server support**: Enhanced support for connecting to multiple MCP servers simultaneously
  - **Client-side chat functionality**: New client-side chat implementation with improved message handling
  - **Resource handling**: Enhanced chat components with proper resource management
  - **Browser integration**: Improved browser-based MCP client with better connection handling

  ### 🔧 Improvements
  - **Streamlined routing**: Refactored server and client routing for better performance
  - **Enhanced connection handling**: Improved auto-connection logic and error handling
  - **Better UI components**: Updated Layout, ChatTab, and ToolsTab components
  - **Dependency updates**: Updated various dependencies for better compatibility

  ### 🐛 Fixes
  - Fixed connection handling in InspectorDashboard
  - Improved error messages in useMcp hook
  - Enhanced Layout component connection handling

  ### 📦 Technical Changes
  - Added new client-side chat hooks and components
  - Implemented shared routing and static file handling
  - Enhanced tool result rendering and display
  - Added browser-specific utilities and stubs
  - Updated Vite configuration for better development experience

- Updated dependencies [d52c050]
  - mcp-use@1.1.2-canary.0

## 0.4.1

### Patch Changes

- 3670ed0: minor fixes
- 3670ed0: minor
- Updated dependencies [3670ed0]
- Updated dependencies [3670ed0]
  - mcp-use@1.1.1

## 0.4.1-canary.1

### Patch Changes

- a571b5c: minor
- Updated dependencies [a571b5c]
  - mcp-use@1.1.1-canary.1

## 0.4.1-canary.0

### Patch Changes

- 4ad9c7f: minor fixes
- Updated dependencies [4ad9c7f]
  - mcp-use@1.1.1-canary.0

## 0.4.0

### Minor Changes

- 0f2b7f6: reafctor: Refactor Inpector to be aligned with mcp-use-ts
  - Migrated from CommonJS to ESM format
  - Added input validation for port and URL
  - Improved error handling and logging
  - Added `open` package for cross-platform browser launching
  - Chat components: `AssistantMessage`, `UserMessage`, `ToolCallDisplay`, `MCPUIResource`, `MessageList`
  - UI components: `aurora-background`, `text-shimmer`, `sheet`, `switch`, `kbd`, `shimmer-button`, `status-dot`
  - Form components: `ConnectionSettingsForm`, `ServerDropdown`
  - Tool components: `ToolExecutionPanel`, `ToolResultDisplay`, `SaveRequestDialog`
  - Resource components: `ResourceResultDisplay`, `ResourcesList`
  - Reorganized component structure (moved to `src/client/components/`)
  - Refactored `ChatTab` to use streaming API and custom hooks
  - Enhanced `InspectorDashboard` with auto-connect functionality
  - Improved `CommandPalette` with better item selection
  - Updated routing to use query parameters
  - Updated `@types/node` to 20.19.21
  - Upgraded `@typescript-eslint` packages to 8.46.1
  - Added `inquirer@9.3.8` and `ora@8.2.0` for better CLI experience
  - Removed `AddServerDialog` and `ServerSelectionModal` to streamline UI
  - Cleaned up obsolete TypeScript declaration files

  fix: CLI binary format and package configuration
  - Changed CLI build format from CommonJS to ESM for ESM-only dependency compatibility
  - Added prepublishOnly hook to ensure build before publishing
  - Updated documentation references from @mcp-use/inspect to @mcp-use/inspector
  - Removed compiled artifacts from source directory
  - Added input validation for port and URL arguments
  - Improved error logging in API routes
  - Fixed async/await bugs in static file serving

### Patch Changes

- Updated dependencies [0f2b7f6]
  - mcp-use@1.1.0

## 0.3.9

### Patch Changes

- Updated dependencies [55dfebf]
  - mcp-use@1.0.5

## 0.3.8

### Patch Changes

- fix: support multiple clients per server
- Updated dependencies
  - mcp-use@1.0.4

## 0.3.7

### Patch Changes

- fix: export server from mcp-use/server due to edge runtime
- Updated dependencies
  - mcp-use@1.0.3

## 0.3.6

### Patch Changes

- Updated dependencies [3bd613e]
  - mcp-use@1.0.2

## 0.3.5

### Patch Changes

- 8e92eaa: Bump version to fix npm publish issue - version 0.3.3 was already published

## 0.3.4

### Patch Changes

- Bump version to fix npm publish issue - version 0.3.3 was already published

## 0.3.3

### Patch Changes

- 1310533: add MCP server feature to mcp-use + add mcp-use inspector + add mcp-use cli build and deployment tool + add create-mcp-use-app for scaffolding mcp-use apps
- Updated dependencies [1310533]
  - mcp-use@1.0.1

## 0.3.2

### Patch Changes

- 6fa0026: Fix cli dist

## 0.3.1

### Patch Changes

- 04b9f14: Update versions

## 0.3.0

### Minor Changes

- Update dependecies versions

### Patch Changes

- mcp-use@1.0.0

## 0.2.1

### Patch Changes

- db54528: Migrated build system from tsc to tsup for faster builds (10-100x improvement) with dual CJS/ESM output support. This is an internal change that improves build performance without affecting the public API.
- Updated dependencies [db54528]
- Updated dependencies [db54528]
  - mcp-use@0.3.0<|MERGE_RESOLUTION|>--- conflicted
+++ resolved
@@ -1,6 +1,5 @@
 # @mcp-use/inspector
 
-<<<<<<< HEAD
 ## 0.13.0-canary.3
 
 ### Minor Changes
@@ -13,6 +12,51 @@
 - Updated dependencies [e302f8d]
   - mcp-use@1.11.0-canary.3
 
+## 0.12.6
+
+### Patch Changes
+
+- Updated dependencies [918287c]
+  - mcp-use@1.10.6
+
+## 0.12.5
+
+### Patch Changes
+
+- Updated dependencies [dcf938f]
+  - mcp-use@1.10.5
+
+## 0.12.4
+
+### Patch Changes
+
+- Updated dependencies
+  - mcp-use@1.10.4
+
+## 0.12.3
+
+### Patch Changes
+
+- fix: deno 3
+- Updated dependencies
+  - mcp-use@1.10.3
+
+## 0.12.2
+
+### Patch Changes
+
+- fix: update zod error
+- Updated dependencies
+  - mcp-use@1.10.2
+
+## 0.12.1
+
+### Patch Changes
+
+- b3d69ed: fix: zod import in official sdk
+- Updated dependencies [b3d69ed]
+  - mcp-use@1.10.1
+
 ## 0.12.1-canary.2
 
 ### Patch Changes
@@ -34,52 +78,6 @@
 - 122a36c: Added repository metadata in package.json
 - Updated dependencies [122a36c]
   - mcp-use@1.10.1-canary.0
-=======
-## 0.12.6
-
-### Patch Changes
-
-- Updated dependencies [918287c]
-  - mcp-use@1.10.6
-
-## 0.12.5
-
-### Patch Changes
-
-- Updated dependencies [dcf938f]
-  - mcp-use@1.10.5
-
-## 0.12.4
-
-### Patch Changes
-
-- Updated dependencies
-  - mcp-use@1.10.4
-
-## 0.12.3
-
-### Patch Changes
-
-- fix: deno 3
-- Updated dependencies
-  - mcp-use@1.10.3
-
-## 0.12.2
-
-### Patch Changes
-
-- fix: update zod error
-- Updated dependencies
-  - mcp-use@1.10.2
-
-## 0.12.1
-
-### Patch Changes
-
-- b3d69ed: fix: zod import in official sdk
-- Updated dependencies [b3d69ed]
-  - mcp-use@1.10.1
->>>>>>> 4962ac2e
 
 ## 0.12.0
 
