# @mcp-use/inspector

<<<<<<< HEAD
=======
## 0.4.5

### Patch Changes

- 6dcee78: fix inspector chat formatting
- Updated dependencies [6dcee78]
  - mcp-use@1.1.5

>>>>>>> 3d32fdec
## 0.4.5-canary.0

### Patch Changes

- d397711: fix inspector chat formatting
  - mcp-use@1.1.5-canary.0

## 0.4.4

### Patch Changes

- 09d1e45: fix: inspector chat
- 09d1e45: fix inspector shadow
  - mcp-use@1.1.4

## 0.4.4-canary.1

### Patch Changes

- f88801a: fix inspector shadow

## 0.4.4-canary.0

### Patch Changes

- f11f846: fix: inspector chat
  - mcp-use@1.1.4-canary.0

## 0.4.3

### Patch Changes

- 4852465: ## Inspector Package

  ### Major Refactoring and Improvements
  - **Server Architecture**: Refactored server code with major improvements to routing and middleware
    - Removed legacy `mcp-inspector.ts` file in favor of modular architecture
    - Added new `cli.ts` for improved command-line interface handling
    - Added `utils.ts` and `shared-utils-browser.ts` for better code organization
    - Enhanced `shared-routes.ts` with improved route handling and error management
    - Streamlined middleware for better performance

  ### Apps SDK Support
  - Enhanced widget data handling and state management
  - Added `readResource` method in MCPInspector for fetching resources based on server ID
  - Integrated widget data storage and retrieval in inspector routes
  - Enhanced OpenAI component renderer to utilize serverId and readResource for improved functionality
  - Added error handling for widget data storage with detailed logging
  - Improved safe data serialization for widget state management

  ### UI/UX Improvements
  - Enhanced `ConnectionSettingsForm` with copy configuration feature and improved paste functionality for auto-populating form fields with JSON configuration
  - Updated `OpenAIComponentRenderer` to dynamically adjust iframe height based on content
  - Improved resource display with duration metrics and enhanced badge styling
  - Added proper error handling and type safety across components
  - Enhanced `LayoutHeader` with dynamic badge styling for better visual feedback
  - Fixed scrollable tool parameters for better user experience
  - Added mobile-responsive hiding features

  ### Component Enhancements
  - Updated `ResourceResultDisplay` to support OpenAI components with proper metadata handling
  - Enhanced `MessageList` and `ToolResultRenderer` with serverId and readResource props
  - Improved `ToolExecutionPanel` layout with better spacing and styling consistency
  - Replaced static error messages with reusable `NotFound` component
  - Added tooltip support for better user guidance

  ### Bug Fixes
  - Fixed inspector mounting logic by simplifying server URL handling
  - Fixed linting issues across multiple components
  - Fixed server configuration for improved stability

## 0.4.3-canary.1

### Patch Changes

- 0203a77: fix lint
- ebf1814: fix server of inspector
- Updated dependencies [cb60eef]
  - mcp-use@1.1.3-canary.1

## 0.4.3-canary.0

### Patch Changes

- d171bf7: feat/app-sdk
- Updated dependencies [d171bf7]
  - mcp-use@1.1.3-canary.0

## 0.4.2

### Patch Changes

- abb7f52: ## Enhanced MCP Inspector with Auto-Connection and Multi-Server Support

  ### 🚀 New Features
  - **Auto-connection functionality**: Inspector now automatically connects to MCP servers on startup
  - **Multi-server support**: Enhanced support for connecting to multiple MCP servers simultaneously
  - **Client-side chat functionality**: New client-side chat implementation with improved message handling
  - **Resource handling**: Enhanced chat components with proper resource management
  - **Browser integration**: Improved browser-based MCP client with better connection handling

  ### 🔧 Improvements
  - **Streamlined routing**: Refactored server and client routing for better performance
  - **Enhanced connection handling**: Improved auto-connection logic and error handling
  - **Better UI components**: Updated Layout, ChatTab, and ToolsTab components
  - **Dependency updates**: Updated various dependencies for better compatibility

  ### 🐛 Fixes
  - Fixed connection handling in InspectorDashboard
  - Improved error messages in useMcp hook
  - Enhanced Layout component connection handling

  ### 📦 Technical Changes
  - Added new client-side chat hooks and components
  - Implemented shared routing and static file handling
  - Enhanced tool result rendering and display
  - Added browser-specific utilities and stubs
  - Updated Vite configuration for better development experience

- Updated dependencies [abb7f52]
  - mcp-use@1.1.2

## 0.4.2-canary.0

### Patch Changes

- d52c050: ## Enhanced MCP Inspector with Auto-Connection and Multi-Server Support

  ### 🚀 New Features
  - **Auto-connection functionality**: Inspector now automatically connects to MCP servers on startup
  - **Multi-server support**: Enhanced support for connecting to multiple MCP servers simultaneously
  - **Client-side chat functionality**: New client-side chat implementation with improved message handling
  - **Resource handling**: Enhanced chat components with proper resource management
  - **Browser integration**: Improved browser-based MCP client with better connection handling

  ### 🔧 Improvements
  - **Streamlined routing**: Refactored server and client routing for better performance
  - **Enhanced connection handling**: Improved auto-connection logic and error handling
  - **Better UI components**: Updated Layout, ChatTab, and ToolsTab components
  - **Dependency updates**: Updated various dependencies for better compatibility

  ### 🐛 Fixes
  - Fixed connection handling in InspectorDashboard
  - Improved error messages in useMcp hook
  - Enhanced Layout component connection handling

  ### 📦 Technical Changes
  - Added new client-side chat hooks and components
  - Implemented shared routing and static file handling
  - Enhanced tool result rendering and display
  - Added browser-specific utilities and stubs
  - Updated Vite configuration for better development experience

- Updated dependencies [d52c050]
  - mcp-use@1.1.2-canary.0

## 0.4.1

### Patch Changes

- 3670ed0: minor fixes
- 3670ed0: minor
- Updated dependencies [3670ed0]
- Updated dependencies [3670ed0]
  - mcp-use@1.1.1

## 0.4.1-canary.1

### Patch Changes

- a571b5c: minor
- Updated dependencies [a571b5c]
  - mcp-use@1.1.1-canary.1

## 0.4.1-canary.0

### Patch Changes

- 4ad9c7f: minor fixes
- Updated dependencies [4ad9c7f]
  - mcp-use@1.1.1-canary.0

## 0.4.0

### Minor Changes

- 0f2b7f6: reafctor: Refactor Inpector to be aligned with mcp-use-ts
  - Migrated from CommonJS to ESM format
  - Added input validation for port and URL
  - Improved error handling and logging
  - Added `open` package for cross-platform browser launching
  - Chat components: `AssistantMessage`, `UserMessage`, `ToolCallDisplay`, `MCPUIResource`, `MessageList`
  - UI components: `aurora-background`, `text-shimmer`, `sheet`, `switch`, `kbd`, `shimmer-button`, `status-dot`
  - Form components: `ConnectionSettingsForm`, `ServerDropdown`
  - Tool components: `ToolExecutionPanel`, `ToolResultDisplay`, `SaveRequestDialog`
  - Resource components: `ResourceResultDisplay`, `ResourcesList`
  - Reorganized component structure (moved to `src/client/components/`)
  - Refactored `ChatTab` to use streaming API and custom hooks
  - Enhanced `InspectorDashboard` with auto-connect functionality
  - Improved `CommandPalette` with better item selection
  - Updated routing to use query parameters
  - Updated `@types/node` to 20.19.21
  - Upgraded `@typescript-eslint` packages to 8.46.1
  - Added `inquirer@9.3.8` and `ora@8.2.0` for better CLI experience
  - Removed `AddServerDialog` and `ServerSelectionModal` to streamline UI
  - Cleaned up obsolete TypeScript declaration files

  fix: CLI binary format and package configuration
  - Changed CLI build format from CommonJS to ESM for ESM-only dependency compatibility
  - Added prepublishOnly hook to ensure build before publishing
  - Updated documentation references from @mcp-use/inspect to @mcp-use/inspector
  - Removed compiled artifacts from source directory
  - Added input validation for port and URL arguments
  - Improved error logging in API routes
  - Fixed async/await bugs in static file serving

### Patch Changes

- Updated dependencies [0f2b7f6]
  - mcp-use@1.1.0

## 0.3.9

### Patch Changes

- Updated dependencies [55dfebf]
  - mcp-use@1.0.5

## 0.3.8

### Patch Changes

- fix: support multiple clients per server
- Updated dependencies
  - mcp-use@1.0.4

## 0.3.7

### Patch Changes

- fix: export server from mcp-use/server due to edge runtime
- Updated dependencies
  - mcp-use@1.0.3

## 0.3.6

### Patch Changes

- Updated dependencies [3bd613e]
  - mcp-use@1.0.2

## 0.3.5

### Patch Changes

- 8e92eaa: Bump version to fix npm publish issue - version 0.3.3 was already published

## 0.3.4

### Patch Changes

- Bump version to fix npm publish issue - version 0.3.3 was already published

## 0.3.3

### Patch Changes

- 1310533: add MCP server feature to mcp-use + add mcp-use inspector + add mcp-use cli build and deployment tool + add create-mcp-use-app for scaffolding mcp-use apps
- Updated dependencies [1310533]
  - mcp-use@1.0.1

## 0.3.2

### Patch Changes

- 6fa0026: Fix cli dist

## 0.3.1

### Patch Changes

- 04b9f14: Update versions

## 0.3.0

### Minor Changes

- Update dependecies versions

### Patch Changes

- mcp-use@1.0.0

## 0.2.1

### Patch Changes

- db54528: Migrated build system from tsc to tsup for faster builds (10-100x improvement) with dual CJS/ESM output support. This is an internal change that improves build performance without affecting the public API.
- Updated dependencies [db54528]
- Updated dependencies [db54528]
  - mcp-use@0.3.0<|MERGE_RESOLUTION|>--- conflicted
+++ resolved
@@ -1,7 +1,5 @@
 # @mcp-use/inspector
 
-<<<<<<< HEAD
-=======
 ## 0.4.5
 
 ### Patch Changes
@@ -10,7 +8,6 @@
 - Updated dependencies [6dcee78]
   - mcp-use@1.1.5
 
->>>>>>> 3d32fdec
 ## 0.4.5-canary.0
 
 ### Patch Changes
