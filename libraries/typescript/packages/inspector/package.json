{
  "name": "@mcp-use/inspector",
  "type": "module",
<<<<<<< HEAD
  "version": "0.9.0-canary.7",
=======
  "version": "0.9.0",
>>>>>>> 31fc2298
  "description": "MCP Inspector - A tool for inspecting and debugging MCP servers",
  "author": "",
  "license": "MIT",
  "homepage": "https://github.com/mcp-use/mcp-use#readme",
  "repository": {
    "type": "git",
    "url": "git+https://github.com/mcp-use/mcp-use.git",
    "directory": "packages/inspector"
  },
  "bugs": {
    "url": "https://github.com/mcp-use/mcp-use/issues"
  },
  "keywords": [
    "mcp",
    "inspector",
    "debug",
    "tools"
  ],
  "exports": {
    ".": {
      "types": "./dist/server/index.d.ts",
      "import": "./dist/server/index.js"
    }
  },
  "main": "./dist/server/index.js",
  "types": "./dist/server/index.d.ts",
  "bin": {
    "mcp-inspect": "./dist/cli.js"
  },
  "files": [
    "dist"
  ],
  "scripts": {
    "dev": "concurrently \"npm run dev:client\" \"npm run dev:server\"",
    "dev:client": "vite --port 3000",
    "dev:server": "VITE_DEV=true tsx watch src/server/server.ts",
    "dev:standalone": "tsx watch src/server/server.ts",
    "build": "npm run build:client && npm run build:server && npm run build:cli",
    "build:client": "vite build",
    "build:server": "tsup src/server/*.ts --format esm --out-dir dist/server && tsc -p tsconfig.server.json --emitDeclarationOnly --declaration",
    "build:cli": "tsup src/server/cli.ts --format esm --out-dir dist/",
    "prepublishOnly": "pnpm build",
    "start": "node dist/server/server.js",
    "preview": "vite preview",
    "type-check": "tsc --noEmit",
    "lint": "eslint .",
    "lint:fix": "eslint . --fix",
    "install:yarn": "yarn install",
    "install:pnpm": "pnpm install",
    "install:npm": "npm install",
    "lint:yarn": "yarn eslint . --fix",
    "lint:npm": "npm run lint:fix",
    "lint:pnpm": "pnpm lint:fix"
  },
  "peerDependencies": {
    "express": "^4.21.2"
  },
  "peerDependenciesMeta": {
    "express": {
      "optional": true
    }
  },
  "dependencies": {
<<<<<<< HEAD
    "@ai-sdk/react": "^2.0.104",
    "@hono/node-server": "^1.19.6",
    "@langchain/anthropic": "^1.1.3",
    "@langchain/core": "^1.1.0",
    "@langchain/google-genai": "^2.0.0",
    "@langchain/openai": "^1.1.3",
    "@mcp-ui/client": "^5.16.0",
=======
    "@ai-sdk/react": "^1.0.20",
    "@hono/node-server": "^1.19.5",
    "@langchain/anthropic": "^1.0.0",
    "@langchain/core": "^1.0.0",
    "@langchain/google-genai": "^1.0.0",
    "@langchain/openai": "^1.0.0",
    "@mcp-ui/client": "^5.12.1",
>>>>>>> 31fc2298
    "@modelcontextprotocol/sdk": "https://pkg.pr.new/modelcontextprotocol/typescript-sdk/@modelcontextprotocol/sdk@1194",
    "@radix-ui/react-alert-dialog": "^1.1.15",
    "@radix-ui/react-checkbox": "^1.3.3",
    "@radix-ui/react-dialog": "^1.1.15",
    "@radix-ui/react-dropdown-menu": "^2.1.16",
    "@radix-ui/react-label": "^2.1.8",
    "@radix-ui/react-popover": "^1.1.15",
    "@radix-ui/react-select": "^2.2.6",
    "@radix-ui/react-switch": "^1.2.6",
    "@radix-ui/react-tooltip": "^1.2.8",
    "@scarf/scarf": "^1.4.0",
    "@tailwindcss/cli": "^4.1.17",
    "@tailwindcss/vite": "^4.1.17",
    "@types/react-syntax-highlighter": "^15.5.13",
    "class-variance-authority": "^0.7.1",
    "clsx": "^2.1.1",
    "cmdk": "^1.1.1",
    "framer-motion": "^12.23.24",
    "hono": "^4.10.7",
    "lucide-react": "^0.555.0",
    "markdown-to-jsx": "^9.3.0",
    "mcp-use": "workspace:*",
    "motion": "^12.23.24",
    "next-themes": "^0.4.6",
    "open": "^11.0.0",
    "posthog-node": "^5.14.1",
    "react": "^19.2.0",
    "react-dom": "^19.2.0",
    "react-resizable-panels": "^3.0.6",
    "react-router-dom": "^7.9.6",
    "react-syntax-highlighter": "^16.1.0",
    "sonner": "^2.0.7",
    "tailwind-merge": "^3.4.0",
    "vite-express": "^0.21.1"
  },
  "publishConfig": {
    "access": "public"
  },
  "devDependencies": {
    "@antfu/eslint-config": "^6.2.0",
    "@eslint-react/eslint-plugin": "^2.3.9",
    "@langchain/anthropic": "^1.0.0",
    "@langchain/core": "^1.0.0",
    "@langchain/google-genai": "^1.0.0",
    "@langchain/openai": "^1.0.0",
    "@radix-ui/react-slot": "^1.2.4",
    "@types/express": "^5.0.5",
    "@types/node": "^24.10.1",
    "@types/react": "^19.2.7",
    "@types/react-dom": "^19.2.3",
    "@vitejs/plugin-react": "^5.1.1",
    "concurrently": "^9.2.1",
    "eslint": "^9.39.1",
    "eslint-plugin-react-hooks": "^7.0.1",
    "eslint-plugin-react-refresh": "^0.4.24",
    "express": "^5.1.0",
    "tailwindcss": "^4.1.17",
    "tsx": "^4.21.0",
    "tw-animate-css": "^1.4.0",
    "typescript": "^5.9.3",
    "vite": "^7.2.4"
  }
}<|MERGE_RESOLUTION|>--- conflicted
+++ resolved
@@ -1,11 +1,7 @@
 {
   "name": "@mcp-use/inspector",
   "type": "module",
-<<<<<<< HEAD
-  "version": "0.9.0-canary.7",
-=======
   "version": "0.9.0",
->>>>>>> 31fc2298
   "description": "MCP Inspector - A tool for inspecting and debugging MCP servers",
   "author": "",
   "license": "MIT",
@@ -69,7 +65,6 @@
     }
   },
   "dependencies": {
-<<<<<<< HEAD
     "@ai-sdk/react": "^2.0.104",
     "@hono/node-server": "^1.19.6",
     "@langchain/anthropic": "^1.1.3",
@@ -77,15 +72,6 @@
     "@langchain/google-genai": "^2.0.0",
     "@langchain/openai": "^1.1.3",
     "@mcp-ui/client": "^5.16.0",
-=======
-    "@ai-sdk/react": "^1.0.20",
-    "@hono/node-server": "^1.19.5",
-    "@langchain/anthropic": "^1.0.0",
-    "@langchain/core": "^1.0.0",
-    "@langchain/google-genai": "^1.0.0",
-    "@langchain/openai": "^1.0.0",
-    "@mcp-ui/client": "^5.12.1",
->>>>>>> 31fc2298
     "@modelcontextprotocol/sdk": "https://pkg.pr.new/modelcontextprotocol/typescript-sdk/@modelcontextprotocol/sdk@1194",
     "@radix-ui/react-alert-dialog": "^1.1.15",
     "@radix-ui/react-checkbox": "^1.3.3",
