{
  "name": "@mcp-use/inspector",
  "type": "module",
<<<<<<< HEAD
  "version": "0.4.5-canary.0",
=======
  "version": "0.4.5",
>>>>>>> 3d32fdec
  "description": "MCP Inspector - A tool for inspecting and debugging MCP servers",
  "author": "",
  "license": "MIT",
  "keywords": [
    "mcp",
    "inspector",
    "debug",
    "tools"
  ],
  "exports": {
    ".": {
      "types": "./dist/server/index.d.ts",
      "import": "./dist/server/index.js"
    }
  },
  "main": "./dist/server/index.js",
  "types": "./dist/server/index.d.ts",
  "bin": {
    "mcp-inspect": "./dist/cli.js"
  },
  "files": [
    "dist"
  ],
  "scripts": {
    "dev": "concurrently \"npm run dev:client\" \"npm run dev:server\"",
    "dev:client": "vite --port 3000",
    "dev:server": "VITE_DEV=true tsx watch src/server/server.ts",
    "dev:standalone": "tsx watch src/server/server.ts",
    "build": "npm run build:client && npm run build:server && npm run build:cli",
    "build:client": "vite build",
    "build:server": "tsup src/server/*.ts --format esm --out-dir dist/server && tsc -p tsconfig.server.json --emitDeclarationOnly --declaration",
    "build:cli": "tsup src/server/cli.ts --format esm --out-dir dist/",
    "prepublishOnly": "pnpm build",
    "start": "node dist/server/server.js",
    "preview": "vite preview",
    "type-check": "tsc --noEmit",
    "lint": "eslint .",
    "lint:fix": "eslint . --fix",
    "install:yarn": "yarn install",
    "install:pnpm": "pnpm install",
    "install:npm": "npm install",
    "lint:yarn": "yarn eslint . --fix",
    "lint:npm": "npm run lint:fix",
    "lint:pnpm": "pnpm lint:fix"
  },
  "peerDependencies": {
    "@langchain/anthropic": "^0.3.26",
    "@langchain/core": "^0.3.72",
    "@langchain/google-genai": "^0.2.18",
    "@langchain/openai": "^0.6.9",
    "express": "^4.21.2"
  },
  "dependencies": {
    "@ai-sdk/react": "^1.0.20",
    "@hono/node-server": "^1.19.5",
    "@mcp-ui/client": "^5.12.1",
    "@modelcontextprotocol/sdk": "1.20.0",
    "@radix-ui/react-alert-dialog": "^1.1.15",
    "@radix-ui/react-dialog": "^1.1.15",
    "@radix-ui/react-dropdown-menu": "^2.1.16",
    "@radix-ui/react-label": "^2.1.7",
    "@radix-ui/react-select": "^2.2.6",
    "@radix-ui/react-switch": "^1.1.2",
    "@radix-ui/react-tooltip": "^1.2.8",
    "@tailwindcss/cli": "^4.1.14",
    "@tailwindcss/vite": "^4.1.14",
    "@types/react-syntax-highlighter": "^15.5.13",
    "class-variance-authority": "^0.7.1",
    "clsx": "^2.1.1",
    "cmdk": "^1.1.1",
    "framer-motion": "^12.23.22",
    "hono": "^4.0.0",
    "lucide-react": "^0.545.0",
    "markdown-to-jsx": "^7.7.16",
    "mcp-use": "workspace:*",
    "motion": "^12.23.22",
    "next-themes": "^0.4.6",
    "open": "^10.0.0",
    "react": "^19.2.0",
    "react-dom": "^19.2.0",
    "react-resizable-panels": "^3.0.6",
    "react-router-dom": "^7.9.3",
    "react-syntax-highlighter": "^15.6.6",
    "sonner": "^2.0.7",
    "tailwind-merge": "^3.3.1",
    "vite-express": "^0.21.1"
  },
  "publishConfig": {
    "access": "public"
  },
  "devDependencies": {
    "@antfu/eslint-config": "^5.4.1",
    "@eslint-react/eslint-plugin": "^1.38.4",
    "@langchain/anthropic": "^0.3.26",
    "@langchain/core": "^0.3.72",
    "@langchain/google-genai": "^0.2.18",
    "@langchain/openai": "^0.6.9",
    "@radix-ui/react-slot": "^1.2.3",
    "@types/express": "^4.17.0",
    "@types/node": "^24.7.0",
    "@types/react": "^19.2.2",
    "@types/react-dom": "^19.2.1",
    "@vitejs/plugin-react": "^5.0.4",
    "concurrently": "^9.2.1",
    "eslint": "^9.36.0",
    "eslint-plugin-react-hooks": "^5.2.0",
    "eslint-plugin-react-refresh": "^0.4.0",
    "express": "^4.21.2",
    "tailwindcss": "^4.1.14",
    "tsx": "^4.6.0",
    "tw-animate-css": "^1.4.0",
    "typescript": "^5.9.3",
    "vite": "^7.1.9"
  }
}<|MERGE_RESOLUTION|>--- conflicted
+++ resolved
@@ -1,11 +1,7 @@
 {
   "name": "@mcp-use/inspector",
   "type": "module",
-<<<<<<< HEAD
-  "version": "0.4.5-canary.0",
-=======
   "version": "0.4.5",
->>>>>>> 3d32fdec
   "description": "MCP Inspector - A tool for inspecting and debugging MCP servers",
   "author": "",
   "license": "MIT",
