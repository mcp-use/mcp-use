{
  "name": "@mcp-use/inspector",
  "type": "module",
<<<<<<< HEAD
  "version": "0.12.0-canary.10",
=======
  "version": "0.12.0",
>>>>>>> ff24af11
  "description": "MCP Inspector - A tool for inspecting and debugging MCP servers",
  "author": "",
  "license": "MIT",
  "homepage": "https://github.com/mcp-use/mcp-use#readme",
  "repository": {
    "type": "git",
    "url": "git+https://github.com/mcp-use/mcp-use.git",
    "directory": "packages/inspector"
  },
  "bugs": {
    "url": "https://github.com/mcp-use/mcp-use/issues"
  },
  "keywords": [
    "mcp",
    "inspector",
    "debug",
    "tools"
  ],
  "exports": {
    ".": {
      "types": "./dist/server/index.d.ts",
      "import": "./dist/server/index.js"
    }
  },
  "main": "./dist/server/index.js",
  "types": "./dist/server/index.d.ts",
  "bin": {
    "mcp-inspect": "./dist/cli.js"
  },
  "files": [
    "dist"
  ],
  "scripts": {
    "dev": "concurrently \"npm run dev:client\" \"npm run dev:server\"",
    "dev:client": "vite --port 3000",
    "dev:server": "VITE_DEV=true tsx watch src/server/server.ts",
    "dev:standalone": "tsx watch src/server/server.ts",
    "build": "npm run build:client && npm run build:server && npm run build:cli",
    "build:client": "vite build",
    "build:server": "tsup src/server/*.ts --format esm --out-dir dist/server && tsc -p tsconfig.server.json --emitDeclarationOnly --declaration",
    "build:cli": "tsup src/server/cli.ts --format esm --out-dir dist/",
    "prepublishOnly": "pnpm --filter mcp-use build && pnpm build",
    "start": "node dist/server/server.js",
    "preview": "vite preview",
    "type-check": "tsc --noEmit",
    "lint": "eslint .",
    "lint:fix": "eslint . --fix",
    "install:yarn": "yarn install",
    "install:pnpm": "pnpm install",
    "install:npm": "npm install",
    "lint:yarn": "yarn eslint . --fix",
    "lint:npm": "npm run lint:fix",
    "lint:pnpm": "pnpm lint:fix"
  },
  "peerDependencies": {
    "express": "^4.21.2 || ^5.0.0"
  },
  "peerDependenciesMeta": {
    "express": {
      "optional": true
    }
  },
  "dependencies": {
    "@ai-sdk/react": "^2.0.104",
    "@hono/node-server": "^1.19.6",
    "@langchain/anthropic": "^1.1.3",
    "@langchain/core": "^1.1.0",
    "@langchain/google-genai": "^2.0.0",
    "@langchain/openai": "^1.1.3",
    "@mcp-ui/client": "^5.16.0",
    "@mcp-use/modelcontextprotocol-sdk": "1.24.3-mcp-use.1",
    "@radix-ui/react-alert-dialog": "^1.1.15",
    "@radix-ui/react-checkbox": "^1.3.3",
    "@radix-ui/react-dialog": "^1.1.15",
    "@radix-ui/react-dropdown-menu": "^2.1.16",
    "@radix-ui/react-label": "^2.1.8",
    "@radix-ui/react-popover": "^1.1.15",
    "@radix-ui/react-select": "^2.2.6",
    "@radix-ui/react-switch": "^1.2.6",
    "@radix-ui/react-tooltip": "^1.2.8",
    "@scarf/scarf": "^1.4.0",
    "@tailwindcss/cli": "^4.1.17",
    "@tailwindcss/vite": "^4.1.17",
    "@types/react-syntax-highlighter": "^15.5.13",
    "class-variance-authority": "^0.7.1",
    "clsx": "^2.1.1",
    "cmdk": "^1.1.1",
    "framer-motion": "^12.23.24",
    "hono": "^4.10.7",
    "lucide-react": "^0.555.0",
    "markdown-to-jsx": "^9.3.0",
    "mcp-use": "workspace:*",
    "motion": "^12.23.24",
    "next-themes": "^0.4.6",
    "open": "^11.0.0",
    "posthog-node": "^5.14.1",
    "react": "^19.2.0",
    "react-dom": "^19.2.0",
    "react-resizable-panels": "^3.0.6",
    "react-router-dom": "^7.9.6",
    "react-syntax-highlighter": "^16.1.0",
    "sonner": "^2.0.7",
    "tailwind-merge": "^3.4.0",
    "vite-express": "^0.21.1"
  },
  "publishConfig": {
    "access": "public"
  },
  "devDependencies": {
    "@antfu/eslint-config": "^6.2.0",
    "@eslint-react/eslint-plugin": "^2.3.9",
    "@langchain/anthropic": "^1.0.0",
    "@langchain/core": "^1.0.0",
    "@langchain/google-genai": "^1.0.0",
    "@langchain/openai": "^1.0.0",
    "@radix-ui/react-slot": "^1.2.4",
    "@types/express": "^5.0.5",
    "@types/node": "^24.10.1",
    "@types/react": "^19.2.7",
    "@types/react-dom": "^19.2.3",
    "@vitejs/plugin-react": "^5.1.1",
    "concurrently": "^9.2.1",
    "eslint": "^9.39.1",
    "eslint-plugin-react-hooks": "^7.0.1",
    "eslint-plugin-react-refresh": "^0.4.24",
    "express": "^5.2.0",
    "tailwindcss": "^4.1.17",
    "tsx": "^4.21.0",
    "tw-animate-css": "^1.4.0",
    "typescript": "^5.9.3",
    "vite": "^7.2.4"
  }
}<|MERGE_RESOLUTION|>--- conflicted
+++ resolved
@@ -1,11 +1,7 @@
 {
   "name": "@mcp-use/inspector",
   "type": "module",
-<<<<<<< HEAD
-  "version": "0.12.0-canary.10",
-=======
   "version": "0.12.0",
->>>>>>> ff24af11
   "description": "MCP Inspector - A tool for inspecting and debugging MCP servers",
   "author": "",
   "license": "MIT",
