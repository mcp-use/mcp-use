{
  "name": "@mcp-use/inspector",
  "type": "module",
  "version": "0.13.0-canary.3",
  "description": "MCP Inspector - A tool for inspecting and debugging MCP servers",
  "author": "",
  "license": "MIT",
  "homepage": "https://github.com/mcp-use/mcp-use#readme",
  "repository": {
    "type": "git",
    "url": "git+https://github.com/mcp-use/mcp-use.git",
    "directory": "libraries/typescript/packages/inspector"
  },
  "bugs": {
    "url": "https://github.com/mcp-use/mcp-use/issues"
  },
  "keywords": [
    "mcp",
    "inspector",
    "debug",
    "tools"
  ],
  "exports": {
    ".": {
      "types": "./dist/server/index.d.ts",
      "import": "./dist/server/index.js"
    }
  },
  "main": "./dist/server/index.js",
  "types": "./dist/server/index.d.ts",
  "bin": {
    "mcp-inspect": "./dist/cli.js"
  },
  "files": [
    "dist"
  ],
  "scripts": {
    "dev": "concurrently \"npm run dev:client\" \"npm run dev:server\"",
    "dev:client": "vite --port 3000",
    "dev:server": "VITE_DEV=true tsx watch src/server/server.ts",
    "dev:standalone": "tsx watch src/server/server.ts",
    "build": "npm run build:client && npm run build:server && npm run build:cli",
    "build:client": "vite build",
    "build:server": "tsup src/server/*.ts --format esm --out-dir dist/server && tsc -p tsconfig.server.json --emitDeclarationOnly --declaration",
    "build:cli": "tsup src/server/cli.ts --format esm --out-dir dist/",
    "prepublishOnly": "pnpm --filter mcp-use build && pnpm build",
    "start": "node dist/server/server.js",
    "preview": "vite preview",
    "type-check": "tsc --noEmit",
    "lint": "eslint .",
    "lint:fix": "eslint . --fix",
    "install:yarn": "yarn install",
    "install:pnpm": "pnpm install",
    "install:npm": "npm install",
    "lint:yarn": "yarn eslint . --fix",
    "lint:npm": "npm run lint:fix",
    "lint:pnpm": "pnpm lint:fix"
  },
  "engines": {
    "node": "^20.19.0 || >=22.12.0"
  },
  "peerDependencies": {
    "express": "^4.21.2 || ^5.0.0",
    "react": "^18.0.0 || ^19.0.0",
    "react-dom": "^18.0.0 || ^19.0.0",
    "react-router-dom": "^7.0.0"
  },
  "peerDependenciesMeta": {
    "express": {
      "optional": true
    }
  },
  "dependencies": {
    "@ai-sdk/react": "^2.0.104",
    "@hono/node-server": "^1.19.6",
    "@langchain/anthropic": "^1.1.3",
    "@langchain/core": "^1.1.0",
    "@langchain/google-genai": "^2.0.0",
    "@langchain/openai": "^1.1.3",
    "@mcp-ui/client": "^5.16.0",
<<<<<<< HEAD
    "@mcp-use/modelcontextprotocol-sdk": "1.24.3-mcp-use.4",
=======
    "@mcp-use/mango": "workspace:*",
    "@mcp-use/modelcontextprotocol-sdk": "1.24.3-mcp-use.1",
>>>>>>> 0db5618f
    "@radix-ui/react-alert-dialog": "^1.1.15",
    "@radix-ui/react-checkbox": "^1.3.3",
    "@radix-ui/react-dialog": "^1.1.15",
    "@radix-ui/react-dropdown-menu": "^2.1.16",
    "@radix-ui/react-label": "^2.1.8",
    "@radix-ui/react-popover": "^1.1.15",
    "@radix-ui/react-select": "^2.2.6",
    "@radix-ui/react-switch": "^1.2.6",
    "@radix-ui/react-tooltip": "^1.2.8",
    "@scarf/scarf": "^1.4.0",
    "@tailwindcss/cli": "^4.1.17",
    "@tailwindcss/vite": "^4.1.17",
    "@types/react-syntax-highlighter": "^15.5.13",
    "class-variance-authority": "^0.7.1",
    "clsx": "^2.1.1",
    "cmdk": "^1.1.1",
    "framer-motion": "^12.23.24",
    "hono": "^4.10.7",
    "lucide-react": "^0.555.0",
    "markdown-to-jsx": "^9.3.0",
    "mcp-use": "workspace:*",
    "motion": "^12.23.24",
    "next-themes": "^0.4.6",
    "open": "^11.0.0",
    "posthog-node": "^5.14.1",
    "react-resizable-panels": "^3.0.6",
    "react-syntax-highlighter": "^16.1.0",
    "sonner": "^2.0.7",
    "tailwind-merge": "^3.4.0",
    "vite-express": "^0.21.1"
  },
  "publishConfig": {
    "access": "public"
  },
  "devDependencies": {
    "@antfu/eslint-config": "^6.2.0",
    "@eslint-react/eslint-plugin": "^2.3.9",
    "@langchain/anthropic": "^1.0.0",
    "@langchain/core": "^1.0.0",
    "@langchain/google-genai": "^1.0.0",
    "@langchain/openai": "^1.0.0",
    "@radix-ui/react-slot": "^1.2.4",
    "@types/express": "^5.0.5",
    "@types/node": "^24.10.1",
    "@types/react": "^19.2.7",
    "@types/react-dom": "^19.2.3",
    "@vitejs/plugin-react": "^5.1.1",
    "react": "^19.2.0",
    "react-dom": "^19.2.0",
    "react-router-dom": "^7.9.6",
    "concurrently": "^9.2.1",
    "eslint": "^9.39.1",
    "eslint-plugin-react-hooks": "^7.0.1",
    "eslint-plugin-react-refresh": "^0.4.24",
    "express": "^5.2.0",
    "tailwindcss": "^4.1.17",
    "tsx": "^4.21.0",
    "tw-animate-css": "^1.4.0",
    "typescript": "^5.9.3",
    "vite": "^7.2.4"
  }
}<|MERGE_RESOLUTION|>--- conflicted
+++ resolved
@@ -78,12 +78,7 @@
     "@langchain/google-genai": "^2.0.0",
     "@langchain/openai": "^1.1.3",
     "@mcp-ui/client": "^5.16.0",
-<<<<<<< HEAD
-    "@mcp-use/modelcontextprotocol-sdk": "1.24.3-mcp-use.4",
-=======
-    "@mcp-use/mango": "workspace:*",
-    "@mcp-use/modelcontextprotocol-sdk": "1.24.3-mcp-use.1",
->>>>>>> 0db5618f
+    "@mcp-use/modelcontextprotocol-sdk": "1.24.3-mcp-use.2",
     "@radix-ui/react-alert-dialog": "^1.1.15",
     "@radix-ui/react-checkbox": "^1.3.3",
     "@radix-ui/react-dialog": "^1.1.15",
