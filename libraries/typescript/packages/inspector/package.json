--- conflicted
+++ resolved
@@ -105,10 +105,7 @@
     "open": "^11.0.0",
     "posthog-node": "^5.14.1",
     "react-resizable-panels": "^3.0.6",
-<<<<<<< HEAD
     "react-router": "^7.9.6",
-=======
->>>>>>> b3c588d0
     "react-syntax-highlighter": "^16.1.0",
     "sonner": "^2.0.7",
     "tailwind-merge": "^3.4.0",
