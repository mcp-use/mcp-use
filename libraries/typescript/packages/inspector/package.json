{
  "name": "@mcp-use/inspector",
  "type": "module",
  "version": "0.3.9",
  "description": "MCP Inspector - A tool for inspecting and debugging MCP servers",
  "author": "",
  "license": "MIT",
  "keywords": [
    "mcp",
    "inspector",
    "debug",
    "tools"
  ],
  "exports": {
    ".": {
      "types": "./dist/server/index.d.ts",
      "import": "./dist/server/index.js"
    }
  },
  "main": "./dist/server/index.js",
  "types": "./dist/server/index.d.ts",
  "bin": {
    "mcp-inspect": "./dist/cli/inspect.js"
  },
  "files": [
    "dist"
  ],
  "scripts": {
    "dev": "concurrently \"npm run dev:client\" \"npm run dev:server\"",
    "dev:client": "vite --port 3000",
    "dev:server": "VITE_DEV=true tsx watch src/server/server.ts",
    "dev:standalone": "tsx watch src/server/server.ts",
    "build": "npm run build:client && npm run build:server && npm run build:cli",
    "build:client": "vite build",
    "build:server": "tsup src/server/*.ts --format esm --out-dir dist/server && tsc -p tsconfig.server.json --emitDeclarationOnly --declaration",
    "build:cli": "tsup src/cli/inspect.ts --format esm --out-dir dist/cli",
<<<<<<< HEAD
=======
    "prepublishOnly": "pnpm build",
>>>>>>> 5585543d
    "start": "node dist/server/server.js",
    "preview": "vite preview",
    "type-check": "tsc --noEmit",
    "lint": "eslint .",
    "lint:fix": "eslint . --fix",
    "install:yarn": "yarn install",
    "install:pnpm": "pnpm install",
    "install:npm": "npm install",
    "lint:yarn": "yarn eslint . --fix",
    "lint:npm": "npm run lint:fix",
    "lint:pnpm": "pnpm lint:fix"
  },
  "peerDependencies": {
    "@langchain/anthropic": "^0.3.26",
    "@langchain/core": "^0.3.72",
    "@langchain/google-genai": "^0.2.18",
    "@langchain/openai": "^0.6.9",
    "express": "^4.21.2"
  },
  "dependencies": {
    "@hono/node-server": "^1.19.5",
    "@mcp-ui/client": "^5.12.1",
    "@modelcontextprotocol/sdk": "1.20.0",
    "@radix-ui/react-alert-dialog": "^1.1.15",
    "@radix-ui/react-dialog": "^1.1.15",
    "@radix-ui/react-dropdown-menu": "^2.1.16",
    "@radix-ui/react-label": "^2.1.7",
    "@radix-ui/react-select": "^2.2.6",
    "@radix-ui/react-switch": "^1.1.2",
    "@radix-ui/react-tooltip": "^1.2.8",
    "@tailwindcss/cli": "^4.1.14",
    "@tailwindcss/vite": "^4.1.14",
    "@types/react-syntax-highlighter": "^15.5.13",
    "class-variance-authority": "^0.7.1",
    "clsx": "^2.1.1",
    "cmdk": "^1.1.1",
    "flowtoken": "^1.0.40",
    "framer-motion": "^12.23.22",
    "hono": "^4.0.0",
    "lucide-react": "^0.545.0",
    "mcp-use": "workspace:*",
    "motion": "^12.23.22",
    "next-themes": "^0.4.6",
    "open": "^10.0.0",
    "react": "^19.2.0",
    "react-dom": "^19.2.0",
    "react-resizable-panels": "^3.0.6",
    "react-router-dom": "^7.9.3",
    "react-syntax-highlighter": "^15.6.6",
    "sonner": "^2.0.7",
    "tailwind-merge": "^3.3.1",
    "vite-express": "^0.21.1"
  },
  "publishConfig": {
    "access": "public"
  },
  "devDependencies": {
    "@antfu/eslint-config": "^5.4.1",
    "@eslint-react/eslint-plugin": "^1.38.4",
    "@langchain/anthropic": "^0.3.26",
    "@langchain/core": "^0.3.72",
    "@langchain/google-genai": "^0.2.18",
    "@langchain/openai": "^0.6.9",
    "@radix-ui/react-slot": "^1.2.3",
    "@types/express": "^4.17.0",
    "@types/node": "^24.7.0",
    "@types/react": "^19.2.2",
    "@types/react-dom": "^19.2.1",
    "@vitejs/plugin-react": "^5.0.4",
    "concurrently": "^9.2.1",
    "eslint": "^9.36.0",
    "eslint-plugin-react-hooks": "^5.2.0",
    "eslint-plugin-react-refresh": "^0.4.0",
    "express": "^4.21.2",
    "tailwindcss": "^4.1.14",
    "tsx": "^4.6.0",
    "tw-animate-css": "^1.4.0",
    "typescript": "^5.9.3",
    "vite": "^7.1.9"
  }
}<|MERGE_RESOLUTION|>--- conflicted
+++ resolved
@@ -34,10 +34,7 @@
     "build:client": "vite build",
     "build:server": "tsup src/server/*.ts --format esm --out-dir dist/server && tsc -p tsconfig.server.json --emitDeclarationOnly --declaration",
     "build:cli": "tsup src/cli/inspect.ts --format esm --out-dir dist/cli",
-<<<<<<< HEAD
-=======
     "prepublishOnly": "pnpm build",
->>>>>>> 5585543d
     "start": "node dist/server/server.js",
     "preview": "vite preview",
     "type-check": "tsc --noEmit",
