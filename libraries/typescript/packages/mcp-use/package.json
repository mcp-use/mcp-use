{
  "name": "mcp-use",
  "type": "module",
  "version": "1.5.0-canary.0",
  "packageManager": "pnpm@10.6.1",
  "description": "Opinionated MCP Framework for TypeScript (@modelcontextprotocol/sdk compatible) - Build MCP Agents and Clients + MCP Servers with support for MCP-UI.",
  "author": "mcp-use, Inc.",
  "license": "MIT",
  "homepage": "https://github.com/mcp-use/mcp-use#readme",
  "repository": {
    "type": "git",
    "url": "git+https://github.com/mcp-use/mcp-use.git"
  },
  "bugs": {
    "url": "https://github.com/mcp-use/mcp-use/issues"
  },
  "keywords": [
    "MCP",
    "Model Context Protocol",
    "Zod",
    "schema",
    "SDK",
    "eventsource",
    "AI",
    "utility",
    "typescript"
  ],
  "exports": {
    ".": {
      "types": "./dist/index.d.ts",
      "import": "./dist/index.js"
    },
    "./agent": {
      "types": "./dist/src/agents/index.d.ts",
      "import": "./dist/src/agents/index.js"
    },
    "./browser": {
      "types": "./dist/src/browser.d.ts",
      "import": "./dist/src/browser.js"
    },
    "./react": {
      "types": "./dist/src/react/index.d.ts",
      "import": "./dist/src/react/index.js"
    },
    "./server": {
      "types": "./dist/src/server/index.d.ts",
      "import": "./dist/src/server/index.js"
    }
  },
  "main": "./dist/index.js",
  "module": "./dist/index.js",
  "types": "./dist/index.d.ts",
  "bin": {
    "mcp-use": "./node_modules/@mcp-use/cli/dist/index.js"
  },
  "files": [
    "dist"
  ],
  "engines": {
    "node": ">=22.0.0"
  },
  "publishConfig": {
    "registry": "https://registry.npmjs.org",
    "access": "public"
  },
  "scripts": {
    "build": "rm -rf dist && tsup && tsc --emitDeclarationOnly --declaration",
    "test": "vitest",
    "test:run": "vitest run",
    "test:unit": "vitest run --exclude tests/integration/**",
    "test:simple": "vitest run tests/stream_events_simple.test.ts",
    "test:integration": "vitest run tests/integration",
    "test:integration:agent": "vitest run tests/integration/agent",
    "test:integration:run": "vitest run tests/integration/agent/test_agent_run.test.ts",
    "test:integration:stream": "vitest run tests/integration/agent/test_agent_stream.test.ts",
    "test:integration:streamevents": "vitest run tests/integration/agent/test_agent_stream_events.test.ts",
    "test:integration:structured": "vitest run tests/integration/agent/test_agent_structured_output.test.ts",
    "test:integration:manager": "vitest run tests/integration/agent/test_server_manager.test.ts",
    "test:integration:observability": "vitest run tests/integration/agent/test_agent_observability.test.ts",
    "watch": "tsc --watch",
    "start": "node dist/index.js",
    "prepublishOnly": "npm run build",
    "fmt": "eslint --fix",
    "release": "npm version patch --tag-version-prefix=v && git push --follow-tags",
    "release:minor": "npm version minor --tag-version-prefix=v && git push --follow-tags",
    "release:major": "npm version major --tag-version-prefix=v && git push --follow-tags",
    "prepare": "husky",
    "example:airbnb": "tsx examples/client/airbnb_use.ts",
    "example:browser": "tsx examples/client/browser_use.ts",
    "example:chat": "tsx examples/client/chat_example.ts",
    "example:stream": "tsx examples/client/stream_example.ts",
    "example:stream_events": "tsx examples/client/stream_events_example.ts",
    "example:ai_sdk": "tsx examples/client/ai_sdk_example.ts",
    "example:filesystem": "tsx examples/client/filesystem_use.ts",
    "example:http": "tsx examples/client/http_example.ts",
    "example:everything": "tsx examples/client/mcp_everything.ts",
    "example:multi": "tsx examples/client/multi_server_example.ts",
    "example:sandbox": "tsx examples/client/sandbox_everything.ts",
    "example:oauth": "tsx examples/client/simple_oauth_example.ts",
    "example:blender": "tsx examples/client/blender_use.ts",
    "example:add_server": "tsx examples/client/add_server_tool.ts",
    "example:structured": "tsx examples/client/structured_output.ts",
    "example:observability": "tsx examples/client/observability.ts",
    "example:code_mode": "tsx examples/client/code_mode_example.ts",
    "example:code_mode_e2b": "source .env 2>/dev/null || true && tsx examples/client/code_mode_e2b_example.ts"
  },
  "peerDependencies": {
    "@e2b/code-interpreter": "^2.2.0",
    "@langchain/anthropic": "^1.0.0",
    "@langchain/openai": "^1.0.0",
    "langfuse": "^3.38.6",
    "langfuse-langchain": "^3.38.6",
    "react": "^18.0.0 || ^19.0.0",
    "react-router-dom": "^7.0.0"
  },
  "peerDependenciesMeta": {
    "@e2b/code-interpreter": {
      "optional": true
    },
    "@langchain/anthropic": {
      "optional": true
    },
    "@langchain/openai": {
      "optional": true
    },
    "langfuse": {
      "optional": true
    },
    "langfuse-langchain": {
      "optional": true
    }
  },
  "dependencies": {
    "@dmitryrechkin/json-schema-to-zod": "^1.0.1",
    "@hono/node-server": "^1.13.0",
    "@langchain/core": "^1.0.1",
    "@mcp-ui/server": "^5.12.0",
    "@mcp-use/cli": "workspace:*",
    "@mcp-use/inspector": "workspace:*",
    "@modelcontextprotocol/sdk": "1.20.0",
    "@scarf/scarf": "^1.4.0",
    "ai": "^4.3.19",
    "chalk": "^5.6.2",
    "cli-highlight": "^2.1.11",
    "commander": "^14.0.1",
    "dotenv": "^16.5.0",
    "esbuild": ">=0.25.0",
    "hono": "^4.6.0",
    "langchain": "^1.0.1",
    "lodash-es": "^4.17.21",
    "posthog-node": "^5.1.1",
    "strict-url-sanitise": "^0.0.1",
    "strip-ansi": "^7.1.0",
    "ts-node": "^10.9.2",
    "tsx": "^4.20.6",
    "uuid": "^11.1.0",
    "winston": "^3.17.0",
    "winston-transport-browserconsole": "^1.0.5",
    "ws": "^8.18.2",
    "zod": "^3.25.48",
    "zod-to-json-schema": "^3.24.6"
  },
  "optionalDependencies": {
    "@tailwindcss/vite": "^4.1.15",
    "@vitejs/plugin-react": "^5.0.4",
    "connect": "^3.7.0",
    "node-mocks-http": "^1.16.2",
    "vite": ">=5.4.21"
  },
  "devDependencies": {
    "@antfu/eslint-config": "^4.13.2",
    "@langchain/anthropic": "^1.0.0",
    "@langchain/openai": "^1.0.0",
    "@types/cors": "^2.8.17",
    "@types/express": "^4.17.21",
    "@types/lodash-es": "^4.17.12",
    "@types/node": "^20.19.8",
    "@types/react": "^19.2.2",
    "@types/ws": "^8.18.1",
    "cors": "^2.8.5",
    "eslint": "^9.28.0",
    "eslint-plugin-format": "^1.0.1",
    "express": "^4.18.2",
    "husky": "^9.1.7",
    "lint-staged": "^15.2.11",
    "react": "^19.2.0",
<<<<<<< HEAD
    "react-router-dom": "^7.9.3",
=======
    "react-router-dom": "^7.9.5",
>>>>>>> fc64bd76
    "typescript": "^5.8.3",
    "vitest": "^3.2.4"
  },
  "lint-staged": {
    "*.{js,ts}": [
      "eslint --fix",
      "eslint"
    ],
    "*.md": [
      "eslint --fix",
      "eslint"
    ]
  }
}<|MERGE_RESOLUTION|>--- conflicted
+++ resolved
@@ -184,11 +184,7 @@
     "husky": "^9.1.7",
     "lint-staged": "^15.2.11",
     "react": "^19.2.0",
-<<<<<<< HEAD
-    "react-router-dom": "^7.9.3",
-=======
     "react-router-dom": "^7.9.5",
->>>>>>> fc64bd76
     "typescript": "^5.8.3",
     "vitest": "^3.2.4"
   },
