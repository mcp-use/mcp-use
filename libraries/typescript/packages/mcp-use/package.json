{
  "name": "mcp-use",
  "type": "module",
<<<<<<< HEAD
  "version": "1.1.5-canary.0",
=======
  "version": "1.1.6-canary.1",
>>>>>>> 9e6e9f9f
  "packageManager": "pnpm@10.6.1",
  "description": "Opinionated MCP Framework for TypeScript (@modelcontextprotocol/sdk compatible) - Build MCP Agents and Clients + MCP Servers with support for MCP-UI.",
  "author": "mcp-use, Inc.",
  "license": "MIT",
  "homepage": "https://github.com/mcp-use/mcp-use#readme",
  "repository": {
    "type": "git",
    "url": "git+https://github.com/mcp-use/mcp-use.git"
  },
  "bugs": {
    "url": "https://github.com/mcp-use/mcp-use/issues"
  },
  "keywords": [
    "MCP",
    "Model Context Protocol",
    "Zod",
    "schema",
    "SDK",
    "eventsource",
    "AI",
    "utility",
    "typescript"
  ],
  "exports": {
    ".": {
      "types": "./dist/index.d.ts",
      "import": "./dist/index.js"
    },
    "./browser": {
      "types": "./dist/src/browser.d.ts",
      "import": "./dist/src/browser.js"
    },
    "./react": {
      "types": "./dist/src/react/index.d.ts",
      "import": "./dist/src/react/index.js"
    },
    "./server": {
      "types": "./dist/src/server/index.d.ts",
      "import": "./dist/src/server/index.js"
    }
  },
  "main": "./dist/index.js",
  "module": "./dist/index.js",
  "types": "./dist/index.d.ts",
  "files": [
    "dist"
  ],
  "engines": {
    "node": ">=22.0.0"
  },
  "publishConfig": {
    "registry": "https://registry.npmjs.org",
    "access": "public"
  },
  "scripts": {
    "build": "rm -rf dist && tsup index.ts src/browser.ts src/react/index.ts src/server/index.ts --format cjs,esm --out-dir dist --keep-names && tsc --emitDeclarationOnly --declaration",
    "test": "vitest",
    "test:run": "vitest run",
    "test:simple": "vitest run tests/stream_events_simple.test.ts",
    "test:integration": "vitest run tests/stream_events.test.ts",
    "watch": "tsc --watch",
    "start": "node dist/index.js",
    "prepublishOnly": "npm run build",
    "fmt": "eslint --fix",
    "release": "npm version patch --tag-version-prefix=v && git push --follow-tags",
    "release:minor": "npm version minor --tag-version-prefix=v && git push --follow-tags",
    "release:major": "npm version major --tag-version-prefix=v && git push --follow-tags",
    "prepare": "husky",
    "example:airbnb": "tsx examples/client/airbnb_use.ts",
    "example:browser": "tsx examples/client/browser_use.ts",
    "example:chat": "tsx examples/client/chat_example.ts",
    "example:stream": "tsx examples/client/stream_example.ts",
    "example:stream_events": "tsx examples/client/stream_events_example.ts",
    "example:ai_sdk": "tsx examples/client/ai_sdk_example.ts",
    "example:filesystem": "tsx examples/client/filesystem_use.ts",
    "example:http": "tsx examples/client/http_example.ts",
    "example:everything": "tsx examples/client/mcp_everything.ts",
    "example:multi": "tsx examples/client/multi_server_example.ts",
    "example:sandbox": "tsx examples/client/sandbox_everything.ts",
    "example:oauth": "tsx examples/client/simple_oauth_example.ts",
    "example:blender": "tsx examples/client/blender_use.ts",
    "example:add_server": "tsx examples/client/add_server_tool.ts",
    "example:structured": "tsx examples/client/structured_output.ts",
    "example:observability": "tsx examples/client/observability.ts"
  },
  "peerDependencies": {
<<<<<<< HEAD
    "@mcp-use/inspector": "^0.4.5-canary.0",
=======
    "@mcp-use/inspector": "^0.4.6-canary.2",
>>>>>>> 9e6e9f9f
    "cors": "^2.8.5",
    "express": "^4.18.2",
    "langfuse": "^3.32.0",
    "langfuse-langchain": "^3.38.4",
    "react": "^18.0.0 || ^19.0.0"
  },
  "peerDependenciesMeta": {
    "@mcp-use/inspector": {
      "optional": true
    },
    "cors": {
      "optional": true
    },
    "express": {
      "optional": true
    },
    "langfuse": {
      "optional": true
    },
    "langfuse-langchain": {
      "optional": true
    }
  },
  "dependencies": {
    "@dmitryrechkin/json-schema-to-zod": "^1.0.1",
    "@langchain/anthropic": "^0.3.26",
    "@langchain/core": "^0.3.72",
    "@langchain/openai": "^0.6.9",
    "@mcp-ui/server": "^5.12.0",
    "@modelcontextprotocol/sdk": "1.20.0",
    "@scarf/scarf": "^1.4.0",
    "ai": "^4.3.19",
    "commander": "^14.0.1",
    "dotenv": "^16.5.0",
    "langchain": "^0.3.27",
    "lodash-es": "^4.17.21",
    "posthog-node": "^5.1.1",
    "strict-url-sanitise": "^0.0.1",
    "ts-node": "^10.9.2",
    "tsx": "^4.20.6",
    "uuid": "^11.1.0",
    "winston": "^3.17.0",
    "winston-transport-browserconsole": "^1.0.5",
    "ws": "^8.18.2",
    "zod": "^3.25.48",
    "zod-to-json-schema": "^3.24.6"
  },
  "devDependencies": {
    "@antfu/eslint-config": "^4.13.2",
    "@types/cors": "^2.8.17",
    "@types/express": "^4.17.21",
    "@types/lodash-es": "^4.17.12",
    "@types/node": "^20.19.8",
    "@types/react": "^19.2.2",
    "@types/ws": "^8.18.1",
    "cors": "^2.8.5",
    "eslint": "^9.28.0",
    "eslint-plugin-format": "^1.0.1",
    "express": "^4.18.2",
    "husky": "^9.1.7",
    "lint-staged": "^15.2.11",
    "react": "^19.2.0",
    "typescript": "^5.8.3",
    "vitest": "^2.1.9"
  },
  "lint-staged": {
    "*.{js,ts}": [
      "eslint --fix",
      "eslint"
    ],
    "*.md": [
      "eslint --fix",
      "eslint"
    ]
  }
}<|MERGE_RESOLUTION|>--- conflicted
+++ resolved
@@ -1,11 +1,7 @@
 {
   "name": "mcp-use",
   "type": "module",
-<<<<<<< HEAD
-  "version": "1.1.5-canary.0",
-=======
   "version": "1.1.6-canary.1",
->>>>>>> 9e6e9f9f
   "packageManager": "pnpm@10.6.1",
   "description": "Opinionated MCP Framework for TypeScript (@modelcontextprotocol/sdk compatible) - Build MCP Agents and Clients + MCP Servers with support for MCP-UI.",
   "author": "mcp-use, Inc.",
@@ -92,11 +88,7 @@
     "example:observability": "tsx examples/client/observability.ts"
   },
   "peerDependencies": {
-<<<<<<< HEAD
-    "@mcp-use/inspector": "^0.4.5-canary.0",
-=======
     "@mcp-use/inspector": "^0.4.6-canary.2",
->>>>>>> 9e6e9f9f
     "cors": "^2.8.5",
     "express": "^4.18.2",
     "langfuse": "^3.32.0",
