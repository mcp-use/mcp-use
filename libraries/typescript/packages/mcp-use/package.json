--- conflicted
+++ resolved
@@ -1,11 +1,7 @@
 {
   "name": "mcp-use",
   "type": "module",
-<<<<<<< HEAD
   "version": "1.11.0-canary.3",
-=======
-  "version": "1.10.6",
->>>>>>> 4962ac2e
   "packageManager": "pnpm@10.6.1",
   "description": "Opinionated MCP Framework for TypeScript (@modelcontextprotocol/sdk compatible) - Build MCP Agents, Clients and Servers with support for ChatGPT Apps, Code Mode, OAuth, Notifications, Sampling, Observability and more.",
   "author": "mcp-use, Inc.",
