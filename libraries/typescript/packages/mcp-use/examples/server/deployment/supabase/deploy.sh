--- conflicted
+++ resolved
@@ -381,11 +381,7 @@
   "imports": {
     "mcp-use/client": "https://esm.sh/mcp-use@${MCP_USE_VERSION}/client",
     "mcp-use/server": "https://esm.sh/mcp-use@${MCP_USE_VERSION}/server",
-<<<<<<< HEAD
     "zod": "npm:zod@^4.2.0"
-=======
-    "zod": "npm:zod@4.2.0"
->>>>>>> dcc44588
   }
 }
 
