# mcp-use

<<<<<<< HEAD
=======
## 1.1.6-canary.1

### Patch Changes

- 60f20cb: Test canary
  - @mcp-use/inspector@0.4.6-canary.2

## 1.1.6-canary.0

### Patch Changes

- 6960f7f: Fix Server cors issue
  - @mcp-use/inspector@0.4.6-canary.0

## 1.1.5

### Patch Changes

- 6dcee78: Add starter template + remove ui template
- Updated dependencies [6dcee78]
  - @mcp-use/inspector@0.4.5

>>>>>>> 9e6e9f9f
## 1.1.5-canary.0

### Patch Changes

- Updated dependencies [d397711]
  - @mcp-use/inspector@0.4.5-canary.0

## 1.1.4

### Patch Changes

- Updated dependencies [09d1e45]
- Updated dependencies [09d1e45]
  - @mcp-use/inspector@0.4.4

## 1.1.4-canary.0

### Patch Changes

- Updated dependencies [f11f846]
  - @mcp-use/inspector@0.4.4-canary.0

## 1.1.3

### Patch Changes

### Authentication and Connection

- **Enhanced OAuth Handling**: Extracted base URL (origin) for OAuth discovery in `onMcpAuthorization` and `useMcp` functions to ensure proper metadata retrieval
- **Improved Connection Robustness**: Enhanced connection handling by resetting the connecting flag for all terminal states, including `auth_redirect`, to allow for reconnections after authentication
- Improved logging for connection attempts with better debugging information

- Updated dependencies [4852465]
  - @mcp-use/inspector@0.4.3

## 1.1.3-canary.1

### Patch Changes

- cb60eef: fix inspector route
- Updated dependencies [0203a77]
- Updated dependencies [ebf1814]
  - @mcp-use/inspector@0.4.3-canary.1

## 1.1.3-canary.0

### Patch Changes

- d171bf7: feat/app-sdk
- Updated dependencies [d171bf7]
  - @mcp-use/inspector@0.4.3-canary.0

## 1.1.2

### Patch Changes

- abb7f52: ## Enhanced MCP Inspector with Auto-Connection and Multi-Server Support

  ### 🚀 New Features
  - **Auto-connection functionality**: Inspector now automatically connects to MCP servers on startup
  - **Multi-server support**: Enhanced support for connecting to multiple MCP servers simultaneously
  - **Client-side chat functionality**: New client-side chat implementation with improved message handling
  - **Resource handling**: Enhanced chat components with proper resource management
  - **Browser integration**: Improved browser-based MCP client with better connection handling

  ### 🔧 Improvements
  - **Streamlined routing**: Refactored server and client routing for better performance
  - **Enhanced connection handling**: Improved auto-connection logic and error handling
  - **Better UI components**: Updated Layout, ChatTab, and ToolsTab components
  - **Dependency updates**: Updated various dependencies for better compatibility

  ### 🐛 Fixes
  - Fixed connection handling in InspectorDashboard
  - Improved error messages in useMcp hook
  - Enhanced Layout component connection handling

  ### 📦 Technical Changes
  - Added new client-side chat hooks and components
  - Implemented shared routing and static file handling
  - Enhanced tool result rendering and display
  - Added browser-specific utilities and stubs
  - Updated Vite configuration for better development experience

- Updated dependencies [abb7f52]
  - @mcp-use/inspector@0.4.2

## 1.1.2-canary.0

### Patch Changes

- d52c050: ## Enhanced MCP Inspector with Auto-Connection and Multi-Server Support

  ### 🚀 New Features
  - **Auto-connection functionality**: Inspector now automatically connects to MCP servers on startup
  - **Multi-server support**: Enhanced support for connecting to multiple MCP servers simultaneously
  - **Client-side chat functionality**: New client-side chat implementation with improved message handling
  - **Resource handling**: Enhanced chat components with proper resource management
  - **Browser integration**: Improved browser-based MCP client with better connection handling

  ### 🔧 Improvements
  - **Streamlined routing**: Refactored server and client routing for better performance
  - **Enhanced connection handling**: Improved auto-connection logic and error handling
  - **Better UI components**: Updated Layout, ChatTab, and ToolsTab components
  - **Dependency updates**: Updated various dependencies for better compatibility

  ### 🐛 Fixes
  - Fixed connection handling in InspectorDashboard
  - Improved error messages in useMcp hook
  - Enhanced Layout component connection handling

  ### 📦 Technical Changes
  - Added new client-side chat hooks and components
  - Implemented shared routing and static file handling
  - Enhanced tool result rendering and display
  - Added browser-specific utilities and stubs
  - Updated Vite configuration for better development experience

- Updated dependencies [d52c050]
  - @mcp-use/inspector@0.4.2-canary.0

## 1.1.1

### Patch Changes

- 3670ed0: minor fixes
- 3670ed0: minor
- Updated dependencies [3670ed0]
- Updated dependencies [3670ed0]
  - @mcp-use/inspector@0.4.1

## 1.1.1-canary.1

### Patch Changes

- a571b5c: minor
- Updated dependencies [a571b5c]
  - @mcp-use/inspector@0.4.1-canary.1

## 1.1.1-canary.0

### Patch Changes

- 4ad9c7f: minor fixes
- Updated dependencies [4ad9c7f]
  - @mcp-use/inspector@0.4.1-canary.0

## 1.1.0

### Minor Changes

- 0f2b7f6: feat: Add OpenAI Apps SDK integration
  - Added new UI resource type for Apps SDK, allowing integration with OpenAI's platform
  - Enhanced MCP-UI adapter to handle Apps SDK metadata and structured content
  - Updated resource URI format to support `ui://widget/` scheme
  - Enhanced tool definition with Apps SDK-specific metadata
  - Ensure `_meta` field is at top level of resource object for Apps SDK compatibility
  - Added comprehensive test suite for Apps SDK resource creation
  - Updated type definitions to reflect new resource capabilities

  refactor: Improve compatibility
  - Renamed `fn` to `cb` in tool and prompt definitions for consistency.
  - Updated resource definitions to use `readCallback` instead of `fn`.
  - Adjusted related documentation and type definitions to reflect these changes.
  - Enhanced clarity in the MCP server's API by standardizing callback naming conventions.

### Patch Changes

- Updated dependencies [0f2b7f6]
  - @mcp-use/inspector@0.4.0

## 1.0.7

### Patch Changes

- fix: update to monorepo
- Updated dependencies
  - @mcp-use/inspector@0.3.11

## 1.0.6

### Patch Changes

- 36722a4: Introduced structured output in MCPAgent.streamEvents method, with polling status updates on structured output progress
  - @mcp-use/inspector@0.3.10

## 1.0.5

### Patch Changes

- 55dfebf: Add MCP-UI Resource Integration

  Add uiResource() method to McpServer for unified widget registration with MCP-UI compatibility.
  - Support three resource types: externalUrl (iframe), rawHtml (direct), remoteDom (scripted)
  - Automatic tool and resource generation with ui\_ prefix and ui://widget/ URIs
  - Props-to-parameters conversion with type safety
  - New uiresource template with examples
  - Inspector integration for UI resource rendering
  - Add @mcp-ui/server dependency
  - Complete test coverage
  - @mcp-use/inspector@0.3.9

## 1.0.4

### Patch Changes

- fix: support multiple clients per server
- Updated dependencies
  - @mcp-use/inspector@0.3.8

## 1.0.3

### Patch Changes

- fix: export server from mcp-use/server due to edge runtime
- Updated dependencies
  - @mcp-use/inspector@0.3.7

## 1.0.2

### Patch Changes

- 3bd613e: Non blocking structured output process
  - @mcp-use/inspector@0.3.6

## 1.0.1

### Patch Changes

- 1310533: add MCP server feature to mcp-use + add mcp-use inspector + add mcp-use cli build and deployment tool + add create-mcp-use-app for scaffolding mcp-use apps
- Updated dependencies [1310533]
  - @mcp-use/inspector@0.3.3

## 1.0.0

### Patch Changes

- Updated dependencies
  - @mcp-use/inspector@0.3.0

## 0.3.0

### Minor Changes

- db54528: Added useMcpTools React hook for easier tool management

  ````

  ## Step 5: Commit Everything

  ```bash
  git add .
  git commit -m "feat: add useMcpTools React hook"
  git push origin feat/add-use-mcp-tools-hook
  ````

  ## Step 6: Create Pull Request

  Create a PR on GitHub with:

  **Title:** `feat: add useMcpTools React hook`

  **Description:**

  ```markdown
  ## What

  Adds a new `useMcpTools()` React hook for managing MCP tools.

  ## Why

  Simplifies tool management in React applications.

  ## Changes

  - Added `useMcpTools` hook in `packages/mcp-use/src/react/hooks/`
  - Exported from `mcp-use/react`
  - Added tests for the new hook

  ## Changeset

  ✅ Changeset included (minor bump for mcp-use)
  ```

  ## Step 7: Review & Merge

  After review and approval:

  ```bash
  # Merge the PR to main
  ```

  ## Step 8: Release (Maintainer Task)

  On the `main` branch after merge:

  ```bash
  # Switch to main and pull
  git checkout main
  git pull origin main

  # Check what will be versioned
  pnpm version:check
  ```

  **Output:**

  ```
  🦋  info Packages to be bumped at minor:
  🦋  - mcp-use (0.2.0 → 0.3.0)
  🦋
  🦋  info Packages to be bumped at patch:
  🦋  - @mcp-use/cli (2.0.1 → 2.0.2) ← depends on mcp-use
  🦋  - @mcp-use/inspector (0.1.0 → 0.1.1) ← depends on mcp-use
  ```

  ```bash
  # Apply the version changes
  pnpm version
  ```

  **This will:**
  1. Update `mcp-use/package.json` to `0.3.0`
  2. Update dependent packages (`@mcp-use/cli`, `@mcp-use/inspector`) with patch bumps
  3. Generate/update `CHANGELOG.md` in each package:

  ```markdown
  # mcp-use

  ## 0.3.0

  ### Minor Changes

  - abc1234: Added useMcpTools React hook for easier tool management

  ## 0.2.0

  ...
  ```

  4. Delete `.changeset/random-name-here.md`
  5. Update `pnpm-lock.yaml`

  ```bash
  # Review the changes
  git diff

  # Commit the version changes
  git add .
  git commit -m "chore: version packages"
  git push origin main
  ```

  ## Step 9: Publish to npm

  ```bash
  # Build everything
  pnpm build

  # Publish to npm
  pnpm release
  ```

  **This will:**
  1. Build all packages with tsup
  2. Run `changeset publish`
  3. Publish `mcp-use@0.3.0` to npm
  4. Publish `@mcp-use/cli@2.0.2` to npm
  5. Publish `@mcp-use/inspector@0.1.1` to npm
  6. Create git tags for each version

  **Output:**

  ```
  🦋  info npm info mcp-use
  🦋  info npm publish mcp-use@0.3.0
  🦋  success packages published successfully:
  🦋  - mcp-use@0.3.0
  🦋  - @mcp-use/cli@2.0.2
  🦋  - @mcp-use/inspector@0.1.1
  ```

  ```bash
  # Push tags
  git push --follow-tags
  ```

  ## Step 10: Verify Publication

  ```bash
  # Check on npm
  npm view mcp-use version
  # Output: 0.3.0

  npm view @mcp-use/cli version
  # Output: 2.0.2

  # Or visit:
  # https://www.npmjs.com/package/mcp-use
  # https://www.npmjs.com/package/@mcp-use/cli
  # https://www.npmjs.com/package/@mcp-use/inspector
  # https://www.npmjs.com/package/create-mcp-use-app
  ```

  ## 📊 Timeline Summary
  1. **Day 1**: Developer creates feature + changeset, pushes PR
  2. **Day 2-3**: Code review, changes, approval
  3. **Day 3**: PR merged to main
  4. **Day 3**: Maintainer runs `pnpm version` → Version PR created
  5. **Day 3**: Maintainer reviews and merges Version PR
  6. **Day 3**: Automated workflow publishes to npm
  7. **Done!** ✨

  ## 🤖 Automated Workflow (GitHub Actions)

  With the included GitHub Actions workflows:
  1. **Developer** creates PR with changeset
  2. **CI** validates build, tests, lint
  3. **Merge** to main triggers release workflow
  4. **Changesets Action** creates "Version Packages" PR automatically
  5. **Maintainer** reviews and merges Version PR
  6. **Action** automatically publishes to npm
  7. **Done!** No manual commands needed

  ## 🎓 Learning Resources
  - **Quick Reference**: See `CHANGESET_WORKFLOW.md`
  - **Detailed Guide**: See `VERSIONING.md`
  - **Changesets Docs**: https://github.com/changesets/changesets
  - **Semantic Versioning**: https://semver.org/

  ## 💡 Tips
  - **Batch related changes** - Create one changeset for related changes across packages
  - **Clear summaries** - Write what users need to know, not implementation details
  - **Link to PRs** - Reference PR numbers in changeset summaries
  - **Test before release** - Always build and test before publishing
  - **Coordinate major bumps** - Plan breaking changes with the team

  ***

  **Ready to get started?**

  ```bash
  # Make some changes, then:
  pnpm changeset
  ```

### Patch Changes

- db54528: Migrated build system from tsc to tsup for faster builds (10-100x improvement) with dual CJS/ESM output support. This is an internal change that improves build performance without affecting the public API.
- Updated dependencies [db54528]
  - @mcp-use/inspector@0.2.1<|MERGE_RESOLUTION|>--- conflicted
+++ resolved
@@ -1,7 +1,5 @@
 # mcp-use
 
-<<<<<<< HEAD
-=======
 ## 1.1.6-canary.1
 
 ### Patch Changes
@@ -24,7 +22,6 @@
 - Updated dependencies [6dcee78]
   - @mcp-use/inspector@0.4.5
 
->>>>>>> 9e6e9f9f
 ## 1.1.5-canary.0
 
 ### Patch Changes
