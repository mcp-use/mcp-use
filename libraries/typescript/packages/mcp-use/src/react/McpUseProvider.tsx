--- conflicted
+++ resolved
@@ -1,4 +1,3 @@
-<<<<<<< HEAD
 import React, {
   StrictMode,
   useCallback,
@@ -6,9 +5,6 @@
   useRef,
   useState,
 } from "react";
-=======
-import React, { StrictMode, useCallback, useEffect, useRef } from "react";
->>>>>>> 07d35fbd
 import { ErrorBoundary } from "./ErrorBoundary.js";
 import { ThemeProvider } from "./ThemeProvider.js";
 import { WidgetControls } from "./WidgetControls.js";
@@ -263,21 +259,10 @@
     );
   }
 
-<<<<<<< HEAD
   // BrowserRouter wraps everything (should be loaded by now)
   if (BrowserRouter) {
     content = <BrowserRouter basename={basename}>{content}</BrowserRouter>;
   }
-=======
-  // BrowserRouter wraps everything (check if available)
-  if (routerError) {
-    throw routerError;
-  }
-  if (!BrowserRouter) {
-    throw new Error("react-router-dom is still loading, please try again.");
-  }
-  content = <BrowserRouter basename={basename}>{content}</BrowserRouter>;
->>>>>>> 07d35fbd
 
   // ThemeProvider wraps BrowserRouter
   content = <ThemeProvider>{content}</ThemeProvider>;
