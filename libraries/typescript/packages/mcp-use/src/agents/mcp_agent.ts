import type { BaseCallbackHandler } from "@langchain/core/callbacks/base";
import type {
  BaseLanguageModelInterface,
  LanguageModelLike,
} from "@langchain/core/language_models/base";
import type { StructuredToolInterface } from "@langchain/core/tools";
import type { StreamEvent } from "@langchain/core/tracers/log_stream";
import type { ZodSchema } from "zod";
import type { MCPClient } from "../client.js";
import type { BaseConnector } from "../connectors/base.js";
import type { MCPSession } from "../session.js";
import {
  createAgent,
  type ReactAgent,
  modelCallLimitMiddleware,
  SystemMessage,
  AIMessage,
  HumanMessage,
  ToolMessage,
  type DynamicTool,
} from "langchain";
import { zodToJsonSchema } from "zod-to-json-schema";
import { LangChainAdapter } from "../adapters/langchain_adapter.js";
import { logger } from "../logging.js";
import { ServerManager } from "../managers/server_manager.js";
import { ObservabilityManager } from "../observability/index.js";
import { extractModelInfo, Telemetry } from "../telemetry/index.js";
import { createSystemMessage } from "./prompts/system_prompt_builder.js";
import {
  DEFAULT_SYSTEM_PROMPT_TEMPLATE,
  SERVER_MANAGER_SYSTEM_PROMPT_TEMPLATE,
} from "./prompts/templates.js";
import { RemoteAgent } from "./remote.js";
import type { BaseMessage } from "./types.js";

/**
 * Language model type that accepts any LangChain chat model.
 * createAgent accepts a LanguageModelLike but ChatOpenAI, ChatAnthropic, etc. are still of type BaseLanguageModelInterface.
 * Any is used to avoid TypeScript structural typing issues with protected properties until langchain fixes the issue.
 */
export type LanguageModel =
  | LanguageModelLike
  | BaseLanguageModelInterface
  | any;

/**
 * Represents a single step in the agent's execution
 */
export interface AgentStep {
  action: {
    tool: string;
    toolInput: any;
    log: string;
  };
  observation: string;
}

export class MCPAgent {
  private llm?: LanguageModel;
  private client?: MCPClient;
  private connectors: BaseConnector[];
  private maxSteps: number;
  private autoInitialize: boolean;
  private memoryEnabled: boolean;
  private disallowedTools: string[];
  private additionalTools: StructuredToolInterface[];
  public toolsUsedNames: string[] = [];
  private useServerManager: boolean;
  private verbose: boolean;
  private observe: boolean;
  private systemPrompt?: string | null;
  private systemPromptTemplateOverride?: string | null;
  private additionalInstructions?: string | null;

  private _initialized = false;
  private conversationHistory: BaseMessage[] = [];
  private _agentExecutor: ReactAgent | null = null;
  private sessions: Record<string, MCPSession> = {};
  private systemMessage: SystemMessage | null = null;
  private _tools: StructuredToolInterface[] = [];
  private adapter: LangChainAdapter;
  private serverManager: ServerManager | null = null;
  private telemetry: Telemetry;
  private modelProvider: string;
  private modelName: string;

  // Observability support
  public observabilityManager: ObservabilityManager;
  private callbacks: BaseCallbackHandler[] = [];
  private metadata: Record<string, any> = {};
  private tags: string[] = [];

  // Remote agent support
  private isRemote = false;
  private remoteAgent: RemoteAgent | null = null;

  constructor(options: {
    llm?: LanguageModel;
    client?: MCPClient;
    connectors?: BaseConnector[];
    maxSteps?: number;
    autoInitialize?: boolean;
    memoryEnabled?: boolean;
    systemPrompt?: string | null;
    systemPromptTemplate?: string | null;
    additionalInstructions?: string | null;
    disallowedTools?: string[];
    additionalTools?: StructuredToolInterface[];
    toolsUsedNames?: string[];
    useServerManager?: boolean;
    verbose?: boolean;
    observe?: boolean;
    adapter?: LangChainAdapter;
    serverManagerFactory?: (client: MCPClient) => ServerManager;
    callbacks?: BaseCallbackHandler[];
    // Remote agent parameters
    agentId?: string;
    apiKey?: string;
    baseUrl?: string;
  }) {
    // Handle remote execution
    if (options.agentId) {
      this.isRemote = true;
      this.remoteAgent = new RemoteAgent({
        agentId: options.agentId,
        apiKey: options.apiKey,
        baseUrl: options.baseUrl,
      });
      // Set default values for remote agent
      this.maxSteps = options.maxSteps ?? 5;
      this.memoryEnabled = options.memoryEnabled ?? true;
      this.autoInitialize = options.autoInitialize ?? false;
      this.verbose = options.verbose ?? false;
      this.observe = options.observe ?? true;
      this.connectors = [];
      this.disallowedTools = [];
      this.additionalTools = [];
      this.useServerManager = false;
      this.adapter = new LangChainAdapter();
      this.telemetry = Telemetry.getInstance();
      this.modelProvider = "remote";
      this.modelName = "remote-agent";
      this.observabilityManager = new ObservabilityManager({
        customCallbacks: options.callbacks,
        agentId: options.agentId,
      });
      this.callbacks = [];
      return;
    }

    // Validate requirements for local execution
    if (!options.llm) {
      throw new Error(
        "llm is required for local execution. For remote execution, provide agentId instead."
      );
    }

    this.llm = options.llm;

    this.client = options.client;
    this.connectors = options.connectors ?? [];
    this.maxSteps = options.maxSteps ?? 5;
    this.autoInitialize = options.autoInitialize ?? false;
    this.memoryEnabled = options.memoryEnabled ?? true;
    this.systemPrompt = options.systemPrompt ?? null;
    this.systemPromptTemplateOverride = options.systemPromptTemplate ?? null;
    this.additionalInstructions = options.additionalInstructions ?? null;
    this.disallowedTools = options.disallowedTools ?? [];
    this.additionalTools = options.additionalTools ?? [];
    this.toolsUsedNames = options.toolsUsedNames ?? [];
    this.useServerManager = options.useServerManager ?? false;
    this.verbose = options.verbose ?? false;
    this.observe = options.observe ?? true;

    if (!this.client && this.connectors.length === 0) {
      throw new Error(
        "Either 'client' or at least one 'connector' must be provided."
      );
    }

    if (this.useServerManager) {
      if (!this.client) {
        throw new Error(
          "'client' must be provided when 'useServerManager' is true."
        );
      }
      this.adapter =
        options.adapter ?? new LangChainAdapter(this.disallowedTools);
      this.serverManager =
        options.serverManagerFactory?.(this.client) ??
        new ServerManager(this.client, this.adapter);
    }
    // Let consumers swap allowed tools dynamically
    else {
      this.adapter =
        options.adapter ?? new LangChainAdapter(this.disallowedTools);
    }

    // Initialize telemetry
    this.telemetry = Telemetry.getInstance();
    // Track model info for telemetry
    if (this.llm) {
      const [provider, name] = extractModelInfo(this.llm as any);
      this.modelProvider = provider;
      this.modelName = name;
    } else {
      this.modelProvider = "unknown";
      this.modelName = "unknown";
    }

    // Set up observability callbacks using the ObservabilityManager
    this.observabilityManager = new ObservabilityManager({
      customCallbacks: options.callbacks,
      verbose: this.verbose,
      observe: this.observe,
      agentId: options.agentId,
      metadataProvider: () => this.getMetadata(),
      tagsProvider: () => this.getTags(),
    });

    // Make getters configurable for test mocking
    Object.defineProperty(this, "agentExecutor", {
      get: () => this._agentExecutor,
      configurable: true,
    });
    Object.defineProperty(this, "tools", {
      get: () => this._tools,
      configurable: true,
    });
    Object.defineProperty(this, "initialized", {
      get: () => this._initialized,
      configurable: true,
    });
  }

  public async initialize(): Promise<void> {
    // Skip initialization for remote agents
    if (this.isRemote) {
      this._initialized = true;
      return;
    }

    logger.info("🚀 Initializing MCP agent and connecting to services...");

    // Initialize observability callbacks
    this.callbacks = await this.observabilityManager.getCallbacks();
    const handlerNames = await this.observabilityManager.getHandlerNames();
    if (handlerNames.length > 0) {
      logger.info(`📊 Observability enabled with: ${handlerNames.join(", ")}`);
    }

    // If using server manager, initialize it
    if (this.useServerManager && this.serverManager) {
      await this.serverManager.initialize();

      // Get server management tools
      const managementTools = this.serverManager.tools;
      this._tools = managementTools;
      this._tools.push(...this.additionalTools);
      logger.info(
        `🔧 Server manager mode active with ${managementTools.length} management tools`
      );

      // Create the system message based on available tools
      await this.createSystemMessageFromTools(this._tools);
    } else {
      // Standard initialization - if using client, get or create sessions
      if (this.client) {
        // First try to get existing sessions
        this.sessions = this.client.getAllActiveSessions();
        logger.info(
          `🔌 Found ${Object.keys(this.sessions).length} existing sessions`
        );

        // If no active sessions exist, create new ones
        if (Object.keys(this.sessions).length === 0) {
          logger.info("🔄 No active sessions found, creating new ones...");
          this.sessions = await this.client.createAllSessions();
          logger.info(
            `✅ Created ${Object.keys(this.sessions).length} new sessions`
          );
        }

        // Create LangChain tools directly from the client using the adapter
        this._tools = await LangChainAdapter.createTools(this.client);
        this._tools.push(...this.additionalTools);
        logger.info(
          `🛠️ Created ${this._tools.length} LangChain tools from client`
        );
      } else {
        // Using direct connector - only establish connection
        logger.info(
          `🔗 Connecting to ${this.connectors.length} direct connectors...`
        );
        for (const connector of this.connectors) {
          if (!connector.isClientConnected) {
            await connector.connect();
          }
        }

        // Create LangChain tools using the adapter with connectors
        this._tools = await this.adapter.createToolsFromConnectors(
          this.connectors
        );
        this._tools.push(...this.additionalTools);
        logger.info(
          `🛠️ Created ${this._tools.length} LangChain tools from connectors`
        );
      }

      // Get all tools for system message generation
      logger.info(`🧰 Found ${this._tools.length} tools across all connectors`);

      // Create the system message based on available tools
      await this.createSystemMessageFromTools(this._tools);
    }

    // Create the agent executor and mark initialized
    this._agentExecutor = this.createAgent();
    this._initialized = true;

    // Add MCP server information to observability metadata
    const mcpServerInfo = this.getMCPServerInfo();
    if (Object.keys(mcpServerInfo).length > 0) {
      this.setMetadata(mcpServerInfo);
      logger.debug(
        `MCP server info added to metadata: ${JSON.stringify(mcpServerInfo)}`
      );
    }

    logger.info("✨ Agent initialization complete");
  }

<<<<<<< HEAD
  private async createSystemMessageFromTools(tools: StructuredToolInterface[]): Promise<void> {
    const systemPromptTemplate
      = this.systemPromptTemplateOverride
      ?? DEFAULT_SYSTEM_PROMPT_TEMPLATE
=======
  private async createSystemMessageFromTools(
    tools: StructuredToolInterface[]
  ): Promise<void> {
    const systemPromptTemplate =
      this.systemPromptTemplateOverride ?? DEFAULT_SYSTEM_PROMPT_TEMPLATE;
>>>>>>> 09906296

    this.systemMessage = createSystemMessage(
      tools,
      systemPromptTemplate,
      SERVER_MANAGER_SYSTEM_PROMPT_TEMPLATE,
      this.useServerManager,
      this.disallowedTools,
      this.systemPrompt ?? undefined,
      this.additionalInstructions ?? undefined
    );

    if (this.memoryEnabled) {
      this.conversationHistory = [
        this.systemMessage,
        ...this.conversationHistory.filter(
          (m) => !(m instanceof SystemMessage)
        ),
      ];
    }
  }

  private createAgent(): ReactAgent {
    if (!this.llm) {
      throw new Error("LLM is required to create agent");
    }

    const systemContent =
      (this.systemMessage?.content as string) ?? "You are a helpful assistant.";

    const toolNames = this._tools.map((tool) => tool.name);
    logger.info(`🧠 Agent ready with tools: ${toolNames.join(", ")}`);

    // Create middleware to enforce max_steps
    // modelCallLimitMiddleware limits the number of model calls, which corresponds to agent steps
    const middleware = [modelCallLimitMiddleware({ runLimit: this.maxSteps })];

    const agent = createAgent({
      model: this.llm,
      tools: this._tools as DynamicTool[],
      systemPrompt: systemContent,
      middleware,
    });

    logger.debug(
      `Created agent with max_steps=${this.maxSteps} (via ModelCallLimitMiddleware) and ${this.callbacks.length} callbacks`
    );

    return agent;
  }

  public getConversationHistory(): BaseMessage[] {
    return [...this.conversationHistory];
  }

  public clearConversationHistory(): void {
    this.conversationHistory =
      this.memoryEnabled && this.systemMessage ? [this.systemMessage] : [];
  }

  private addToHistory(message: BaseMessage): void {
    if (this.memoryEnabled) this.conversationHistory.push(message);
  }

  public getSystemMessage(): SystemMessage | null {
    return this.systemMessage;
  }

  public setSystemMessage(message: string): void {
    this.systemMessage = new SystemMessage(message);
    if (this.memoryEnabled) {
      this.conversationHistory = this.conversationHistory.filter(
        (m) => !(m instanceof SystemMessage)
      );
      this.conversationHistory.unshift(this.systemMessage);
    }

    if (this._initialized && this._tools.length) {
      this._agentExecutor = this.createAgent();
      logger.debug("Agent recreated with new system message");
    }
  }

  public setDisallowedTools(disallowedTools: string[]): void {
    this.disallowedTools = disallowedTools;
    this.adapter = new LangChainAdapter(this.disallowedTools);
    if (this._initialized) {
      logger.debug(
        "Agent already initialized. Changes will take effect on next initialization."
      );
    }
  }

  public getDisallowedTools(): string[] {
    return this.disallowedTools;
  }

  /**
   * Set metadata for observability traces
   * @param newMetadata - Key-value pairs to add to metadata. Keys should be strings, values should be serializable.
   */
  public setMetadata(newMetadata: Record<string, any>): void {
    // Validate and sanitize metadata
    const sanitizedMetadata = this.sanitizeMetadata(newMetadata);

    // Merge with existing metadata instead of replacing it
    this.metadata = { ...this.metadata, ...sanitizedMetadata };
    logger.debug(`Metadata set: ${JSON.stringify(this.metadata)}`);
  }

  /**
   * Get current metadata
   * @returns A copy of the current metadata object
   */
  public getMetadata(): Record<string, any> {
    return { ...this.metadata };
  }

  /**
   * Set tags for observability traces
   * @param newTags - Array of tag strings to add. Duplicates will be automatically removed.
   */
  public setTags(newTags: string[]): void {
    // Validate and sanitize tags
    const sanitizedTags = this.sanitizeTags(newTags);
    this.tags = [...new Set([...this.tags, ...sanitizedTags])]; // Remove duplicates
    logger.debug(`Tags set: ${JSON.stringify(this.tags)}`);
  }

  /**
   * Get current tags
   * @returns A copy of the current tags array
   */
  public getTags(): string[] {
    return [...this.tags];
  }

  /**
   * Sanitize metadata to ensure compatibility with observability platforms
   * @param metadata - Raw metadata object
   * @returns Sanitized metadata object
   */
  private sanitizeMetadata(metadata: Record<string, any>): Record<string, any> {
    const sanitized: Record<string, any> = {};

    for (const [key, value] of Object.entries(metadata)) {
      // Validate key
      if (typeof key !== "string" || key.length === 0) {
        logger.warn(`Invalid metadata key: ${key}. Skipping.`);
        continue;
      }

      // Sanitize key (remove special characters that might cause issues)
      const sanitizedKey = key.replace(/[^\w-]/g, "_");

      // Validate and sanitize value
      if (value === null || value === undefined) {
        sanitized[sanitizedKey] = value;
      } else if (
        typeof value === "string" ||
        typeof value === "number" ||
        typeof value === "boolean"
      ) {
        sanitized[sanitizedKey] = value;
      } else if (Array.isArray(value)) {
        // Only allow arrays of primitives
        const sanitizedArray = value.filter(
          (item) =>
            typeof item === "string" ||
            typeof item === "number" ||
            typeof item === "boolean"
        );
        if (sanitizedArray.length > 0) {
          sanitized[sanitizedKey] = sanitizedArray;
        }
      } else if (typeof value === "object") {
        // Try to serialize objects, but limit depth to prevent circular references
        try {
          const serialized = JSON.stringify(value);
          if (serialized.length > 1000) {
            logger.warn(
              `Metadata value for key '${sanitizedKey}' is too large. Truncating.`
            );
            sanitized[sanitizedKey] = `${serialized.substring(0, 1000)}...`;
          } else {
            sanitized[sanitizedKey] = value;
          }
        } catch (error) {
          logger.warn(
            `Failed to serialize metadata value for key '${sanitizedKey}': ${error}. Skipping.`
          );
        }
      } else {
        logger.warn(
          `Unsupported metadata value type for key '${sanitizedKey}': ${typeof value}. Skipping.`
        );
      }
    }

    return sanitized;
  }

  /**
   * Sanitize tags to ensure compatibility with observability platforms
   * @param tags - Array of tag strings
   * @returns Array of sanitized tag strings
   */
  private sanitizeTags(tags: string[]): string[] {
    return tags
      .filter((tag) => typeof tag === "string" && tag.length > 0)
      .map((tag) => tag.replace(/[^\w:-]/g, "_"))
      .filter((tag) => tag.length <= 50); // Limit tag length
  }

  /**
   * Get MCP server information for observability metadata
   */
  private getMCPServerInfo(): Record<string, any> {
    const serverInfo: Record<string, any> = {};

    try {
      if (this.client) {
        const serverNames = this.client.getServerNames();
        serverInfo.mcp_servers_count = serverNames.length;
        serverInfo.mcp_server_names = serverNames;

        // Get server types and configurations
        const serverConfigs: Record<string, any> = {};
        for (const serverName of serverNames) {
          try {
            const config = this.client.getServerConfig(serverName);
            if (config) {
              // Determine server type based on configuration
              let serverType = "unknown";
              if (config.command) {
                serverType = "command";
              } else if (config.url) {
                serverType = "http";
              } else if (config.ws_url) {
                serverType = "websocket";
              }

              serverConfigs[serverName] = {
                type: serverType,
                // Include safe configuration details (avoid sensitive data)
                has_args: !!config.args,
                has_env: !!config.env,
                has_headers: !!config.headers,
                url: config.url || null,
                command: config.command || null,
              };
            }
          } catch (error) {
            logger.warn(
              `Failed to get config for server '${serverName}': ${error}`
            );
            serverConfigs[serverName] = {
              type: "error",
              error: "config_unavailable",
            };
          }
        }
        serverInfo.mcp_server_configs = serverConfigs;
      } else if (this.connectors && this.connectors.length > 0) {
        // Handle direct connectors
        serverInfo.mcp_servers_count = this.connectors.length;
        serverInfo.mcp_server_names = this.connectors.map(
          (c) => c.publicIdentifier
        );
        serverInfo.mcp_server_types = this.connectors.map(
          (c) => c.constructor.name
        );
      }
    } catch (error) {
      logger.warn(`Failed to collect MCP server info: ${error}`);
      serverInfo.error = "collection_failed";
    }

    return serverInfo;
  }

  private _normalizeOutput(value: any): string {
    /**
     * Normalize model outputs into a plain text string.
     * Similar to Python's _normalize_output method.
     */
    try {
      if (typeof value === "string") {
        return value;
      }

      // LangChain messages may have .content which is str or list-like
      if (value && typeof value === "object" && "content" in value) {
        return this._normalizeOutput(value.content);
      }

      if (Array.isArray(value)) {
        const parts: string[] = [];
        for (const item of value) {
          if (typeof item === "object" && item !== null) {
            if ("text" in item && typeof item.text === "string") {
              parts.push(item.text);
            } else if ("content" in item) {
              parts.push(this._normalizeOutput(item.content));
            } else {
              // Fallback to string for unknown shapes
              parts.push(String(item));
            }
          } else {
            // recurse on .text or str
            const partText =
              item && typeof item === "object" && "text" in item
                ? item.text
                : null;
            if (typeof partText === "string") {
              parts.push(partText);
            } else {
              const partContent =
                item && typeof item === "object" && "content" in item
                  ? item.content
                  : item;
              parts.push(this._normalizeOutput(partContent));
            }
          }
        }
        return parts.join("");
      }

      return String(value);
    } catch (error) {
      return String(value);
    }
  }

  private async _consumeAndReturn<T>(
    generator: AsyncGenerator<AgentStep, string | T, void>
  ): Promise<string | T> {
    // Manually iterate through the generator to consume the steps.
    // The for-await-of loop is not used because it discards the generator's
    // final return value. We need to capture that value when `done` is true.
    while (true) {
      const { done, value } = await generator.next();
      if (done) {
        return value;
      }
    }
  }

  /**
   * Runs the agent and returns a promise for the final result.
   */
  public async run(
    query: string,
    maxSteps?: number,
    manageConnector?: boolean,
    externalHistory?: BaseMessage[]
  ): Promise<string>;

  /**
   * Runs the agent with structured output and returns a promise for the typed result.
   */
  public async run<T>(
    query: string,
    maxSteps?: number,
    manageConnector?: boolean,
    externalHistory?: BaseMessage[],
    outputSchema?: ZodSchema<T>
  ): Promise<T>;

  public async run<T>(
    query: string,
    maxSteps?: number,
    manageConnector?: boolean,
    externalHistory?: BaseMessage[],
    outputSchema?: ZodSchema<T>
  ): Promise<string | T> {
    // Delegate to remote agent if in remote mode
    if (this.isRemote && this.remoteAgent) {
      return this.remoteAgent.run(
        query,
        maxSteps,
        manageConnector,
        externalHistory,
        outputSchema
      );
    }

    const generator = this.stream<T>(
      query,
      maxSteps,
      manageConnector,
      externalHistory,
      outputSchema
    );
    return this._consumeAndReturn(generator);
  }

  public async *stream<T = string>(
    query: string,
    maxSteps?: number,
    manageConnector = true,
    externalHistory?: BaseMessage[],
    outputSchema?: ZodSchema<T>
  ): AsyncGenerator<AgentStep, string | T, void> {
    // Delegate to remote agent if in remote mode
    if (this.isRemote && this.remoteAgent) {
      const result = await this.remoteAgent.run(
        query,
        maxSteps,
        manageConnector,
        externalHistory,
        outputSchema
      );
      return result as string | T;
    }

    let initializedHere = false;
    const startTime = Date.now();
    let success = false;
    let finalOutput: string | null = null;
    let stepsTaken = 0;

    try {
      // 1. Initialize if needed
      if (manageConnector && !this._initialized) {
        await this.initialize();
        initializedHere = true;
      } else if (!this._initialized && this.autoInitialize) {
        await this.initialize();
        initializedHere = true;
      }

      if (!this._agentExecutor) {
        throw new Error("MCP agent failed to initialize");
      }

      // Check for tool updates before starting execution (if using server manager)
      if (this.useServerManager && this.serverManager) {
        const currentTools = this.serverManager.tools;
        const currentToolNames = new Set(currentTools.map((t) => t.name));
        const existingToolNames = new Set(this._tools.map((t) => t.name));

        if (
          currentToolNames.size !== existingToolNames.size ||
          [...currentToolNames].some((n) => !existingToolNames.has(n))
        ) {
          logger.info(
            `🔄 Tools changed before execution, updating agent. New tools: ${[...currentToolNames].join(", ")}`
          );
          this._tools = currentTools;
          this._tools.push(...this.additionalTools);
          // Regenerate system message with ALL current tools
          await this.createSystemMessageFromTools(this._tools);
          // Recreate the agent executor with the new tools and system message
          this._agentExecutor = this.createAgent();
        }
      }

      // 2. Build inputs for the agent
      const historyToUse = externalHistory ?? this.conversationHistory;

      // Convert messages to format expected by LangChain agent
      const langchainHistory: BaseMessage[] = [];
      for (const msg of historyToUse) {
        if (msg instanceof HumanMessage || msg instanceof AIMessage) {
          langchainHistory.push(msg);
        }
      }

      const displayQuery =
        query.length > 50
          ? `${query.slice(0, 50).replace(/\n/g, " ")}...`
          : query.replace(/\n/g, " ");
      logger.info(`💬 Received query: '${displayQuery}'`);
      logger.info("🏁 Starting agent execution");

      // 3. Stream using the built-in astream from CompiledStateGraph
      // The agent graph handles the loop internally
      // With dynamic tool reload: if tools change mid-execution, we interrupt and restart
      const maxRestarts = 3; // Prevent infinite restart loops
      let restartCount = 0;
      const accumulatedMessages: BaseMessage[] = [
        ...langchainHistory,
        new HumanMessage(query),
      ];

      while (restartCount <= maxRestarts) {
        // Update inputs with accumulated messages
        const inputs = { messages: accumulatedMessages };
        let shouldRestart = false;

        // Stream agent updates with observability callbacks
        const stream = await this._agentExecutor.stream(inputs, {
          streamMode: "updates", // Get updates as they happen
          callbacks: this.callbacks,
          metadata: this.getMetadata(),
          tags: this.getTags(),
          // Set trace name for LangChain/Langfuse
          runName: this.metadata.trace_name || "mcp-use-agent",
          // Pass sessionId for Langfuse if present in metadata
          ...(this.metadata.session_id && {
            sessionId: this.metadata.session_id,
          }),
        });

        for await (const chunk of stream) {
          // chunk is a dict with node names as keys
          // The agent node will have 'messages' with the AI response
          // The tools node will have 'messages' with tool calls and results

          for (const [nodeName, nodeOutput] of Object.entries(chunk)) {
            logger.debug(
              `📦 Node '${nodeName}' output: ${JSON.stringify(nodeOutput)}`
            );

            // Extract messages from the node output and accumulate them
            if (
              nodeOutput &&
              typeof nodeOutput === "object" &&
              "messages" in nodeOutput
            ) {
              let messages = (nodeOutput as any).messages;
              if (!Array.isArray(messages)) {
                messages = [messages];
              }

              // Add new messages to accumulated messages for potential restart
              for (const msg of messages) {
                if (!accumulatedMessages.includes(msg)) {
                  accumulatedMessages.push(msg);
                }
              }

              for (const message of messages) {
                // Track tool calls
                if (
                  "tool_calls" in message &&
                  Array.isArray(message.tool_calls) &&
                  message.tool_calls.length > 0
                ) {
                  for (const toolCall of message.tool_calls) {
                    const toolName = toolCall.name || "unknown";
                    const toolInput = toolCall.args || {};
                    this.toolsUsedNames.push(toolName);
                    stepsTaken++;

                    let toolInputStr = JSON.stringify(toolInput);
                    if (toolInputStr.length > 100) {
                      toolInputStr = `${toolInputStr.slice(0, 97)}...`;
                    }
                    logger.info(
                      `🔧 Tool call: ${toolName} with input: ${toolInputStr}`
                    );

                    // Yield tool call as AgentStep
                    yield {
                      action: {
                        tool: toolName,
                        toolInput,
                        log: `Calling tool ${toolName}`,
                      },
                      observation: "", // Will be filled in by tool result
                    };
                  }
                }

                // Track tool results (ToolMessage)
                if (
                  message instanceof ToolMessage ||
                  (message && "type" in message && message.type === "tool")
                ) {
                  const observation = message.content;
                  let observationStr = String(observation);
                  if (observationStr.length > 100) {
                    observationStr = `${observationStr.slice(0, 97)}...`;
                  }
                  observationStr = observationStr.replace(/\n/g, " ");
                  logger.info(`📄 Tool result: ${observationStr}`);

                  // --- Check for tool updates after tool results (safe restart point) ---
                  if (this.useServerManager && this.serverManager) {
                    const currentTools = this.serverManager.tools;
                    const currentToolNames = new Set(
                      currentTools.map((t) => t.name)
                    );
                    const existingToolNames = new Set(
                      this._tools.map((t) => t.name)
                    );

                    if (
                      currentToolNames.size !== existingToolNames.size ||
                      [...currentToolNames].some(
                        (n) => !existingToolNames.has(n)
                      )
                    ) {
                      logger.info(
                        `🔄 Tools changed during execution. New tools: ${[...currentToolNames].join(", ")}`
                      );
                      this._tools = currentTools;
                      this._tools.push(...this.additionalTools);
                      // Regenerate system message with ALL current tools
                      await this.createSystemMessageFromTools(this._tools);
                      // Recreate the agent executor with the new tools and system message
                      this._agentExecutor = this.createAgent();

                      // Set restart flag - safe to restart now after tool results
                      shouldRestart = true;
                      restartCount++;
                      logger.info(
                        `🔃 Restarting execution with updated tools (restart ${restartCount}/${maxRestarts})`
                      );
                      break; // Break out of the message loop
                    }
                  }
                }

                // Track final AI message (without tool calls = final response)
                if (
                  message instanceof AIMessage &&
                  !(
                    "tool_calls" in message &&
                    Array.isArray(message.tool_calls) &&
                    message.tool_calls.length > 0
                  )
                ) {
                  finalOutput = this._normalizeOutput(message.content);
                  logger.info("✅ Agent finished with output");
                }
              }

              // Break out of node loop if restarting
              if (shouldRestart) {
                break;
              }
            }
          }

          // Break out of chunk loop if restarting
          if (shouldRestart) {
            break;
          }
        }

        // Check if we should restart or if execution completed
        if (!shouldRestart) {
          // Execution completed successfully without tool changes
          break;
        }

        // If we've hit max restarts, log warning and continue
        if (restartCount > maxRestarts) {
          logger.warn(
            `⚠️ Max restarts (${maxRestarts}) reached. Continuing with current tools.`
          );
          break;
        }
      }

      // 4. Update conversation history
      if (this.memoryEnabled) {
        this.addToHistory(new HumanMessage(query));
        if (finalOutput) {
          this.addToHistory(new AIMessage(finalOutput));
        }
      }

      // 5. Handle structured output if requested
      if (outputSchema && finalOutput) {
        try {
          logger.info("🔧 Attempting structured output...");
          const structuredResult = await this._attemptStructuredOutput<T>(
            finalOutput,
            this.llm!,
            outputSchema
          );

          if (this.memoryEnabled) {
            this.addToHistory(
              new AIMessage(
                `Structured result: ${JSON.stringify(structuredResult)}`
              )
            );
          }

          logger.info("✅ Structured output successful");
          success = true;
          return structuredResult;
        } catch (e) {
          logger.error(`❌ Structured output failed: ${e}`);
          throw new Error(
            `Failed to generate structured output: ${e instanceof Error ? e.message : String(e)}`
          );
        }
      }

      // 6. Yield final result
      logger.info(
        `🎉 Agent execution complete in ${((Date.now() - startTime) / 1000).toFixed(2)} seconds`
      );
      success = true;
      return (finalOutput || "No output generated") as string | T;
    } catch (e) {
      logger.error(`❌ Error running query: ${e}`);
      if (initializedHere && manageConnector) {
        logger.info("🧹 Cleaning up resources after error");
        await this.close();
      }
      throw e;
    } finally {
      // Track comprehensive execution data
      const executionTimeMs = Date.now() - startTime;

      let serverCount = 0;
      if (this.client) {
        serverCount = Object.keys(this.client.getAllActiveSessions()).length;
      } else if (this.connectors) {
        serverCount = this.connectors.length;
      }

      const conversationHistoryLength = this.memoryEnabled
        ? this.conversationHistory.length
        : 0;

      // Safely access _tools in case initialization failed
      const toolsAvailable = this._tools || [];

      await this.telemetry.trackAgentExecution({
        executionMethod: "stream",
        query,
        success,
        modelProvider: this.modelProvider,
        modelName: this.modelName,
        serverCount,
        serverIdentifiers: this.connectors.map(
          (connector) => connector.publicIdentifier
        ),
        totalToolsAvailable: toolsAvailable.length,
        toolsAvailableNames: toolsAvailable.map((t) => t.name),
        maxStepsConfigured: this.maxSteps,
        memoryEnabled: this.memoryEnabled,
        useServerManager: this.useServerManager,
        maxStepsUsed: maxSteps ?? null,
        manageConnector,
        externalHistoryUsed: externalHistory !== undefined,
        stepsTaken,
        toolsUsedCount: this.toolsUsedNames.length,
        toolsUsedNames: this.toolsUsedNames,
        response: finalOutput || "",
        executionTimeMs,
        errorType: success ? null : "execution_error",
        conversationHistoryLength,
      });

      // Clean up if necessary
      if (manageConnector && !this.client && initializedHere) {
        logger.info("🧹 Closing agent after stream completion");
        await this.close();
      }
    }
  }
  /**
   * Flush observability traces to the configured observability platform.
   * Important for serverless environments where traces need to be sent before function termination.
   */
  public async flush(): Promise<void> {
    // Delegate to remote agent if in remote mode
    if (this.isRemote && this.remoteAgent) {
      // Remote agents don't have observability manager
      return;
    }

    logger.debug("Flushing observability traces...");
    await this.observabilityManager.flush();
  }

  public async close(): Promise<void> {
    // Delegate to remote agent if in remote mode
    if (this.isRemote && this.remoteAgent) {
      await this.remoteAgent.close();
      return;
    }

    logger.info("🔌 Closing MCPAgent resources…");

    // Shutdown observability handlers (important for serverless)
    await this.observabilityManager.shutdown();
    try {
      this._agentExecutor = null;
      this._tools = [];
      if (this.client) {
        logger.info("🔄 Closing sessions through client");
        await this.client.closeAllSessions();
        this.sessions = {};
      } else {
        for (const connector of this.connectors) {
          logger.info("🔄 Disconnecting connector");
          await connector.disconnect();
        }
      }
      if ("connectorToolMap" in this.adapter) {
        this.adapter = new LangChainAdapter();
      }
    } finally {
      this._initialized = false;
      logger.info("👋 Agent closed successfully");
    }
  }

  /**
   * Yields LangChain StreamEvent objects from the underlying streamEvents() method.
   * This provides token-level streaming and fine-grained event updates.
   */
  public async *streamEvents<T = string>(
    query: string,
    maxSteps?: number,
    manageConnector = true,
    externalHistory?: BaseMessage[],
    outputSchema?: ZodSchema<T>
  ): AsyncGenerator<StreamEvent, void, void> {
    let initializedHere = false;
    const startTime = Date.now();
    let success = false;
    let eventCount = 0;
    let totalResponseLength = 0;
    let finalResponse = "";

    // Enhance query with schema information if structured output is requested
    if (outputSchema) {
      query = this._enhanceQueryWithSchema(query, outputSchema);
    }

    try {
      // Initialize if needed
      if (manageConnector && !this._initialized) {
        await this.initialize();
        initializedHere = true;
      } else if (!this._initialized && this.autoInitialize) {
        await this.initialize();
        initializedHere = true;
      }

      const agentExecutor = this._agentExecutor;
      if (!agentExecutor) {
        throw new Error("MCP agent failed to initialize");
      }

      // Set max iterations
      this.maxSteps = maxSteps ?? this.maxSteps;

      const display_query =
        query.length > 50
          ? `${query.slice(0, 50).replace(/\n/g, " ")}...`
          : query.replace(/\n/g, " ");
      logger.info(`💬 Received query for streamEvents: '${display_query}'`);

      // Add user message to history if memory enabled
      if (this.memoryEnabled) {
        logger.info(`🔄 Adding user message to history: ${query}`);
        this.addToHistory(new HumanMessage(query));
      }

      // Prepare history
      const historyToUse = externalHistory ?? this.conversationHistory;
      const langchainHistory: BaseMessage[] = [];
      for (const msg of historyToUse) {
        if (
          msg instanceof HumanMessage ||
          msg instanceof AIMessage ||
          msg instanceof ToolMessage
        ) {
          langchainHistory.push(msg);
        } else {
          logger.info(`⚠️ Skipped message of type: ${msg.constructor.name}`);
        }
      }

      // Prepare inputs
      const inputs: BaseMessage[] = [
        ...langchainHistory,
        new HumanMessage(query),
      ];

      logger.info("callbacks", this.callbacks);

      // Stream events from the agent executor with observability support
      const eventStream = agentExecutor.streamEvents(
        { messages: inputs },
        {
          streamMode: "messages",
          version: "v2",
          callbacks: this.callbacks,
          metadata: this.getMetadata(),
          tags: this.getTags(),
          // Set trace name for LangChain/Langfuse
          runName: this.metadata.trace_name || "mcp-use-agent",
          // Pass sessionId for Langfuse if present in metadata
          ...(this.metadata.session_id && {
            sessionId: this.metadata.session_id,
          }),
        }
      );

      // Yield each event
      for await (const event of eventStream) {
        eventCount++;

        // Skip null or invalid events
        if (!event || typeof event !== "object") {
          continue;
        }

        // Track response length for telemetry
        if (
          event.event === "on_chat_model_stream" &&
          event.data?.chunk?.content
        ) {
          totalResponseLength += event.data.chunk.content.length;
        }

        // Capture AI message content as it streams
        if (event.event === "on_chat_model_stream" && event.data?.chunk) {
          const chunk = event.data.chunk;
          if (chunk.content) {
            if (!finalResponse) {
              finalResponse = "";
            }
            // Normalize the content to ensure it's a string
            const normalizedContent = this._normalizeOutput(chunk.content);
            finalResponse += normalizedContent;
            logger.debug(
              `📝 Accumulated response length: ${finalResponse.length}`
            );
          }
        }

        yield event;

        // Capture final response from chain end event (fallback)
        if (
          event.event === "on_chain_end" &&
          event.data?.output &&
          !finalResponse
        ) {
          const output = event.data.output;
          if (Array.isArray(output) && output.length > 0 && output[0]?.text) {
            finalResponse = output[0].text;
          } else if (typeof output === "string") {
            finalResponse = output;
          } else if (
            output &&
            typeof output === "object" &&
            "output" in output
          ) {
            finalResponse = output.output;
          }
        }
      }

      // Convert to structured output if requested
      if (outputSchema && finalResponse) {
        logger.info("🔧 Attempting structured output conversion...");

        try {
          // Start the conversion (non-blocking)
          let conversionCompleted = false;
          let conversionResult: T | null = null;
          let conversionError: Error | null = null;

          this._attemptStructuredOutput<T>(
            finalResponse,
            this.llm!,
            outputSchema
          )
            .then((result) => {
              conversionCompleted = true;
              conversionResult = result;
              return result;
            })
            .catch((error) => {
              conversionCompleted = true;
              conversionError = error;
              throw error;
            });

          // Yield progress events while conversion is running
          let progressCount = 0;

          while (!conversionCompleted) {
            // Wait 2 seconds
            await new Promise((resolve) => setTimeout(resolve, 2000));

            if (!conversionCompleted) {
              // Still running - yield progress event
              progressCount++;
              yield {
                event: "on_structured_output_progress",
                data: {
                  message: `Converting to structured output... (${progressCount * 2}s)`,
                  elapsed: progressCount * 2,
                },
              } as unknown as StreamEvent;
            }
          }

          // Check if conversion succeeded or failed
          if (conversionError) {
            throw conversionError;
          }

          if (conversionResult) {
            // Yield structured result as a custom event
            yield {
              event: "on_structured_output",
              data: { output: conversionResult },
            } as unknown as StreamEvent;

            if (this.memoryEnabled) {
              this.addToHistory(
                new AIMessage(
                  `Structured result: ${JSON.stringify(conversionResult)}`
                )
              );
            }

            logger.info("✅ Structured output successful");
          }
        } catch (e) {
          logger.warn(`⚠️ Structured output failed: ${e}`);
          // Yield error event
          yield {
            event: "on_structured_output_error",
            data: { error: e instanceof Error ? e.message : String(e) },
          } as unknown as StreamEvent;
        }
      } else if (this.memoryEnabled && finalResponse) {
        // Add the final AI response to conversation history if memory is enabled
        this.addToHistory(new AIMessage(finalResponse));
      }

      logger.info(`🎉 StreamEvents complete - ${eventCount} events emitted`);
      success = true;
    } catch (e) {
      logger.error(`❌ Error during streamEvents: ${e}`);
      if (initializedHere && manageConnector) {
        logger.info(
          "🧹 Cleaning up resources after initialization error in streamEvents"
        );
        await this.close();
      }
      throw e;
    } finally {
      // Track telemetry
      const executionTimeMs = Date.now() - startTime;

      let serverCount = 0;
      if (this.client) {
        serverCount = Object.keys(this.client.getAllActiveSessions()).length;
      } else if (this.connectors) {
        serverCount = this.connectors.length;
      }

      const conversationHistoryLength = this.memoryEnabled
        ? this.conversationHistory.length
        : 0;

      await this.telemetry.trackAgentExecution({
        executionMethod: "streamEvents",
        query,
        success,
        modelProvider: this.modelProvider,
        modelName: this.modelName,
        serverCount,
        serverIdentifiers: this.connectors.map(
          (connector) => connector.publicIdentifier
        ),
        totalToolsAvailable: this._tools.length,
        toolsAvailableNames: this._tools.map((t) => t.name),
        maxStepsConfigured: this.maxSteps,
        memoryEnabled: this.memoryEnabled,
        useServerManager: this.useServerManager,
        maxStepsUsed: maxSteps ?? null,
        manageConnector,
        externalHistoryUsed: externalHistory !== undefined,
        response: `[STREAMED RESPONSE - ${totalResponseLength} chars]`,
        executionTimeMs,
        errorType: success ? null : "streaming_error",
        conversationHistoryLength,
      });

      // Clean up if needed
      if (manageConnector && !this.client && initializedHere) {
        logger.info("🧹 Closing agent after streamEvents completion");
        await this.close();
      }
    }
  }

  /**
   * Attempt to create structured output from raw result with validation and retry logic.
   *
   * @param rawResult - The raw text result from the agent
   * @param llm - LLM to use for structured output
   * @param outputSchema - The Zod schema to validate against
   */
  private async _attemptStructuredOutput<T>(
    rawResult: string | any,
    llm: LanguageModel,
    outputSchema: ZodSchema<T>
  ): Promise<T> {
    logger.info(
      `🔄 Attempting structured output with schema: ${JSON.stringify(outputSchema, null, 2)}`
    );
    logger.info(`🔄 Raw result: ${JSON.stringify(rawResult, null, 2)}`);

    // Schema-aware setup for structured output
    let structuredLlm: LanguageModel = null;
    let schemaDescription = "";

    logger.debug(
      `🔄 Structured output requested, schema: ${JSON.stringify(zodToJsonSchema(outputSchema), null, 2)}`
    );
    // Check if withStructuredOutput method exists
    if (
      llm &&
      "withStructuredOutput" in llm &&
      typeof (llm as any).withStructuredOutput === "function"
    ) {
      structuredLlm = (llm as any).withStructuredOutput(outputSchema);
    } else if (llm) {
      // Fallback: use the same LLM but we'll handle structure in our helper method
      structuredLlm = llm;
    } else {
      throw new Error("LLM is required for structured output");
    }
    const jsonSchema = zodToJsonSchema(outputSchema) as any;
    const { $schema, additionalProperties, ...cleanSchema } = jsonSchema;
    schemaDescription = JSON.stringify(cleanSchema, null, 2);
    logger.info(`🔄 Schema description: ${schemaDescription}`);

    // Handle different input formats - rawResult might be an array or object from the agent
    let textContent: string = "";
    if (typeof rawResult === "string") {
      textContent = rawResult;
    } else if (rawResult && typeof rawResult === "object") {
      // Handle object format
      textContent = JSON.stringify(rawResult);
    }

    logger.info("rawResult", rawResult);

    // If we couldn't extract text, use the stringified version
    if (!textContent) {
      textContent = JSON.stringify(rawResult);
    }

    // Get detailed schema information for better prompting
    const maxRetries = 3;
    let lastError: string = "";

    for (let attempt = 1; attempt <= maxRetries; attempt++) {
      logger.info(`🔄 Structured output attempt ${attempt}/${maxRetries}`);

      let formatPrompt = `
      Please format the following information according to the EXACT schema specified below.
      You must use the exact field names and types as shown in the schema.

      Required schema format:
      ${schemaDescription}

      Content to extract from:
      ${textContent}

      IMPORTANT:
      - Use ONLY the field names specified in the schema
      - Match the data types exactly (string, number, boolean, array, etc.)
      - Include ALL required fields
      - Return valid JSON that matches the schema structure exactly
      - For missing data: use null for nullable fields, omit optional fields entirely
      - Do NOT use empty strings ("") or zero (0) as placeholders for missing data
      `;

      // Add specific error feedback for retry attempts
      if (attempt > 1) {
        formatPrompt += `

        PREVIOUS ATTEMPT FAILED with error: ${lastError}
        Please fix the issues mentioned above and ensure the output matches the schema exactly.
        `;
      }

      try {
        logger.info(
          `🔄 Structured output attempt ${attempt} - using streaming approach`
        );
        const contentPreview =
          textContent.length > 300
            ? `${textContent.slice(0, 300)}...`
            : textContent;
        logger.info(
          `🔄 Content being formatted (${textContent.length} chars): ${contentPreview}`
        );

        // Log the full prompt being sent to LLM
        logger.info(
          `🔄 Full format prompt (${formatPrompt.length} chars):\n${formatPrompt}`
        );

        // Use streaming to avoid blocking the event loop
        const stream = await structuredLlm!.stream(formatPrompt);
        let structuredResult = null;
        let chunkCount = 0;

        for await (const chunk of stream) {
          chunkCount++;

          // Print the chunk for debugging
          logger.info(`Chunk ${chunkCount}: ${JSON.stringify(chunk, null, 2)}`);

          // Handle different chunk types
          if (typeof chunk === "string") {
            // If it's a string, try to parse it as JSON
            try {
              structuredResult = JSON.parse(chunk);
            } catch (e) {
              logger.warn(`🔄 Failed to parse string chunk as JSON: ${chunk}`);
            }
          } else if (chunk && typeof chunk === "object") {
            // If it's already an object, use it directly
            structuredResult = chunk;
          } else {
            // Convert other types to string and try to parse
            try {
              structuredResult = JSON.parse(String(chunk));
            } catch (e) {
              logger.warn(`🔄 Failed to parse chunk as JSON: ${chunk}`);
            }
          }

          if (chunkCount % 10 === 0) {
            logger.info(`🔄 Structured output streaming: ${chunkCount} chunks`);
          }
        }

        logger.info(
          `🔄 Structured result attempt ${attempt}: ${JSON.stringify(structuredResult, null, 2)}`
        );

        // Use the structured result directly (no need to parse)
        if (!structuredResult) {
          throw new Error("No structured result received from stream");
        }

        // Validate the structured result
        const validatedResult = this._validateStructuredResult(
          structuredResult,
          outputSchema
        );
        logger.info(`✅ Structured output successful on attempt ${attempt}`);
        return validatedResult;
      } catch (e) {
        lastError = e instanceof Error ? e.message : String(e);
        logger.warn(
          `⚠️ Structured output attempt ${attempt} failed: ${lastError}`
        );

        if (attempt === maxRetries) {
          logger.error(
            `❌ All ${maxRetries} structured output attempts failed`
          );
          throw new Error(
            `Failed to generate valid structured output after ${maxRetries} attempts. Last error: ${lastError}`
          );
        }

        // Continue to next attempt
        continue;
      }
    }

    // This should never be reached, but TypeScript requires it
    throw new Error("Unexpected error in structured output generation");
  }

  /**
   * Validate the structured result against the schema with detailed error reporting
   */
  private _validateStructuredResult<T>(
    structuredResult: any,
    outputSchema: ZodSchema<T>
  ): T {
    // Use Zod to validate the structured result
    try {
      // Use Zod to validate the structured result
      const validatedResult = outputSchema.parse(structuredResult);

      // Additional validation for required fields
      const schemaType = outputSchema as any;
      if (schemaType._def && schemaType._def.shape) {
        for (const [fieldName, fieldSchema] of Object.entries(
          schemaType._def.shape
        )) {
          const field = fieldSchema as any;
          const isOptional =
            field.isOptional?.() ?? field._def?.typeName === "ZodOptional";
          const isNullable =
            field.isNullable?.() ?? field._def?.typeName === "ZodNullable";
          if (!isOptional && !isNullable) {
            const value = (validatedResult as any)[fieldName];
            if (
              value === null ||
              value === undefined ||
              (typeof value === "string" && !value.trim()) ||
              (Array.isArray(value) && value.length === 0)
            ) {
              throw new Error(
                `Required field '${fieldName}' is missing or empty`
              );
            }
          }
        }
      }

      return validatedResult;
    } catch (e) {
      logger.debug(`Validation details: ${e}`);
      throw e; // Re-raise to trigger retry logic
    }
  }

  /**
   * Enhance the query with schema information to make the agent aware of required fields.
   */
  private _enhanceQueryWithSchema<T>(
    query: string,
    outputSchema: ZodSchema<T>
  ): string {
    try {
      const jsonSchema = zodToJsonSchema(outputSchema) as any;
      const { $schema, additionalProperties, ...cleanSchema } = jsonSchema;
      const schemaDescription = JSON.stringify(cleanSchema, null, 2);

      // Enhance the query with schema awareness
      const enhancedQuery = `
      ${query}

      IMPORTANT: Your response must include sufficient information to populate the following structured output:

      ${schemaDescription}

      Make sure you gather ALL the required information during your task execution.
      If any required information is missing, continue working to find it.
      `;

      return enhancedQuery;
    } catch (e) {
      logger.warn(`Could not extract schema details: ${e}`);
      return query;
    }
  }
}<|MERGE_RESOLUTION|>--- conflicted
+++ resolved
@@ -331,18 +331,11 @@
     logger.info("✨ Agent initialization complete");
   }
 
-<<<<<<< HEAD
-  private async createSystemMessageFromTools(tools: StructuredToolInterface[]): Promise<void> {
-    const systemPromptTemplate
-      = this.systemPromptTemplateOverride
-      ?? DEFAULT_SYSTEM_PROMPT_TEMPLATE
-=======
   private async createSystemMessageFromTools(
     tools: StructuredToolInterface[]
   ): Promise<void> {
     const systemPromptTemplate =
       this.systemPromptTemplateOverride ?? DEFAULT_SYSTEM_PROMPT_TEMPLATE;
->>>>>>> 09906296
 
     this.systemMessage = createSystemMessage(
       tools,
