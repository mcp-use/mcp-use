--- conflicted
+++ resolved
@@ -49,28 +49,6 @@
 
   // Universal request handler - using Web Standard APIs (no Express adapters needed!)
   const handleRequest = async (c: Context) => {
-<<<<<<< HEAD
-    const sessionId = c.req.header("mcp-session-id");
-
-    // Handle HEAD requests for keep-alive/health checks
-    if (c.req.method === "HEAD") {
-      if (sessionId && sessions.has(sessionId)) {
-        sessions.get(sessionId)!.lastAccessedAt = Date.now();
-      }
-      return new Response(null, { status: 200 });
-    }
-
-    if (sessionId && transports.has(sessionId)) {
-      // Reuse existing transport for this session
-      const transport = transports.get(sessionId)!;
-
-      // Update session metadata
-      if (sessions.has(sessionId)) {
-        const session = sessions.get(sessionId)!;
-        session.lastAccessedAt = Date.now();
-        session.context = c;
-        session.honoContext = c;
-=======
     if (config.stateless) {
       // STATELESS MODE: New server instance per request (Deno default)
       const server = mcpServerInstance.getServerForSession();
@@ -86,11 +64,18 @@
         transport.close();
         server.close();
         throw error;
->>>>>>> 4962ac2e
       }
     } else {
       // STATEFUL MODE: Session management (Node.js default)
       const sessionId = c.req.header("mcp-session-id");
+
+      // Handle HEAD requests for keep-alive/health checks
+      if (c.req.method === "HEAD") {
+        if (sessionId && sessions.has(sessionId)) {
+          sessions.get(sessionId)!.lastAccessedAt = Date.now();
+        }
+        return new Response(null, { status: 200 });
+      }
 
       if (sessionId && transports.has(sessionId)) {
         // Reuse existing transport for this session
