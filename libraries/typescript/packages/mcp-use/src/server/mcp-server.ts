--- conflicted
+++ resolved
@@ -2168,7 +2168,6 @@
 
     // GET endpoint for SSE streaming
     this.app.get(endpoint, async (c: Context) => {
-<<<<<<< HEAD
       const sessionId = c.req.header("mcp-session-id");
 
       // Get or create transport for this session
@@ -2208,12 +2207,6 @@
       if (sessionId && this.sessions.has(sessionId)) {
         this.sessions.get(sessionId)!.lastAccessedAt = Date.now();
       }
-=======
-      const transport = new StreamableHTTPServerTransport({
-        sessionIdGenerator: undefined,
-        enableJsonResponse: true,
-      });
->>>>>>> d1af70d7
 
       // Handle close event
       c.req.raw.signal?.addEventListener("abort", () => {
@@ -2330,13 +2323,9 @@
         method: c.req.method,
       };
 
-<<<<<<< HEAD
       // Note: We don't call this.server.connect() here because the transport
       // is already connected (either from getOrCreateTransport for new transports,
       // or it was already connected when retrieved from the session)
-=======
-      await this.server.connect(transport);
->>>>>>> d1af70d7
 
       // Start handling the request
       // We don't await this because it blocks for SSE
