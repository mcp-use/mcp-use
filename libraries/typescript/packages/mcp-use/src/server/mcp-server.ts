--- conflicted
+++ resolved
@@ -91,7 +91,6 @@
 
 class MCPServerClass<HasOAuth extends boolean = false> {
   /**
-<<<<<<< HEAD
    * Get the mcp-use package version.
    * Works in all environments (Node.js, browser, Cloudflare Workers, Deno, etc.)
    */
@@ -101,9 +100,6 @@
 
   /**
    * Native MCP server instance from @modelcontextprotocol/sdk
-=======
-   * Native MCP server instance from @mcp-use/modelcontextprotocol-sdk
->>>>>>> 77d5e915
    * Exposed publicly for advanced use cases
    */
   public readonly nativeServer: OfficialMcpServer;
