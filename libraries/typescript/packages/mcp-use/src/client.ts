import fs from "node:fs";
import path from "node:path";
import type {
  CreateMessageRequest,
  CreateMessageResult,
  ElicitRequestFormParams,
  ElicitRequestURLParams,
  ElicitResult,
} from "@mcp-use/modelcontextprotocol-sdk/types.js";
import { BaseMCPClient } from "./client/base.js";
import type { ExecutionResult } from "./client/codeExecutor.js";
import {
  BaseCodeExecutor,
  E2BCodeExecutor,
  VMCodeExecutor,
} from "./client/codeExecutor.js";
import { CodeModeConnector } from "./client/connectors/codeMode.js";
import { createConnectorFromConfig, loadConfigFile } from "./config.js";
import type { BaseConnector } from "./connectors/base.js";
import { logger } from "./logging.js";
import { MCPSession } from "./session.js";
<<<<<<< HEAD
import { Telemetry } from "./telemetry/index.js";
=======
import { Tel } from "./telemetry/index.js";
>>>>>>> ff24af11
import { getPackageVersion } from "./version.js";

export type CodeExecutorFunction = (
  code: string,
  timeout?: number
) => Promise<ExecutionResult>;
export type CodeExecutorType = "vm" | "e2b";

// Separate option types for each executor
export interface VMExecutorOptions {
  timeoutMs?: number; // Default: 30000 (30 seconds)
  memoryLimitMb?: number; // Default: undefined (no limit)
}

export interface E2BExecutorOptions {
  apiKey: string; // Required
  timeoutMs?: number; // Default: 300000 (5 minutes)
}

// Union type for executor options
export type ExecutorOptions = VMExecutorOptions | E2BExecutorOptions;

export interface CodeModeConfig {
  enabled: boolean;
  executor?: CodeExecutorType | CodeExecutorFunction | BaseCodeExecutor; // defaults to "vm"
  executorOptions?: ExecutorOptions; // Type-safe based on executor
}

export interface MCPClientOptions {
  codeMode?: boolean | CodeModeConfig;
  /**
   * Optional callback function to handle sampling requests from servers.
   * When provided, the client will declare sampling capability and handle
   * `sampling/createMessage` requests by calling this callback.
   */
  samplingCallback?: (
    params: CreateMessageRequest["params"]
  ) => Promise<CreateMessageResult>;
  /**
   * Optional callback function to handle elicitation requests from servers.
   * When provided, the client will declare elicitation capability and handle
   * `elicitation/create` requests by calling this callback.
   *
   * Elicitation allows servers to request additional information from users:
   * - Form mode: Collect structured data with JSON schema validation
   * - URL mode: Direct users to external URLs for sensitive interactions
   */
  elicitationCallback?: (
    params: ElicitRequestFormParams | ElicitRequestURLParams
  ) => Promise<ElicitResult>;
}

// Export executor classes and utilities for external use
export {
  BaseCodeExecutor,
  E2BCodeExecutor,
  isVMAvailable,
  VMCodeExecutor,
} from "./client/codeExecutor.js";

/**
 * Node.js-specific MCPClient implementation
 *
 * Extends the base client with Node.js-specific features like:
 * - File system operations (saveConfig)
 * - Config file loading (fromConfigFile)
 * - All connector types including StdioConnector
 * - Code execution mode
 */
export class MCPClient extends BaseMCPClient {
  /**
   * Get the mcp-use package version.
   * Works in all environments (Node.js, browser, Cloudflare Workers, Deno, etc.)
   */
  public static getPackageVersion(): string {
    return getPackageVersion();
  }

  public codeMode: boolean = false;
  private _codeExecutor: BaseCodeExecutor | null = null;
  private _customCodeExecutor: CodeExecutorFunction | null = null;
  private _codeExecutorConfig:
    | CodeExecutorType
    | CodeExecutorFunction
    | BaseCodeExecutor = "vm";
  private _executorOptions?: ExecutorOptions;
  private _samplingCallback?: (
    params: CreateMessageRequest["params"]
  ) => Promise<CreateMessageResult>;
  private _elicitationCallback?: (
    params: ElicitRequestFormParams | ElicitRequestURLParams
  ) => Promise<ElicitResult>;

  constructor(
    config?: string | Record<string, any>,
    options?: MCPClientOptions
  ) {
    if (config) {
      if (typeof config === "string") {
        super(loadConfigFile(config));
      } else {
        super(config);
      }
    } else {
      super();
    }

    let codeModeEnabled = false;
    let executorConfig:
      | CodeExecutorType
      | CodeExecutorFunction
      | BaseCodeExecutor = "vm";
    let executorOptions: ExecutorOptions | undefined;

    if (options?.codeMode) {
      if (typeof options.codeMode === "boolean") {
        codeModeEnabled = options.codeMode;
        // defaults: executor="vm", executorOptions=undefined
      } else {
        codeModeEnabled = options.codeMode.enabled;
        executorConfig = options.codeMode.executor ?? "vm";
        executorOptions = options.codeMode.executorOptions;
      }
    }

    this.codeMode = codeModeEnabled;
    this._codeExecutorConfig = executorConfig;
    this._executorOptions = executorOptions;
    this._samplingCallback = options?.samplingCallback;
    this._elicitationCallback = options?.elicitationCallback;

    if (this.codeMode) {
      this._setupCodeModeConnector();
    }

    this._trackClientInit();
  }

  private _trackClientInit(): void {
    const servers = Object.keys(this.config.mcpServers ?? {});
    const hasSamplingCallback = !!this._samplingCallback;
    const hasElicitationCallback = !!this._elicitationCallback;

<<<<<<< HEAD
    Telemetry.getInstance()
=======
    Tel.getInstance()
>>>>>>> ff24af11
      .trackMCPClientInit({
        codeMode: this.codeMode,
        sandbox: false, // Sandbox not supported in TS yet
        allCallbacks: hasSamplingCallback && hasElicitationCallback,
        verify: false, // No verify option in TS client
        servers,
        numServers: servers.length,
<<<<<<< HEAD
=======
        isBrowser: false, // Node.js MCPClient
>>>>>>> ff24af11
      })
      .catch((e) => logger.debug(`Failed to track MCPClient init: ${e}`));
  }

  public static fromDict(
    cfg: Record<string, any>,
    options?: MCPClientOptions
  ): MCPClient {
    return new MCPClient(cfg, options);
  }

  public static fromConfigFile(
    path: string,
    options?: MCPClientOptions
  ): MCPClient {
    return new MCPClient(loadConfigFile(path), options);
  }

  /**
   * Save configuration to a file (Node.js only)
   */
  public saveConfig(filepath: string): void {
    const dir = path.dirname(filepath);
    if (!fs.existsSync(dir)) {
      fs.mkdirSync(dir, { recursive: true });
    }
    fs.writeFileSync(filepath, JSON.stringify(this.config, null, 2), "utf-8");
  }

  /**
   * Create a connector from server configuration (Node.js version)
   * Supports all connector types including StdioConnector
   */
  protected createConnectorFromConfig(
    serverConfig: Record<string, any>
  ): BaseConnector {
    return createConnectorFromConfig(serverConfig, {
      samplingCallback: this._samplingCallback,
      elicitationCallback: this._elicitationCallback,
    });
  }

  private _setupCodeModeConnector(): void {
    logger.debug("Code mode connector initialized as internal meta server");
    const connector = new CodeModeConnector(this);
    const session = new MCPSession(connector);

    // Register as internal session
    this.sessions["code_mode"] = session;
    this.activeSessions.push("code_mode");
  }

  private _ensureCodeExecutor(): BaseCodeExecutor {
    if (!this._codeExecutor) {
      const config = this._codeExecutorConfig;

      if (config instanceof BaseCodeExecutor) {
        this._codeExecutor = config;
      } else if (typeof config === "function") {
        // Custom function - wrap it
        this._customCodeExecutor = config;
        // Will be handled in executeCode, return a dummy executor
        throw new Error(
          "Custom executor function should be handled in executeCode"
        );
      } else if (config === "e2b") {
        const opts = this._executorOptions as E2BExecutorOptions | undefined;
        if (!opts?.apiKey) {
          logger.warn("E2B executor requires apiKey. Falling back to VM.");
          try {
            this._codeExecutor = new VMCodeExecutor(
              this,
              this._executorOptions as VMExecutorOptions
            );
          } catch (error) {
            throw new Error(
              "VM executor is not available in this environment and E2B API key is not provided. " +
                "Please provide an E2B API key or run in a Node.js environment."
            );
          }
        } else {
          this._codeExecutor = new E2BCodeExecutor(this, opts);
        }
      } else {
        // Default to VM, but fall back to E2B if VM is not available
        try {
          this._codeExecutor = new VMCodeExecutor(
            this,
            this._executorOptions as VMExecutorOptions
          );
        } catch (error) {
          // VM not available (e.g., in Deno), try E2B fallback
          const e2bOpts = this._executorOptions as
            | E2BExecutorOptions
            | undefined;
          const e2bApiKey = e2bOpts?.apiKey || process.env.E2B_API_KEY;

          if (e2bApiKey) {
            logger.info(
              "VM executor not available in this environment. Falling back to E2B."
            );
            this._codeExecutor = new E2BCodeExecutor(this, {
              ...e2bOpts,
              apiKey: e2bApiKey,
            });
          } else {
            throw new Error(
              "VM executor is not available in this environment. " +
                "Please provide an E2B API key via executorOptions or E2B_API_KEY environment variable, " +
                "or run in a Node.js environment."
            );
          }
        }
      }
    }
    return this._codeExecutor;
  }

  /**
   * Execute code in code mode
   */
  public async executeCode(
    code: string,
    timeout?: number
  ): Promise<ExecutionResult> {
    if (!this.codeMode) {
      throw new Error("Code execution mode is not enabled");
    }

    // Use custom executor if provided (e.g., for E2B in Cloudflare Workers)
    if (this._customCodeExecutor) {
      return this._customCodeExecutor(code, timeout);
    }

    // Default to VM-based executor
    return this._ensureCodeExecutor().execute(code, timeout);
  }

  /**
   * Search available tools (used by code mode)
   */
  public async searchTools(
    query: string = "",
    detailLevel: "names" | "descriptions" | "full" = "full"
  ): Promise<import("./client/codeExecutor.js").ToolSearchResponse> {
    if (!this.codeMode) {
      throw new Error("Code execution mode is not enabled");
    }
    return this._ensureCodeExecutor().createSearchToolsFunction()(
      query,
      detailLevel
    );
  }

  /**
   * Override getServerNames to exclude internal code_mode server
   */
  public getServerNames(): string[] {
    const isCodeModeEnabled = this.codeMode;
    return super.getServerNames().filter((name) => {
      return !isCodeModeEnabled || name !== "code_mode";
    });
  }

  /**
   * Close the client and clean up resources including code executors.
   * This ensures E2B sandboxes and other resources are properly released.
   */
  public async close(): Promise<void> {
    // Clean up code executor first (e.g., E2B sandboxes)
    if (this._codeExecutor) {
      await this._codeExecutor.cleanup();
      this._codeExecutor = null;
    }

    // Then close all MCP sessions
    await this.closeAllSessions();
  }
}<|MERGE_RESOLUTION|>--- conflicted
+++ resolved
@@ -19,11 +19,7 @@
 import type { BaseConnector } from "./connectors/base.js";
 import { logger } from "./logging.js";
 import { MCPSession } from "./session.js";
-<<<<<<< HEAD
-import { Telemetry } from "./telemetry/index.js";
-=======
 import { Tel } from "./telemetry/index.js";
->>>>>>> ff24af11
 import { getPackageVersion } from "./version.js";
 
 export type CodeExecutorFunction = (
@@ -167,11 +163,7 @@
     const hasSamplingCallback = !!this._samplingCallback;
     const hasElicitationCallback = !!this._elicitationCallback;
 
-<<<<<<< HEAD
-    Telemetry.getInstance()
-=======
     Tel.getInstance()
->>>>>>> ff24af11
       .trackMCPClientInit({
         codeMode: this.codeMode,
         sandbox: false, // Sandbox not supported in TS yet
@@ -179,10 +171,7 @@
         verify: false, // No verify option in TS client
         servers,
         numServers: servers.length,
-<<<<<<< HEAD
-=======
         isBrowser: false, // Node.js MCPClient
->>>>>>> ff24af11
       })
       .catch((e) => logger.debug(`Failed to track MCPClient init: ${e}`));
   }
