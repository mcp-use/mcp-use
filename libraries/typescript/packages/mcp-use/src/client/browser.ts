import type { BaseConnector } from "../connectors/base.js";
import { HttpConnector } from "../connectors/http.js";
import { WebSocketConnector } from "../connectors/websocket.js";
import { BaseMCPClient } from "./base.js";

/**
 * Browser-compatible MCPClient implementation
 *
 * This client works in both browser and Node.js environments by avoiding
 * Node.js-specific APIs (like fs, path). It supports:
 * - Multiple servers via addServer()
 * - HTTP and WebSocket connectors
 * - All base client functionality
 */
export class BrowserMCPClient extends BaseMCPClient {
  constructor(config?: Record<string, any>) {
    super(config);
  }

  public static fromDict(cfg: Record<string, any>): BrowserMCPClient {
    return new BrowserMCPClient(cfg);
  }

  /**
   * Create a connector from server configuration (Browser version)
   * Supports HTTP and WebSocket connectors only
   */
<<<<<<< HEAD
  protected createConnectorFromConfig(serverConfig: Record<string, any>): BaseConnector {
    const { url, transport, headers, authToken, authProvider } = serverConfig
=======
  protected createConnectorFromConfig(
    serverConfig: Record<string, any>
  ): BaseConnector {
    const { url, transport, headers, authToken, authProvider } = serverConfig;
>>>>>>> 09906296

    if (!url) {
      throw new Error("Server URL is required");
    }

    // Prepare connector options
    const connectorOptions = {
      headers,
      authToken,
<<<<<<< HEAD
      authProvider,  // ← Pass OAuth provider to connector
    }
=======
      authProvider, // ← Pass OAuth provider to connector
    };
>>>>>>> 09906296

    // Determine transport type
    if (
      transport === "websocket" ||
      url.startsWith("ws://") ||
      url.startsWith("wss://")
    ) {
      return new WebSocketConnector(url, connectorOptions);
    } else if (
      transport === "http" ||
      url.startsWith("http://") ||
      url.startsWith("https://")
    ) {
      return new HttpConnector(url, connectorOptions);
    } else {
      // Default to HTTP for browser
      return new HttpConnector(url, connectorOptions);
    }
  }
}<|MERGE_RESOLUTION|>--- conflicted
+++ resolved
@@ -25,15 +25,10 @@
    * Create a connector from server configuration (Browser version)
    * Supports HTTP and WebSocket connectors only
    */
-<<<<<<< HEAD
-  protected createConnectorFromConfig(serverConfig: Record<string, any>): BaseConnector {
-    const { url, transport, headers, authToken, authProvider } = serverConfig
-=======
   protected createConnectorFromConfig(
     serverConfig: Record<string, any>
   ): BaseConnector {
     const { url, transport, headers, authToken, authProvider } = serverConfig;
->>>>>>> 09906296
 
     if (!url) {
       throw new Error("Server URL is required");
@@ -43,13 +38,8 @@
     const connectorOptions = {
       headers,
       authToken,
-<<<<<<< HEAD
-      authProvider,  // ← Pass OAuth provider to connector
-    }
-=======
       authProvider, // ← Pass OAuth provider to connector
     };
->>>>>>> 09906296
 
     // Determine transport type
     if (
