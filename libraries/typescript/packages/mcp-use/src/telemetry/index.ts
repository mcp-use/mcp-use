--- conflicted
+++ resolved
@@ -40,39 +40,6 @@
 
 export type { RuntimeEnvironment } from "./telemetry.js";
 
-<<<<<<< HEAD
-export {
-  BaseTelemetryEvent,
-  MCPAgentExecutionEvent,
-  ServerRunEvent,
-  ServerInitializeEvent,
-  ServerToolCallEvent,
-  ServerResourceCallEvent,
-  ServerPromptCallEvent,
-  ServerContextEvent,
-  MCPClientInitEvent,
-  ConnectorInitEvent,
-} from "./events.js";
-
-export type {
-  MCPAgentExecutionEventData,
-  ServerRunEventData,
-  ServerInitializeEventData,
-  ServerToolCallEventData,
-  ServerResourceCallEventData,
-  ServerPromptCallEventData,
-  ServerContextEventData,
-  MCPClientInitEventData,
-  ConnectorInitEventData,
-  Tool,
-  Resource,
-  Prompt,
-  Content,
-} from "./events.js";
-
-export { Telemetry } from "./telemetry.js";
-=======
->>>>>>> ff24af11
 export {
   extractModelInfo,
   getModelName,
