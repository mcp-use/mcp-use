--- conflicted
+++ resolved
@@ -526,10 +526,7 @@
   verify: boolean;
   servers: string[];
   numServers: number;
-<<<<<<< HEAD
-=======
   isBrowser: boolean; // true for BrowserMCPClient, false for Node.js MCPClient
->>>>>>> ff24af11
 }
 
 export class MCPClientInitEvent extends BaseTelemetryEvent {
@@ -549,10 +546,7 @@
       verify: this.data.verify,
       servers: this.data.servers,
       num_servers: this.data.numServers,
-<<<<<<< HEAD
-=======
       is_browser: this.data.isBrowser,
->>>>>>> ff24af11
     };
   }
 }
@@ -587,8 +581,6 @@
       public_identifier: this.data.publicIdentifier ?? null,
     };
   }
-<<<<<<< HEAD
-=======
 }
 
 // ============================================================================
@@ -659,5 +651,4 @@
       server_name: this.data.serverName,
     };
   }
->>>>>>> ff24af11
 }