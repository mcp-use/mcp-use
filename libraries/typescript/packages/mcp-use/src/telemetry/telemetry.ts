--- conflicted
+++ resolved
@@ -23,11 +23,8 @@
   ServerContextEvent,
   MCPClientInitEvent,
   ConnectorInitEvent,
-<<<<<<< HEAD
-=======
   ClientAddServerEvent,
   ClientRemoveServerEvent,
->>>>>>> ff24af11
   createServerRunEventData,
 } from "./events.js";
 import { getPackageVersion } from "./utils.js";
@@ -76,33 +73,6 @@
       navigator.userAgent?.includes("Cloudflare-Workers")
     ) {
       return "cloudflare-workers";
-<<<<<<< HEAD
-    }
-
-    // Check for Edge runtime (Vercel Edge, etc.)
-    if (typeof (globalThis as any).EdgeRuntime !== "undefined") {
-      return "edge";
-    }
-
-    // Check for Node.js
-    if (
-      typeof process !== "undefined" &&
-      typeof process.versions?.node !== "undefined" &&
-      typeof fs !== "undefined" &&
-      typeof fs.existsSync === "function"
-    ) {
-      return "node";
-    }
-
-    // Check for browser
-    if (typeof window !== "undefined" && typeof document !== "undefined") {
-      return "browser";
-    }
-
-    return "unknown";
-  } catch {
-    return "unknown";
-=======
     }
 
     // Check for Edge runtime (Vercel Edge, etc.)
@@ -165,7 +135,6 @@
 function getRuntimeEnvironment(): RuntimeEnvironment {
   if (cachedEnvironment === null) {
     cachedEnvironment = detectRuntimeEnvironment();
->>>>>>> ff24af11
   }
   return cachedEnvironment;
 }
@@ -175,53 +144,6 @@
  */
 export function isBrowserEnvironment(): boolean {
   return getRuntimeEnvironment() === "browser";
-}
-
-/**
- * Determine storage capability based on runtime environment
- */
-function getStorageCapability(env: RuntimeEnvironment): StorageCapability {
-  switch (env) {
-    case "node":
-    case "bun":
-      return "filesystem";
-    case "browser":
-      // Check if localStorage is actually available (might be disabled)
-      try {
-        if (typeof localStorage !== "undefined") {
-          localStorage.setItem("__mcp_use_test__", "1");
-          localStorage.removeItem("__mcp_use_test__");
-          return "localStorage";
-        }
-      } catch {
-        // localStorage might be disabled (private browsing, etc.)
-      }
-      return "session-only";
-    case "deno":
-      // Deno has file system access but needs permissions
-      // For now, treat as session-only to be safe
-      return "session-only";
-    default:
-      return "session-only";
-  }
-}
-
-// Cache the detected environment
-let cachedEnvironment: RuntimeEnvironment | null = null;
-
-function getRuntimeEnvironment(): RuntimeEnvironment {
-  if (cachedEnvironment === null) {
-    cachedEnvironment = detectRuntimeEnvironment();
-  }
-  return cachedEnvironment;
-}
-
-/**
- * Check if we're in a Node.js environment (for backwards compatibility)
- */
-function isNodeJSEnvironment(): boolean {
-  const env = getRuntimeEnvironment();
-  return env === "node" || env === "bun";
 }
 
 // Simple Scarf event logger implementation
@@ -306,7 +228,10 @@
   private _storageCapability: StorageCapability;
   private _source: string;
 
-<<<<<<< HEAD
+  // Node.js specific paths (lazily computed)
+  private _userIdPath: string | null = null;
+  private _versionDownloadPath: string | null = null;
+
   private constructor() {
     // Detect runtime environment
     this._runtimeEnvironment = getRuntimeEnvironment();
@@ -317,57 +242,21 @@
       (typeof process !== "undefined" &&
         process.env?.MCP_USE_TELEMETRY_SOURCE) ||
       this._runtimeEnvironment;
-=======
-  // Node.js specific paths (lazily computed)
-  private _userIdPath: string | null = null;
-  private _versionDownloadPath: string | null = null;
->>>>>>> ff24af11
-
-  private constructor() {
-    // Detect runtime environment
-    this._runtimeEnvironment = getRuntimeEnvironment();
-    this._storageCapability = getStorageCapability(this._runtimeEnvironment);
-
-<<<<<<< HEAD
-    // All environments except "unknown" can support telemetry
-    // posthog-node works in Node.js, Bun, Cloudflare Workers, Edge, Deno, etc.
-    // See: https://posthog.com/docs/libraries/cloudflare-workers
-    const canSupportTelemetry = this._runtimeEnvironment !== "unknown";
-
-    // Serverless/edge environments need immediate flushing
-    const isServerlessEnvironment = [
-      "cloudflare-workers",
-      "edge",
-      "deno",
-    ].includes(this._runtimeEnvironment);
-=======
-    // Set source from environment variable, or use detected runtime environment
-    this._source =
-      (typeof process !== "undefined" &&
-        process.env?.MCP_USE_TELEMETRY_SOURCE) ||
-      this._runtimeEnvironment;
 
     // Check if telemetry is disabled
     const telemetryDisabled = this._checkTelemetryDisabled();
 
     // All environments except "unknown" can support telemetry
     const canSupportTelemetry = this._runtimeEnvironment !== "unknown";
->>>>>>> ff24af11
 
     if (telemetryDisabled) {
       this._posthogNodeClient = null;
       this._posthogBrowserClient = null;
       this._scarfClient = null;
-<<<<<<< HEAD
-      logger.debug("Telemetry disabled via environment variable");
-    } else if (!canSupportTelemetry) {
-      this._posthogClient = null;
-=======
       logger.debug("Telemetry disabled via environment/localStorage");
     } else if (!canSupportTelemetry) {
       this._posthogNodeClient = null;
       this._posthogBrowserClient = null;
->>>>>>> ff24af11
       this._scarfClient = null;
       logger.debug(
         `Telemetry disabled - unknown environment: ${this._runtimeEnvironment}`
@@ -377,46 +266,8 @@
         "Anonymized telemetry enabled. Set MCP_USE_ANONYMIZED_TELEMETRY=false to disable."
       );
 
-<<<<<<< HEAD
-      // Initialize PostHog
-      // posthog-node works in Node.js, Bun, Cloudflare Workers, Edge, and other serverless environments
-      // Browser requires posthog-js which is a different package
-      if (this._runtimeEnvironment !== "browser") {
-        try {
-          // For serverless environments, flush immediately to prevent data loss
-          // See: https://posthog.com/docs/libraries/node#short-lived-processes-like-serverless-environments
-          const posthogOptions: {
-            host: string;
-            disableGeoip: boolean;
-            flushAt?: number;
-            flushInterval?: number;
-          } = {
-            host: this.HOST,
-            disableGeoip: false,
-          };
-
-          if (isServerlessEnvironment) {
-            posthogOptions.flushAt = 1; // Send events immediately
-            posthogOptions.flushInterval = 0; // Don't wait for interval
-          }
-
-          this._posthogClient = new PostHog(
-            this.PROJECT_API_KEY,
-            posthogOptions
-          );
-        } catch (e) {
-          logger.warn(`Failed to initialize PostHog telemetry: ${e}`);
-          this._posthogClient = null;
-        }
-      } else {
-        // Browser environment would need posthog-js (different package)
-        // For now, only use Scarf in browser
-        this._posthogClient = null;
-      }
-=======
       // Initialize PostHog based on environment
       this._posthogLoading = this._initPostHog();
->>>>>>> ff24af11
 
       // Initialize Scarf (works in all environments with fetch)
       try {
@@ -428,8 +279,6 @@
     }
   }
 
-<<<<<<< HEAD
-=======
   private _checkTelemetryDisabled(): boolean {
     // Check environment variable (Node.js)
     if (
@@ -528,7 +377,6 @@
     }
   }
 
->>>>>>> ff24af11
   /**
    * Get the detected runtime environment
    */
@@ -569,12 +417,6 @@
 
   /**
    * Check if telemetry is enabled.
-<<<<<<< HEAD
-   * Returns false if telemetry was disabled via environment variable or if not in Node.js environment.
-   */
-  get isEnabled(): boolean {
-    return this._posthogClient !== null || this._scarfClient !== null;
-=======
    */
   get isEnabled(): boolean {
     return (
@@ -582,7 +424,6 @@
       this._posthogBrowserClient !== null ||
       this._scarfClient !== null
     );
->>>>>>> ff24af11
   }
 
   get userId(): string {
@@ -593,17 +434,10 @@
     try {
       switch (this._storageCapability) {
         case "filesystem":
-<<<<<<< HEAD
-          this._currUserId = this.getUserIdFromFilesystem();
-          break;
-        case "localStorage":
-          this._currUserId = this.getUserIdFromLocalStorage();
-=======
           this._currUserId = this._getUserIdFromFilesystem();
           break;
         case "localStorage":
           this._currUserId = this._getUserIdFromLocalStorage();
->>>>>>> ff24af11
           break;
         case "session-only":
         default:
@@ -616,16 +450,8 @@
       }
 
       // Track package download for persistent storage types
-<<<<<<< HEAD
-      // Note: We pass the userId directly to avoid circular dependency
-      // (trackPackageDownload accesses this.userId which would cause issues)
-      if (this._storageCapability === "filesystem" && this._currUserId) {
-        // Note: We can't await here since this is a getter, so we fire and forget
-        this.trackPackageDownloadInternal(this._currUserId, {
-=======
       if (this._storageCapability === "filesystem" && this._currUserId) {
         this._trackPackageDownloadInternal(this._currUserId, {
->>>>>>> ff24af11
           triggered_by: "user_id_property",
         }).catch((e) => logger.debug(`Failed to track package download: ${e}`));
       }
@@ -640,21 +466,6 @@
   /**
    * Get or create user ID from filesystem (Node.js/Bun)
    */
-<<<<<<< HEAD
-  private getUserIdFromFilesystem(): string {
-    const isFirstTime = !fs.existsSync(this.USER_ID_PATH);
-
-    if (isFirstTime) {
-      logger.debug(`Creating user ID path: ${this.USER_ID_PATH}`);
-      fs.mkdirSync(path.dirname(this.USER_ID_PATH), { recursive: true });
-      const newUserId = generateUUID();
-      fs.writeFileSync(this.USER_ID_PATH, newUserId);
-      logger.debug(`User ID path created: ${this.USER_ID_PATH}`);
-      return newUserId;
-    }
-
-    return fs.readFileSync(this.USER_ID_PATH, "utf-8").trim();
-=======
   private _getUserIdFromFilesystem(): string {
     // Lazy import of Node.js modules
     const fs = require("node:fs");
@@ -681,17 +492,12 @@
     }
 
     return fs.readFileSync(this._userIdPath, "utf-8").trim();
->>>>>>> ff24af11
   }
 
   /**
    * Get or create user ID from localStorage (Browser)
    */
-<<<<<<< HEAD
-  private getUserIdFromLocalStorage(): string {
-=======
   private _getUserIdFromLocalStorage(): string {
->>>>>>> ff24af11
     try {
       let userId = localStorage.getItem(USER_ID_STORAGE_KEY);
 
@@ -709,30 +515,6 @@
     }
   }
 
-<<<<<<< HEAD
-  async capture(event: BaseTelemetryEvent): Promise<void> {
-    logger.debug(
-      `CAPTURE: posthog: ${this._posthogClient !== null}, scarf: ${this._scarfClient !== null}`
-    );
-    if (!this._posthogClient && !this._scarfClient) {
-      return;
-    }
-
-    // Send to PostHog
-    if (this._posthogClient) {
-      try {
-        // Add metadata to all events
-        const properties = { ...event.properties };
-        properties.mcp_use_version = getPackageVersion();
-        properties.language = "typescript"; // SDK language (always typescript for this package)
-        properties.source = this._source; // Runtime environment or custom source
-        properties.runtime = this._runtimeEnvironment; // Detected runtime
-
-        logger.debug(`CAPTURE: PostHog Event ${event.name}`);
-        logger.debug(
-          `CAPTURE: PostHog Properties ${JSON.stringify(properties)}`
-        );
-=======
   private _getCacheHome(os: any, path: any): string {
     // XDG_CACHE_HOME for Linux and manually set envs
     const envVar = process.env.XDG_CACHE_HOME;
@@ -778,7 +560,6 @@
     properties.language = "typescript";
     properties.source = this._source;
     properties.runtime = this._runtimeEnvironment;
->>>>>>> ff24af11
 
     // Send to PostHog (Node.js)
     if (this._posthogNodeClient) {
@@ -812,60 +593,34 @@
     // Send to Scarf
     if (this._scarfClient) {
       try {
-<<<<<<< HEAD
-        // Add metadata to all events
-        const properties: Record<string, any> = {};
-        properties.mcp_use_version = getPackageVersion();
-        properties.user_id = this.userId;
-        properties.event = event.name;
-        properties.language = "typescript"; // SDK language
-        properties.source = this._source; // Runtime environment or custom source
-        properties.runtime = this._runtimeEnvironment; // Detected runtime
-
-        await this._scarfClient.logEvent(properties);
-=======
         const scarfProperties: Record<string, any> = {
           ...properties,
           user_id: this.userId,
           event: event.name,
         };
         await this._scarfClient.logEvent(scarfProperties);
->>>>>>> ff24af11
       } catch (e) {
         logger.debug(`Failed to track Scarf event ${event.name}: ${e}`);
       }
     }
   }
 
-<<<<<<< HEAD
-=======
   // ============================================================================
   // Package Download Tracking (Node.js only)
   // ============================================================================
 
->>>>>>> ff24af11
   /**
    * Track package download event.
    * This is a public wrapper that safely accesses userId.
    */
   async trackPackageDownload(properties?: Record<string, any>): Promise<void> {
-<<<<<<< HEAD
-    return this.trackPackageDownloadInternal(this.userId, properties);
-=======
     return this._trackPackageDownloadInternal(this.userId, properties);
->>>>>>> ff24af11
   }
 
   /**
    * Internal method to track package download with explicit userId.
-<<<<<<< HEAD
-   * This avoids circular dependency when called from the userId getter.
-   */
-  private async trackPackageDownloadInternal(
-=======
    */
   private async _trackPackageDownloadInternal(
->>>>>>> ff24af11
     userId: string,
     properties?: Record<string, any>
   ): Promise<void> {
@@ -926,10 +681,6 @@
         logger.debug(
           `Tracking package download event with properties: ${JSON.stringify(properties)}`
         );
-<<<<<<< HEAD
-        // Add metadata to event
-=======
->>>>>>> ff24af11
         const eventProperties = { ...(properties || {}) };
         eventProperties.mcp_use_version = currentVersion;
         eventProperties.user_id = userId;
@@ -962,12 +713,6 @@
 
   /**
    * Track server run event directly from an MCPServer instance.
-<<<<<<< HEAD
-   * This extracts the necessary data from the server and creates the event.
-   * @param server - The MCPServer instance (or any object conforming to MCPServerTelemetryInfo)
-   * @param transport - The transport type (e.g., "http", "stdio", "supabase")
-=======
->>>>>>> ff24af11
    */
   async trackServerRunFromServer(
     server: MCPServerTelemetryInfo,
@@ -1027,8 +772,6 @@
     await this.capture(event);
   }
 
-<<<<<<< HEAD
-=======
   async trackClientAddServer(
     serverName: string,
     serverConfig: Record<string, any>
@@ -1151,7 +894,6 @@
   /**
    * Flush the telemetry queue (Node.js only)
    */
->>>>>>> ff24af11
   flush(): void {
     if (this._posthogNodeClient) {
       try {
