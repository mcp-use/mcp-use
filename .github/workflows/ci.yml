name: CI

# ============================================================================
# CI Workflow Overview
# ============================================================================
#
# This workflow provides comprehensive testing for both Python and TypeScript
# libraries with intelligent path-based filtering to only run relevant tests.
#
# WORKFLOW STRUCTURE:
#
# 1. detect-changes (Always runs first)
#    - Uses path filters to determine which parts of the codebase changed
#    - Outputs: python, typescript, typescript-agent, create-mcp-use-app
#    - Subsequent jobs use these outputs to conditionally run
#
# 2. Python Tests (runs if libraries/python/** changed)
#    ├─ python-lint: Ruff linting and formatting checks
#    ├─ python-unit-tests: Matrix [Python 3.11, 3.12]
#    ├─ python-transport-tests: Matrix [stdio, sse, streamable_http]
#    ├─ python-primitive-tests: Matrix [7 MCP primitives]
#    ├─ python-integration-tests: Other integration tests
#    └─ python-agent-tests: Matrix [4 agent test suites] (requires API keys)
#
# 3. TypeScript Tests (runs if libraries/typescript/** changed)
#    ├─ typescript-lint: ESLint checks
#    ├─ typescript-build: Build all packages
#    ├─ typescript/mcp-use: Unit tests + agent integration tests (requires API keys)
#    ├─ typescript/inspector: Unit tests for inspector package
#    ├─ typescript/cli: Unit tests for CLI package
#    └─ typescript-changeset-check: PR validation (PRs only)
#
# 4. create-mcp-use-app Tests (runs if packages/create-mcp-use-app/** changed)
#    ├─ create-mcp-use-app-build: Build and pack the CLI
#    └─ create-app-tests: Matrix [3 OS × 3 PM × 3 templates × 2 flags]
#       - Tests project creation across Ubuntu/macOS/Windows
#       - Tests npm, yarn, pnpm package managers
#       - Tests starter, mcp-ui, apps-sdk templates
#       - Collapsed into one expandable job for clean UI
#

# ============================================================================

on:
  push:
    branches: [main, canary]
  pull_request:
    branches: [main, canary]

jobs:
  detect-changes:
    runs-on: ubuntu-latest
    outputs:
      python: ${{ steps.filter.outputs.python }}
      typescript: ${{ steps.filter.outputs.typescript }}
      create-mcp-use-app: ${{ steps.filter.outputs.create-mcp-use-app }}
    steps:
      - uses: actions/checkout@v4
      - uses: dorny/paths-filter@v3
        id: filter
        with:
          filters: |
            python:
              - 'libraries/python/**'
            typescript:
              - 'libraries/typescript/**'
            create-mcp-use-app:
              - 'libraries/typescript/packages/create-mcp-use-app/**'

  # Python Jobs
  python-lint:
    needs: detect-changes
    if: needs.detect-changes.outputs.python == 'true'
    runs-on: ubuntu-latest
    defaults:
      run:
        working-directory: libraries/python
    steps:
      - uses: actions/checkout@v4
      - name: Set up Python 3.11
        uses: actions/setup-python@v4
        with:
          python-version: "3.11"
      - name: Install dependencies
        run: |
          python -m pip install --upgrade pip
          pip install ruff
      - name: Lint with ruff
        run: |
          ruff check .
      - name: Format check with ruff
        run: |
          ruff format --check .

  python-unit-tests:
    needs: python-lint
    runs-on: ubuntu-latest
    strategy:
      matrix:
        python-version: ["3.11", "3.12"]
    defaults:
      run:
        working-directory: libraries/python
    steps:
      - uses: actions/checkout@v4
      - name: Set up Python ${{ matrix.python-version }}
        uses: actions/setup-python@v4
        with:
          python-version: ${{ matrix.python-version }}
      - name: Install dependencies
        run: |
          python -m pip install --upgrade pip
          pip install .[dev,anthropic,openai,search,e2b]
      - name: Test with pytest
        env:
          MCP_USE_ANONYMIZED_TELEMETRY: false
        run: |
          pytest tests/unit

  python-transport-tests:
    needs: python-lint
    name: "python-transport/${{ matrix.transport }}"
    runs-on: ubuntu-latest
    strategy:
      fail-fast: false
      matrix:
        transport: [stdio, sse, streamable_http]
    defaults:
      run:
        working-directory: libraries/python
    steps:
      - uses: actions/checkout@v4
      - name: Set up Python 3.11
        uses: actions/setup-python@v4
        with:
          python-version: "3.11"
      - name: Install uv
        run: |
          pip install uv
      - name: Install dependencies
        run: |
          uv pip install --system .[dev,anthropic,openai,search,e2b]
      - name: Run integration tests for ${{ matrix.transport }} transport
        env:
          MCP_USE_ANONYMIZED_TELEMETRY: false
        run: |
          pytest tests/integration/transports/test_${{ matrix.transport }}.py

  python-primitive-tests:
    needs: python-lint
    name: "python-primitive/${{ matrix.primitive }}"
    runs-on: ubuntu-latest
    strategy:
      fail-fast: false
      matrix:
        primitive:
          [
            sampling,
            tools,
            resources,
            prompts,
            elicitation,
            notifications,
            auth,
          ]
    defaults:
      run:
        working-directory: libraries/python
    steps:
      - uses: actions/checkout@v4
      - name: Set up Python 3.11
        uses: actions/setup-python@v4
        with:
          python-version: "3.11"
      - name: Install uv
        run: |
          pip install uv
      - name: Install dependencies
        run: |
          uv pip install --system .[dev,anthropic,openai,search,e2b]
      - name: Run integration tests for ${{ matrix.primitive }} primitive
        env:
          MCP_USE_ANONYMIZED_TELEMETRY: false
        run: |
          pytest tests/integration/primitives/test_${{ matrix.primitive }}.py

  python-integration-tests:
    needs: python-lint
    name: "python-integration"
    runs-on: ubuntu-latest
    defaults:
      run:
        working-directory: libraries/python
    steps:
      - uses: actions/checkout@v4
      - name: Set up Python 3.11
        uses: actions/setup-python@v4
        with:
          python-version: "3.11"
      - name: Install uv
        run: |
          pip install uv
      - name: Install dependencies
        run: |
          uv pip install --system .[dev,anthropic,openai,search,e2b]
      - name: Run other integration tests
        env:
          MCP_USE_ANONYMIZED_TELEMETRY: false
        run: |
          pytest tests/integration/others/

  python-agent-tests:
    needs: python-lint
    name: "python-agent/${{ matrix.test }}"
    runs-on: ubuntu-latest
    strategy:
      fail-fast: false
      matrix:
<<<<<<< HEAD
        test:
          [
            agent_run,
            agent_stream,
            agent_structured_output,
            runnable_config,
            server_manager,
          ]
=======
        test: [agent_run, agent_stream, agent_structured_output, server_manager]
>>>>>>> 09906296
    defaults:
      run:
        working-directory: libraries/python
    steps:
      - uses: actions/checkout@v4
      - name: Set up Python 3.11
        uses: actions/setup-python@v4
        with:
          python-version: "3.11"
      - name: Install uv
        run: |
          pip install uv
      - name: Install dependencies
        run: |
          uv pip install --system .[dev,anthropic,openai,search,e2b]
      - name: Run agent test for ${{ matrix.test }}
        env:
          OPENAI_API_KEY: ${{ secrets.OPENAI_API_KEY }}
          MCP_USE_ANONYMIZED_TELEMETRY: false
        run: |
          pytest tests/integration/agent/test_${{ matrix.test }}.py

  # TypeScript Jobs
  typescript-lint:
    needs: detect-changes
    if: needs.detect-changes.outputs.typescript == 'true'
    runs-on: ubuntu-latest
    defaults:
      run:
        working-directory: libraries/typescript
    steps:
      - name: Checkout
        uses: actions/checkout@v4

      - name: Setup pnpm
        uses: pnpm/action-setup@v3
        with:
          version: 10.6.1

      - name: Setup Node.js
        uses: actions/setup-node@v4
        with:
          node-version: 22
          cache: "pnpm"
          cache-dependency-path: libraries/typescript/pnpm-lock.yaml

      - name: Install Dependencies
        run: pnpm install --no-frozen-lockfile

      - name: Check Formatting
        run: pnpm format:check

      - name: Run Linter
        run: pnpm lint

  typescript-build:
    needs: typescript-lint
    runs-on: ubuntu-latest
    defaults:
      run:
        working-directory: libraries/typescript
    steps:
      - name: Checkout
        uses: actions/checkout@v4

      - name: Setup pnpm
        uses: pnpm/action-setup@v3
        with:
          version: 10.6.1

      - name: Setup Node.js
        uses: actions/setup-node@v4
        with:
          node-version: 22
          cache: "pnpm"
          cache-dependency-path: libraries/typescript/pnpm-lock.yaml

      - name: Install Dependencies
        run: pnpm install --no-frozen-lockfile

      - name: Build Packages
        run: pnpm build

  typescript-test-mcp-use:
    needs: typescript-lint
    name: "typescript/mcp-use"
    runs-on: ubuntu-latest
    defaults:
      run:
        working-directory: libraries/typescript
    steps:
      - uses: actions/checkout@v4
      - uses: pnpm/action-setup@v3
        with:
          version: 10.6.1
      - uses: actions/setup-node@v4
        with:
          node-version: 22
          cache: "pnpm"
          cache-dependency-path: libraries/typescript/pnpm-lock.yaml
      - name: Install Dependencies
        run: pnpm install --no-frozen-lockfile
      - name: Build Packages
        run: pnpm build
      - name: Run mcp-use Unit Tests
        env:
          MCP_USE_ANONYMIZED_TELEMETRY: false
        run: pnpm --filter mcp-use --if-present test:unit
      - name: Run mcp-use Agent Integration Tests
        env:
          OPENAI_API_KEY: ${{ secrets.OPENAI_API_KEY }}
          LANGFUSE_PUBLIC_KEY: ${{ secrets.LANGFUSE_PUBLIC_KEY }}
          LANGFUSE_SECRET_KEY: ${{ secrets.LANGFUSE_SECRET_KEY }}
          MCP_USE_LANGFUSE: true
          MCP_USE_ANONYMIZED_TELEMETRY: false
        run: pnpm --filter mcp-use --if-present test:integration:agent

  typescript-test-inspector:
    needs: typescript-lint
    name: "typescript/inspector"
    runs-on: ubuntu-latest
    defaults:
      run:
        working-directory: libraries/typescript
    steps:
      - uses: actions/checkout@v4
      - uses: pnpm/action-setup@v3
        with:
          version: 10.6.1
      - uses: actions/setup-node@v4
        with:
          node-version: 22
          cache: "pnpm"
          cache-dependency-path: libraries/typescript/pnpm-lock.yaml
      - name: Install Dependencies
        run: pnpm install --no-frozen-lockfile
      - name: Build Packages
        run: pnpm build
      - name: Run Inspector Tests
        env:
          MCP_USE_ANONYMIZED_TELEMETRY: false
        run: pnpm --filter @mcp-use/inspector --if-present test

  typescript-test-cli:
    needs: typescript-lint
    name: "typescript/cli"
    runs-on: ubuntu-latest
    defaults:
      run:
        working-directory: libraries/typescript
    steps:
      - uses: actions/checkout@v4
      - uses: pnpm/action-setup@v3
        with:
          version: 10.6.1
      - uses: actions/setup-node@v4
        with:
          node-version: 22
          cache: "pnpm"
          cache-dependency-path: libraries/typescript/pnpm-lock.yaml
      - name: Install Dependencies
        run: pnpm install --no-frozen-lockfile
      - name: Build Packages
        run: pnpm build
      - name: Run CLI Tests
        env:
          MCP_USE_ANONYMIZED_TELEMETRY: false
        run: pnpm --filter @mcp-use/cli --if-present test

  typescript-changeset-check:
    needs: detect-changes
    if: needs.detect-changes.outputs.typescript == 'true' && github.event_name == 'pull_request' && github.base_ref != 'canary'
    runs-on: ubuntu-latest
    defaults:
      run:
        working-directory: libraries/typescript
    steps:
      - name: Checkout
        uses: actions/checkout@v4
        with:
          fetch-depth: 0

      - name: Setup pnpm
        uses: pnpm/action-setup@v3
        with:
          version: 10.6.1

      - name: Setup Node.js
        uses: actions/setup-node@v4
        with:
          node-version: 22
          cache: "pnpm"
          cache-dependency-path: libraries/typescript/pnpm-lock.yaml

      - name: Install Dependencies
        run: pnpm install --no-frozen-lockfile

      - name: Check for Changesets
        run: |
          if [ -n "$(ls -A .changeset/*.md 2>/dev/null | grep -v README.md)" ]; then
            echo "✅ Changeset found"
            pnpm changeset status --since=origin/main
          else
            echo "⚠️ No changeset found. If this PR includes changes that should be published, please add a changeset:"
            echo "  pnpm changeset"
            echo ""
            echo "If this PR doesn't require a changeset (docs, tests, internal changes), you can ignore this message."
          fi

  # create-mcp-use-app Tests (only when CLI package changes)
  create-mcp-use-app-build:
    needs: [detect-changes, typescript-lint]
    if: needs.detect-changes.outputs.create-mcp-use-app == 'true'
    name: "typescript/create-mcp-use-app/build"
    runs-on: ubuntu-latest
    steps:
      - uses: actions/checkout@v4
      - uses: pnpm/action-setup@v3
        with:
          version: 10.6.1
      - uses: actions/setup-node@v4
        with:
          node-version: 22
          cache: "pnpm"
          cache-dependency-path: libraries/typescript/pnpm-lock.yaml
      - name: Install Dependencies
        working-directory: libraries/typescript
        run: pnpm install --no-frozen-lockfile
      - name: Build create-mcp-use-app
        working-directory: libraries/typescript/packages/create-mcp-use-app
        run: pnpm build
      - name: Pack Package
        working-directory: libraries/typescript/packages/create-mcp-use-app
        run: npm pack
      - name: Upload Package Artifact
        uses: actions/upload-artifact@v4
        with:
          name: create-mcp-use-app-package
          path: libraries/typescript/packages/create-mcp-use-app/create-mcp-use-app-*.tgz
          retention-days: 1

  create-mcp-use-app-tests:
    needs: create-mcp-use-app-build
    name: "typescript/create-app-tests"
    runs-on: ${{ matrix.os }}
    strategy:
      fail-fast: false
      matrix:
        os: [ubuntu-latest, macos-latest, windows-latest]
        pm: [npm, yarn, pnpm]
        template: [starter, mcp-ui, apps-sdk]
        flag: ["", "--dev"]
        exclude:
          # Only test --dev on ubuntu with npm
          - os: macos-latest
            flag: "--dev"
          - os: windows-latest
            flag: "--dev"
          - pm: yarn
            flag: "--dev"
          - pm: pnpm
            flag: "--dev"
    steps:
      - uses: actions/checkout@v4
      - uses: pnpm/action-setup@v3
        if: matrix.pm == 'pnpm'
        with:
          version: 10.6.1
      - uses: actions/setup-node@v4
        with:
          node-version: 22
      - name: Setup Yarn
        if: matrix.pm == 'yarn'
        run: corepack enable
      - name: Download Package Artifact
        uses: actions/download-artifact@v4
        with:
          name: create-mcp-use-app-package
          path: ./package
      - name: Test CLI Creation
        shell: bash
        run: |
          # Get package path
          if [ "${{ runner.os }}" == "Windows" ]; then
            PACKAGE_PATH=$(powershell -Command "(Get-ChildItem ./package/create-mcp-use-app-*.tgz).FullName")
          else
            PACKAGE_PATH=$(realpath ./package/create-mcp-use-app-*.tgz)
          fi

          # Run create command based on PM
          case "${{ matrix.pm }}" in
            npm)
              npx --yes --package="$PACKAGE_PATH" create-mcp-use-app test-app --template ${{ matrix.template }} ${{ matrix.flag }} --no-install
              ;;
            yarn)
              yarn dlx -p "create-mcp-use-app@file:$PACKAGE_PATH" create-mcp-use-app test-app --template ${{ matrix.template }} ${{ matrix.flag }} --no-install
              ;;
            pnpm)
              pnpm --package="$PACKAGE_PATH" dlx create-mcp-use-app test-app --template ${{ matrix.template }} ${{ matrix.flag }} --no-install
              ;;
          esac

          # Verify creation
          [ -d "test-app" ] || exit 1
          [ -f "test-app/package.json" ] || exit 1
          [ -f "test-app/index.ts" ] || exit 1
          echo "✅ Project created successfully"<|MERGE_RESOLUTION|>--- conflicted
+++ resolved
@@ -216,7 +216,6 @@
     strategy:
       fail-fast: false
       matrix:
-<<<<<<< HEAD
         test:
           [
             agent_run,
@@ -225,9 +224,6 @@
             runnable_config,
             server_manager,
           ]
-=======
-        test: [agent_run, agent_stream, agent_structured_output, server_manager]
->>>>>>> 09906296
     defaults:
       run:
         working-directory: libraries/python
