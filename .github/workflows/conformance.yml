name: MCP Conformance Tests

on:
  workflow_dispatch:
    inputs:
      python_only:
        description: 'Run only Python conformance tests'
        type: boolean
        default: false
      typescript_only:
        description: 'Run only TypeScript conformance tests'
        type: boolean
        default: false
  push:
    branches:
      - main
      - canary
    paths:
      - 'libraries/python/mcp_use/server/**'
      - 'libraries/python/pyproject.toml'
      - 'libraries/typescript/packages/mcp-use/src/server/**'
      - 'libraries/typescript/packages/mcp-use/package.json'
      - 'libraries/python/tests/integration/servers_for_testing/conformance_server.py'
      - 'libraries/typescript/packages/mcp-use/examples/server/conformance/**'
      - '.github/workflows/conformance.yml'
  pull_request:
    branches:
      - main
      - canary
    paths:
      - 'libraries/python/mcp_use/server/**'
      - 'libraries/python/pyproject.toml'
      - 'libraries/typescript/packages/mcp-use/src/server/**'
      - 'libraries/typescript/packages/mcp-use/package.json'
      - 'libraries/python/tests/integration/servers_for_testing/conformance_server.py'
      - 'libraries/typescript/packages/mcp-use/examples/server/conformance/**'
      - '.github/workflows/conformance.yml'

permissions:
  contents: read
jobs:
  conformance-test:
    name: Run Conformance Tests
    runs-on: ubuntu-latest
    timeout-minutes: 15

    steps:
      - name: Checkout repository
        uses: actions/checkout@v4

      - name: Set up Python
        uses: actions/setup-python@v5
        with:
          python-version: '3.12'

      - name: Install uv
        uses: astral-sh/setup-uv@v4
        with:
          version: "latest"

<<<<<<< HEAD
      - name: Install Python dependencies
        working-directory: libraries/python
        run: |
          uv venv
          source .venv/bin/activate
          uv pip install -e ".[dev]"

      - name: Set up Node.js
        uses: actions/setup-node@v4
        with:
          node-version: '22'

      - name: Start Python conformance server
        working-directory: libraries/python
        run: |
          source .venv/bin/activate
          python tests/integration/servers_for_testing/conformance_server.py --transport streamable-http --port 8000 &
          sleep 5

      - name: Run conformance tests against Python server
        run: |
          npx @modelcontextprotocol/conformance server --url http://127.0.0.1:8000/mcp 2>&1 | tee python-conformance-results.txt
          # Extract pass/fail summary
          echo "## Python Server Conformance Results" >> $GITHUB_STEP_SUMMARY
          echo "\`\`\`" >> $GITHUB_STEP_SUMMARY
          grep -E "(SUMMARY|✓|✗|Total:)" python-conformance-results.txt >> $GITHUB_STEP_SUMMARY || true
          echo "\`\`\`" >> $GITHUB_STEP_SUMMARY

      - name: Calculate Python badge values
        id: python-badge
        run: |
          PASSED=$(grep -c "✓" python-conformance-results.txt || echo "0")
          FAILED=$(grep -c "✗" python-conformance-results.txt || echo "0")
          TOTAL=$((PASSED + FAILED))
          
          if [ $TOTAL -eq 0 ]; then
            echo "message=no tests" >> $GITHUB_OUTPUT
            echo "color=lightgrey" >> $GITHUB_OUTPUT
          else
            RATE=$(echo "scale=0; $PASSED * 100 / $TOTAL" | bc)
            {
              echo "message=$PASSED/$TOTAL ($RATE%)"
            } >> $GITHUB_OUTPUT
            
            if [ $PASSED -eq $TOTAL ]; then
              echo "color=brightgreen" >> $GITHUB_OUTPUT
            elif [ $(echo "$RATE >= 60" | bc) -eq 1 ]; then
              echo "color=yellow" >> $GITHUB_OUTPUT
            else
              echo "color=red" >> $GITHUB_OUTPUT
            fi
          fi

      - name: Create Python conformance badge
        if: github.event_name == 'push' && (github.ref == 'refs/heads/main' || github.ref == 'refs/heads/canary')
        uses: schneegans/dynamic-badges-action@v1.7.0
        with:
          auth: ${{ secrets.GIST_SECRET }}
          gistID: ${{ secrets.CONFORMANCE_GIST_ID }}
          filename: python-conformance.json
          label: MCP Conformance (PY)
          message: ${{ steps.python-badge.outputs.message }}
          color: ${{ steps.python-badge.outputs.color }}

      - name: Upload Python conformance results
        uses: actions/upload-artifact@v4
        if: always()
        with:
          name: python-conformance-results
          path: |
            python-conformance-results.txt
            results/

  conformance-typescript:
    name: TypeScript Server Conformance
    runs-on: ubuntu-latest
    timeout-minutes: 10
    if: ${{ github.event_name != 'workflow_dispatch' || !inputs.python_only }}

    steps:
      - name: Checkout repository
        uses: actions/checkout@v4

=======
>>>>>>> ff24af11
      - name: Set up Node.js
        uses: actions/setup-node@v4
        with:
          node-version: '22'

      - name: Install pnpm
        uses: pnpm/action-setup@v4
        with:
          version: 10

      - name: Prepare Python server
        if: ${{ github.event_name != 'workflow_dispatch' || !inputs.typescript_only }}
        working-directory: libraries/python
        run: |
<<<<<<< HEAD
          PORT=3000 npx tsx src/server.ts &
          sleep 5
=======
          uv venv
          source .venv/bin/activate
          uv pip install -e ".[dev]"
>>>>>>> ff24af11

      - name: Prepare TypeScript server
        if: ${{ github.event_name != 'workflow_dispatch' || !inputs.python_only }}
        working-directory: libraries/typescript
        run: |
<<<<<<< HEAD
          npx @modelcontextprotocol/conformance server --url http://localhost:3000/mcp 2>&1 | tee typescript-conformance-results.txt
          # Extract pass/fail summary
          echo "## TypeScript Server Conformance Results" >> $GITHUB_STEP_SUMMARY
          echo "\`\`\`" >> $GITHUB_STEP_SUMMARY
          grep -E "(SUMMARY|✓|✗|Total:)" typescript-conformance-results.txt >> $GITHUB_STEP_SUMMARY || true
          echo "\`\`\`" >> $GITHUB_STEP_SUMMARY

      - name: Calculate TypeScript badge values
        id: typescript-badge
        run: |
          PASSED=$(grep -c "✓" typescript-conformance-results.txt || echo "0")
          FAILED=$(grep -c "✗" typescript-conformance-results.txt || echo "0")
          TOTAL=$((PASSED + FAILED))
          
          if [ $TOTAL -eq 0 ]; then
            echo "message=no tests" >> $GITHUB_OUTPUT
            echo "color=lightgrey" >> $GITHUB_OUTPUT
          else
            RATE=$(echo "scale=0; $PASSED * 100 / $TOTAL" | bc)
            {
              echo "message=$PASSED/$TOTAL ($RATE%)"
            } >> $GITHUB_OUTPUT
            
            if [ $PASSED -eq $TOTAL ]; then
              echo "color=brightgreen" >> $GITHUB_OUTPUT
            elif [ $(echo "$RATE >= 60" | bc) -eq 1 ]; then
              echo "color=yellow" >> $GITHUB_OUTPUT
            else
              echo "color=red" >> $GITHUB_OUTPUT
            fi
          fi

      - name: Create TypeScript conformance badge
        if: github.event_name == 'push' && (github.ref == 'refs/heads/main' || github.ref == 'refs/heads/canary')
        uses: schneegans/dynamic-badges-action@e9a478b16159b4d31420099ba146cdc50f134483
        with:
          auth: ${{ secrets.GIST_SECRET }}
          gistID: 6edf670f0446dc9f7a1f32d6bfda2b70
          filename: typescript-conformance.json
          label: MCP Conformance (TS)
          message: ${{ steps.typescript-badge.outputs.message }}
          color: ${{ steps.typescript-badge.outputs.color }}

      - name: Upload TypeScript conformance results
        uses: actions/upload-artifact@v4
        if: always()
        with:
          name: typescript-conformance-results
          path: |
            typescript-conformance-results.txt
            results/
=======
          pnpm install
          pnpm build
>>>>>>> ff24af11

      - name: Install TypeScript conformance server dependencies
        if: ${{ github.event_name != 'workflow_dispatch' || !inputs.python_only }}
        working-directory: libraries/typescript/packages/mcp-use/examples/server/conformance
        run: pnpm install

      - name: Build server list
        id: build-servers
        run: |
          SERVERS='['
          if [ "${{ github.event_name }}" != "workflow_dispatch" ] || [ "${{ inputs.typescript_only }}" != "true" ]; then
            SERVERS+='{"name":"python","start-command":"source .venv/bin/activate && python tests/integration/servers_for_testing/conformance_server.py --transport streamable-http --port 8000","url":"http://127.0.0.1:8000/mcp","working-directory":"libraries/python"}'
          fi
          if [ "${{ github.event_name }}" != "workflow_dispatch" ] || [ "${{ inputs.python_only }}" != "true" ]; then
            if [[ $SERVERS != '[' ]]; then
              SERVERS+=','
            fi
            SERVERS+='{"name":"typescript","start-command":"PORT=3000 npx tsx src/server.ts","url":"http://localhost:3000/mcp","working-directory":"libraries/typescript/packages/mcp-use/examples/server/conformance"}'
          fi
          SERVERS+=']'
          echo "servers=$SERVERS" >> $GITHUB_OUTPUT

      - name: Run conformance tests
        uses: mcp-use/mcp-conformance-action@v1
        with:
          mode: test
          servers: ${{ steps.build-servers.outputs.servers }}
          badge-gist-id: ${{ secrets.CONFORMANCE_GIST_ID }}
          badge-gist-token: ${{ secrets.GIST_SECRET }}<|MERGE_RESOLUTION|>--- conflicted
+++ resolved
@@ -58,92 +58,6 @@
         with:
           version: "latest"
 
-<<<<<<< HEAD
-      - name: Install Python dependencies
-        working-directory: libraries/python
-        run: |
-          uv venv
-          source .venv/bin/activate
-          uv pip install -e ".[dev]"
-
-      - name: Set up Node.js
-        uses: actions/setup-node@v4
-        with:
-          node-version: '22'
-
-      - name: Start Python conformance server
-        working-directory: libraries/python
-        run: |
-          source .venv/bin/activate
-          python tests/integration/servers_for_testing/conformance_server.py --transport streamable-http --port 8000 &
-          sleep 5
-
-      - name: Run conformance tests against Python server
-        run: |
-          npx @modelcontextprotocol/conformance server --url http://127.0.0.1:8000/mcp 2>&1 | tee python-conformance-results.txt
-          # Extract pass/fail summary
-          echo "## Python Server Conformance Results" >> $GITHUB_STEP_SUMMARY
-          echo "\`\`\`" >> $GITHUB_STEP_SUMMARY
-          grep -E "(SUMMARY|✓|✗|Total:)" python-conformance-results.txt >> $GITHUB_STEP_SUMMARY || true
-          echo "\`\`\`" >> $GITHUB_STEP_SUMMARY
-
-      - name: Calculate Python badge values
-        id: python-badge
-        run: |
-          PASSED=$(grep -c "✓" python-conformance-results.txt || echo "0")
-          FAILED=$(grep -c "✗" python-conformance-results.txt || echo "0")
-          TOTAL=$((PASSED + FAILED))
-          
-          if [ $TOTAL -eq 0 ]; then
-            echo "message=no tests" >> $GITHUB_OUTPUT
-            echo "color=lightgrey" >> $GITHUB_OUTPUT
-          else
-            RATE=$(echo "scale=0; $PASSED * 100 / $TOTAL" | bc)
-            {
-              echo "message=$PASSED/$TOTAL ($RATE%)"
-            } >> $GITHUB_OUTPUT
-            
-            if [ $PASSED -eq $TOTAL ]; then
-              echo "color=brightgreen" >> $GITHUB_OUTPUT
-            elif [ $(echo "$RATE >= 60" | bc) -eq 1 ]; then
-              echo "color=yellow" >> $GITHUB_OUTPUT
-            else
-              echo "color=red" >> $GITHUB_OUTPUT
-            fi
-          fi
-
-      - name: Create Python conformance badge
-        if: github.event_name == 'push' && (github.ref == 'refs/heads/main' || github.ref == 'refs/heads/canary')
-        uses: schneegans/dynamic-badges-action@v1.7.0
-        with:
-          auth: ${{ secrets.GIST_SECRET }}
-          gistID: ${{ secrets.CONFORMANCE_GIST_ID }}
-          filename: python-conformance.json
-          label: MCP Conformance (PY)
-          message: ${{ steps.python-badge.outputs.message }}
-          color: ${{ steps.python-badge.outputs.color }}
-
-      - name: Upload Python conformance results
-        uses: actions/upload-artifact@v4
-        if: always()
-        with:
-          name: python-conformance-results
-          path: |
-            python-conformance-results.txt
-            results/
-
-  conformance-typescript:
-    name: TypeScript Server Conformance
-    runs-on: ubuntu-latest
-    timeout-minutes: 10
-    if: ${{ github.event_name != 'workflow_dispatch' || !inputs.python_only }}
-
-    steps:
-      - name: Checkout repository
-        uses: actions/checkout@v4
-
-=======
->>>>>>> ff24af11
       - name: Set up Node.js
         uses: actions/setup-node@v4
         with:
@@ -158,75 +72,16 @@
         if: ${{ github.event_name != 'workflow_dispatch' || !inputs.typescript_only }}
         working-directory: libraries/python
         run: |
-<<<<<<< HEAD
-          PORT=3000 npx tsx src/server.ts &
-          sleep 5
-=======
           uv venv
           source .venv/bin/activate
           uv pip install -e ".[dev]"
->>>>>>> ff24af11
 
       - name: Prepare TypeScript server
         if: ${{ github.event_name != 'workflow_dispatch' || !inputs.python_only }}
         working-directory: libraries/typescript
         run: |
-<<<<<<< HEAD
-          npx @modelcontextprotocol/conformance server --url http://localhost:3000/mcp 2>&1 | tee typescript-conformance-results.txt
-          # Extract pass/fail summary
-          echo "## TypeScript Server Conformance Results" >> $GITHUB_STEP_SUMMARY
-          echo "\`\`\`" >> $GITHUB_STEP_SUMMARY
-          grep -E "(SUMMARY|✓|✗|Total:)" typescript-conformance-results.txt >> $GITHUB_STEP_SUMMARY || true
-          echo "\`\`\`" >> $GITHUB_STEP_SUMMARY
-
-      - name: Calculate TypeScript badge values
-        id: typescript-badge
-        run: |
-          PASSED=$(grep -c "✓" typescript-conformance-results.txt || echo "0")
-          FAILED=$(grep -c "✗" typescript-conformance-results.txt || echo "0")
-          TOTAL=$((PASSED + FAILED))
-          
-          if [ $TOTAL -eq 0 ]; then
-            echo "message=no tests" >> $GITHUB_OUTPUT
-            echo "color=lightgrey" >> $GITHUB_OUTPUT
-          else
-            RATE=$(echo "scale=0; $PASSED * 100 / $TOTAL" | bc)
-            {
-              echo "message=$PASSED/$TOTAL ($RATE%)"
-            } >> $GITHUB_OUTPUT
-            
-            if [ $PASSED -eq $TOTAL ]; then
-              echo "color=brightgreen" >> $GITHUB_OUTPUT
-            elif [ $(echo "$RATE >= 60" | bc) -eq 1 ]; then
-              echo "color=yellow" >> $GITHUB_OUTPUT
-            else
-              echo "color=red" >> $GITHUB_OUTPUT
-            fi
-          fi
-
-      - name: Create TypeScript conformance badge
-        if: github.event_name == 'push' && (github.ref == 'refs/heads/main' || github.ref == 'refs/heads/canary')
-        uses: schneegans/dynamic-badges-action@e9a478b16159b4d31420099ba146cdc50f134483
-        with:
-          auth: ${{ secrets.GIST_SECRET }}
-          gistID: 6edf670f0446dc9f7a1f32d6bfda2b70
-          filename: typescript-conformance.json
-          label: MCP Conformance (TS)
-          message: ${{ steps.typescript-badge.outputs.message }}
-          color: ${{ steps.typescript-badge.outputs.color }}
-
-      - name: Upload TypeScript conformance results
-        uses: actions/upload-artifact@v4
-        if: always()
-        with:
-          name: typescript-conformance-results
-          path: |
-            typescript-conformance-results.txt
-            results/
-=======
           pnpm install
           pnpm build
->>>>>>> ff24af11
 
       - name: Install TypeScript conformance server dependencies
         if: ${{ github.event_name != 'workflow_dispatch' || !inputs.python_only }}
