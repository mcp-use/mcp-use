name: MCP Conformance Tests

on:
  workflow_dispatch:
    inputs:
      python_only:
        description: "Run only Python conformance tests"
        type: boolean
        default: false
      typescript_only:
        description: "Run only TypeScript conformance tests"
        type: boolean
        default: false
  push:
    branches:
      - main
      - canary
    paths:
      - "libraries/python/mcp_use/server/**"
      - "libraries/python/pyproject.toml"
      - "libraries/typescript/packages/mcp-use/src/server/**"
      - "libraries/typescript/packages/mcp-use/package.json"
      - "libraries/python/tests/integration/servers_for_testing/conformance_server.py"
      - "libraries/typescript/packages/mcp-use/examples/server/conformance/**"
      - ".github/workflows/conformance.yml"
  pull_request:
    branches:
      - main
      - canary
    paths:
      - "libraries/python/mcp_use/server/**"
      - "libraries/python/pyproject.toml"
      - "libraries/typescript/packages/mcp-use/src/server/**"
      - "libraries/typescript/packages/mcp-use/package.json"
      - "libraries/python/tests/integration/servers_for_testing/conformance_server.py"
      - "libraries/typescript/packages/mcp-use/examples/server/conformance/**"
      - ".github/workflows/conformance.yml"

jobs:
  conformance-python:
    name: Python Server Conformance
    runs-on: ubuntu-latest
    timeout-minutes: 10
    if: ${{ github.event_name != 'workflow_dispatch' || !inputs.typescript_only }}

    steps:
      - name: Checkout repository
        uses: actions/checkout@v4

      - name: Set up Python
        uses: actions/setup-python@v5
        with:
          python-version: "3.12"

      - name: Install uv
        uses: astral-sh/setup-uv@v4
        with:
          version: "latest"

      - name: Install Python dependencies
        working-directory: libraries/python
        run: |
          uv venv
          source .venv/bin/activate
          uv pip install -e ".[dev]"

      - name: Set up Node.js
        uses: actions/setup-node@v4
        with:
          node-version: "22"

      - name: Start Python conformance server
        working-directory: libraries/python
        run: |
          source .venv/bin/activate
          python tests/integration/servers_for_testing/conformance_server.py --transport streamable-http --port 8000 &
          sleep 5

      - name: Run conformance tests against Python server
        run: |
          npx @modelcontextprotocol/conformance server --url http://127.0.0.1:8000/mcp 2>&1 | tee python-conformance-results.txt
          # Extract pass/fail summary
          echo "## Python Server Conformance Results" >> $GITHUB_STEP_SUMMARY
          echo "\`\`\`" >> $GITHUB_STEP_SUMMARY
          grep -E "(SUMMARY|✓|✗|Total:)" python-conformance-results.txt >> $GITHUB_STEP_SUMMARY || true
          echo "\`\`\`" >> $GITHUB_STEP_SUMMARY

      - name: Calculate Python badge values
        id: python-badge
        run: |
          PASSED=$(grep -c "✓" python-conformance-results.txt || echo "0")
          FAILED=$(grep -c "✗" python-conformance-results.txt || echo "0")
          TOTAL=$((PASSED + FAILED))

          if [ $TOTAL -eq 0 ]; then
            echo "message=no tests" >> $GITHUB_OUTPUT
            echo "color=lightgrey" >> $GITHUB_OUTPUT
          else
            RATE=$(echo "scale=0; $PASSED * 100 / $TOTAL" | bc)
            {
              echo "message=$PASSED/$TOTAL ($RATE%)"
            } >> $GITHUB_OUTPUT
            
            if [ $PASSED -eq $TOTAL ]; then
              echo "color=brightgreen" >> $GITHUB_OUTPUT
            elif [ $(echo "$RATE >= 60" | bc) -eq 1 ]; then
              echo "color=yellow" >> $GITHUB_OUTPUT
            else
              echo "color=red" >> $GITHUB_OUTPUT
            fi
          fi

      - name: Create Python conformance badge
        if: github.event_name == 'push' && (github.ref == 'refs/heads/main' || github.ref == 'refs/heads/canary')
        uses: schneegans/dynamic-badges-action@v1.7.0
        with:
          auth: ${{ secrets.GIST_SECRET }}
          gistID: ${{ secrets.CONFORMANCE_GIST_ID }}
          filename: python-conformance.json
          label: MCP Conformance (PY)
          message: ${{ steps.python-badge.outputs.message }}
          color: ${{ steps.python-badge.outputs.color }}

      - name: Upload Python conformance results
        uses: actions/upload-artifact@v4
        if: always()
        with:
          name: python-conformance-results
          path: |
            python-conformance-results.txt
            results/

  conformance-typescript:
    name: TypeScript Server Conformance
    runs-on: ubuntu-latest
    timeout-minutes: 10
    if: ${{ github.event_name != 'workflow_dispatch' || !inputs.python_only }}

    steps:
      - name: Checkout repository
        uses: actions/checkout@v4

      - name: Set up Node.js
        uses: actions/setup-node@v4
        with:
          node-version: "22"

      - name: Install pnpm
        uses: pnpm/action-setup@v4
        with:
          version: 10

      - name: Install dependencies
        working-directory: libraries/typescript
        run: pnpm install

      - name: Build mcp-use package
        working-directory: libraries/typescript/packages/mcp-use
        run: pnpm build

      - name: Install conformance server dependencies
        working-directory: libraries/typescript/packages/mcp-use/examples/server/conformance
        run: pnpm install

      - name: Start TypeScript conformance server
        working-directory: libraries/typescript/packages/mcp-use/examples/server/conformance
        run: |
          PORT=3000 npx tsx src/server.ts &
          sleep 5

      - name: Run conformance tests against TypeScript server
        run: |
          npx @modelcontextprotocol/conformance server --url http://localhost:3000/mcp 2>&1 | tee typescript-conformance-results.txt
          # Extract pass/fail summary
          echo "## TypeScript Server Conformance Results" >> $GITHUB_STEP_SUMMARY
          echo "\`\`\`" >> $GITHUB_STEP_SUMMARY
          grep -E "(SUMMARY|✓|✗|Total:)" typescript-conformance-results.txt >> $GITHUB_STEP_SUMMARY || true
          echo "\`\`\`" >> $GITHUB_STEP_SUMMARY

      - name: Calculate TypeScript badge values
        id: typescript-badge
        run: |
          PASSED=$(grep -c "✓" typescript-conformance-results.txt || echo "0")
          FAILED=$(grep -c "✗" typescript-conformance-results.txt || echo "0")
          TOTAL=$((PASSED + FAILED))

          if [ $TOTAL -eq 0 ]; then
            echo "message=no tests" >> $GITHUB_OUTPUT
            echo "color=lightgrey" >> $GITHUB_OUTPUT
          else
            RATE=$(echo "scale=0; $PASSED * 100 / $TOTAL" | bc)
            {
              echo "message=$PASSED/$TOTAL ($RATE%)"
            } >> $GITHUB_OUTPUT
            
            if [ $PASSED -eq $TOTAL ]; then
              echo "color=brightgreen" >> $GITHUB_OUTPUT
            elif [ $(echo "$RATE >= 60" | bc) -eq 1 ]; then
              echo "color=yellow" >> $GITHUB_OUTPUT
            else
              echo "color=red" >> $GITHUB_OUTPUT
            fi
          fi

      - name: Create TypeScript conformance badge
        if: github.event_name == 'push' && (github.ref == 'refs/heads/main' || github.ref == 'refs/heads/canary')
        uses: schneegans/dynamic-badges-action@v1.7.0
        with:
          auth: ${{ secrets.GIST_SECRET }}
          gistID: ${{ secrets.CONFORMANCE_GIST_ID }}
          filename: typescript-conformance.json
          label: MCP Conformance (TS)
          message: ${{ steps.typescript-badge.outputs.message }}
          color: ${{ steps.typescript-badge.outputs.color }}

      - name: Upload TypeScript conformance results
        uses: actions/upload-artifact@v4
        if: always()
        with:
          name: typescript-conformance-results
          path: |
            typescript-conformance-results.txt
            results/

  conformance-summary:
    name: Conformance Summary
    runs-on: ubuntu-latest
    needs: [conformance-python, conformance-typescript]
    if: always() && !cancelled()
    permissions:
      pull-requests: write

    steps:
      - name: Download Python results
        uses: actions/download-artifact@v4
        with:
          name: python-conformance-results
          path: python-results
        continue-on-error: true

      - name: Download TypeScript results
        uses: actions/download-artifact@v4
        with:
          name: typescript-conformance-results
          path: typescript-results
        continue-on-error: true

      - name: Fetch baseline results from main and canary
        uses: actions/github-script@v7
        continue-on-error: true
        with:
          script: |
            const fs = require('fs');

            async function fetchBaselineForBranch(branch) {
              try {
                // Find the last successful workflow run for this branch
                const runs = await github.rest.actions.listWorkflowRuns({
                  owner: context.repo.owner,
                  repo: context.repo.repo,
                  workflow_id: 'conformance.yml',
                  branch: branch,
                  status: 'completed',
                  conclusion: 'success',
                  per_page: 1
                });
                
                if (runs.data.workflow_runs.length === 0) {
                  console.log(`No successful runs found for ${branch}`);
                  return false;
                }
                
                const runId = runs.data.workflow_runs[0].id;
                console.log(`Found run ${runId} for ${branch}`);
                
                // Download artifacts
                const artifacts = await github.rest.actions.listWorkflowRunArtifacts({
                  owner: context.repo.owner,
                  repo: context.repo.repo,
                  run_id: runId
                });
                
                const pyArtifact = artifacts.data.artifacts.find(a => a.name === 'python-conformance-results');
                const tsArtifact = artifacts.data.artifacts.find(a => a.name === 'typescript-conformance-results');
                
                // Create baseline directory
                const baseDir = `${branch}-baseline`;
                if (!fs.existsSync(baseDir)) {
                  fs.mkdirSync(baseDir, { recursive: true });
                }
                
                // Download Python artifact
                if (pyArtifact) {
                  const pyDownload = await github.rest.actions.downloadArtifact({
                    owner: context.repo.owner,
                    repo: context.repo.repo,
                    artifact_id: pyArtifact.id,
                    archive_format: 'zip'
                  });
                  fs.writeFileSync(`${baseDir}/python.zip`, Buffer.from(pyDownload.data));
                  console.log(`Downloaded Python artifact for ${branch}`);
                }
                
                // Download TypeScript artifact
                if (tsArtifact) {
                  const tsDownload = await github.rest.actions.downloadArtifact({
                    owner: context.repo.owner,
                    repo: context.repo.repo,
                    artifact_id: tsArtifact.id,
                    archive_format: 'zip'
                  });
                  fs.writeFileSync(`${baseDir}/typescript.zip`, Buffer.from(tsDownload.data));
                  console.log(`Downloaded TypeScript artifact for ${branch}`);
                }
                
                return true;
              } catch (error) {
                console.log(`Error fetching baseline for ${branch}:`, error.message);
                return false;
              }
            }

            // Fetch baselines for both branches
            await fetchBaselineForBranch('main');
            await fetchBaselineForBranch('canary');

      - name: Extract baseline artifacts
        continue-on-error: true
        run: |
          # Extract main baseline
          if [ -f main-baseline/python.zip ]; then
            unzip -q main-baseline/python.zip -d main-baseline/
            echo "Extracted main Python baseline"
          fi
          if [ -f main-baseline/typescript.zip ]; then
            unzip -q main-baseline/typescript.zip -d main-baseline/
            echo "Extracted main TypeScript baseline"
          fi

          # Extract canary baseline
          if [ -f canary-baseline/python.zip ]; then
            unzip -q canary-baseline/python.zip -d canary-baseline/
            echo "Extracted canary Python baseline"
          fi
          if [ -f canary-baseline/typescript.zip ]; then
            unzip -q canary-baseline/typescript.zip -d canary-baseline/
            echo "Extracted canary TypeScript baseline"
          fi

      - name: Parse results to JSON
        id: parse-results
        run: |
          # Function to parse results file into JSON
          parse_results() {
            local file=$1
            local json="{"
            local passed=0
            local failed=0
            local tests=""
            
            if [ -f "$file" ]; then
              while IFS= read -r line; do
                if echo "$line" | grep -q "✓"; then
                  test_name=$(echo "$line" | sed 's/.*✓[[:space:]]*//' | sed 's/:.*//' | sed 's/[[:space:]]*$//')
                  tests="${tests}\"${test_name}\":true,"
                  ((passed++))
                elif echo "$line" | grep -q "✗"; then
                  test_name=$(echo "$line" | sed 's/.*✗[[:space:]]*//' | sed 's/:.*//' | sed 's/[[:space:]]*$//')
                  tests="${tests}\"${test_name}\":false,"
                  ((failed++))
                fi
              done < "$file"
            fi
            
            # Remove trailing comma
            tests="${tests%,}"
            
            local total=$((passed + failed))
            local rate="0"
            if [ $total -gt 0 ]; then
              rate=$(echo "scale=1; $passed * 100 / $total" | bc)
            fi
            
            echo "{\"passed\":$passed,\"failed\":$failed,\"rate\":\"$rate\",\"tests\":{$tests}}"
          }

          # Parse current result files
          PY_JSON=$(parse_results "python-results/python-conformance-results.txt")
          TS_JSON=$(parse_results "typescript-results/typescript-conformance-results.txt")

          # Parse main baseline results
          MAIN_PY_JSON=$(parse_results "main-baseline/python-conformance-results.txt")
          MAIN_TS_JSON=$(parse_results "main-baseline/typescript-conformance-results.txt")

          # Parse canary baseline results
          CANARY_PY_JSON=$(parse_results "canary-baseline/python-conformance-results.txt")
          CANARY_TS_JSON=$(parse_results "canary-baseline/typescript-conformance-results.txt")

          # Save to files for multiline handling
          echo "$PY_JSON" > py_results.json
          echo "$TS_JSON" > ts_results.json
          echo "$MAIN_PY_JSON" > main_py_results.json
          echo "$MAIN_TS_JSON" > main_ts_results.json
          echo "$CANARY_PY_JSON" > canary_py_results.json
          echo "$CANARY_TS_JSON" > canary_ts_results.json

      - name: Generate summary
        run: |
          echo "# MCP Conformance Test Summary" >> $GITHUB_STEP_SUMMARY
          echo "" >> $GITHUB_STEP_SUMMARY

          echo "## Python Server" >> $GITHUB_STEP_SUMMARY
          if [ -f python-results/python-conformance-results.txt ]; then
            echo "\`\`\`" >> $GITHUB_STEP_SUMMARY
            grep -E "(✓|✗)" python-results/python-conformance-results.txt >> $GITHUB_STEP_SUMMARY || echo "No results found" >> $GITHUB_STEP_SUMMARY
            echo "\`\`\`" >> $GITHUB_STEP_SUMMARY
          else
            echo "⚠️ No results available" >> $GITHUB_STEP_SUMMARY
          fi

          echo "" >> $GITHUB_STEP_SUMMARY
          echo "## TypeScript Server" >> $GITHUB_STEP_SUMMARY
          if [ -f typescript-results/typescript-conformance-results.txt ]; then
            echo "\`\`\`" >> $GITHUB_STEP_SUMMARY
            grep -E "(✓|✗)" typescript-results/typescript-conformance-results.txt >> $GITHUB_STEP_SUMMARY || echo "No results found" >> $GITHUB_STEP_SUMMARY
            echo "\`\`\`" >> $GITHUB_STEP_SUMMARY
          else
            echo "⚠️ No results available" >> $GITHUB_STEP_SUMMARY
          fi

      - name: Save PR metadata
        if: github.event_name == 'pull_request'
        run: |
          mkdir -p pr-metadata
          echo "${{ github.event.pull_request.number }}" > pr-metadata/pr_number.txt
          echo "${{ github.event.pull_request.head.sha }}" > pr-metadata/head_sha.txt
          echo "${{ github.event.pull_request.base.ref }}" > pr-metadata/base_ref.txt
          echo "${{ github.run_id }}" > pr-metadata/run_id.txt

      - name: Upload PR metadata
        if: github.event_name == 'pull_request'
        uses: actions/upload-artifact@v4
        with:
<<<<<<< HEAD
          script: |
            const fs = require('fs');
            const sha = context.sha.substring(0, 7);
            const runUrl = `${context.serverUrl}/${context.repo.owner}/${context.repo.repo}/actions/runs/${context.runId}`;

            // Helper to safely load JSON
            function loadResults(path) {
              try {
                const content = fs.readFileSync(path, 'utf8');
                return JSON.parse(content);
              } catch (e) {
                return { passed: 0, failed: 0, rate: "0", tests: {} };
              }
            }

            // Load all results
            const pyResults = loadResults('py_results.json');
            const tsResults = loadResults('ts_results.json');
            const mainPyResults = loadResults('main_py_results.json');
            const mainTsResults = loadResults('main_ts_results.json');
            const canaryPyResults = loadResults('canary_py_results.json');
            const canaryTsResults = loadResults('canary_ts_results.json');

            // Calculate comparison indicators
            function getComparisonIcon(current, baseline) {
              if (!baseline || baseline.passed === 0) return '🆕';
              const diff = current.passed - baseline.passed;
              if (diff > 0) return `🟢 +${diff}`;
              if (diff < 0) return `🔴 ${diff}`;
              return '⚪ +0';
            }

            const pyVsMain = getComparisonIcon(pyResults, mainPyResults);
            const pyVsCanary = getComparisonIcon(pyResults, canaryPyResults);
            const tsVsMain = getComparisonIcon(tsResults, mainTsResults);
            const tsVsCanary = getComparisonIcon(tsResults, canaryTsResults);

            // Get all unique test names from both servers
            const allTests = [...new Set([
              ...Object.keys(pyResults.tests || {}),
              ...Object.keys(tsResults.tests || {})
            ])].sort();

            // Build the table header (use non-breaking hyphens to prevent line breaks)
            const testHeaders = allTests.map(t => t.replace(/-/g, '&#8209;')).join(' | ');
            const headerSeparator = allTests.map(() => ':---:').join(' | ');

            // Build Python row with change indicators
            const pyTestCells = allTests.map(test => {
              const current = pyResults.tests[test];
              const baseline = mainPyResults.tests[test];
              
              let icon = '➖';
              if (current === true) icon = '✅';
              else if (current === false) icon = '❌';
              
              // Add change indicator if changed from baseline
              if (baseline !== undefined && baseline !== current) {
                if (current === true && baseline === false) return `${icon} +1`;
                if (current === false && baseline === true) return `${icon} -1`;
              }
              
              return icon;
            }).join(' | ');

            // Build TypeScript row with change indicators
            const tsTestCells = allTests.map(test => {
              const current = tsResults.tests[test];
              const baseline = mainTsResults.tests[test];
              
              let icon = '➖';
              if (current === true) icon = '✅';
              else if (current === false) icon = '❌';
              
              // Add change indicator if changed from baseline
              if (baseline !== undefined && baseline !== current) {
                if (current === true && baseline === false) return `${icon} +1`;
                if (current === false && baseline === true) return `${icon} -1`;
              }
              
              return icon;
            }).join(' | ');

            const body = [
              '<h2>',
              '<picture style="display: inline-block; vertical-align: middle; margin-right: 8px;">',
              '  <source media="(prefers-color-scheme: dark)" srcset="https://registry.npmmirror.com/@lobehub/icons-static-png/1.74.0/files/dark/mcp.png">',
              '  <source media="(prefers-color-scheme: light)" srcset="https://registry.npmmirror.com/@lobehub/icons-static-png/1.74.0/files/light/mcp.png">',
              '  <img alt="MCP" src="https://registry.npmmirror.com/@lobehub/icons-static-png/1.74.0/files/light/mcp.png" height="32" width="32" style="display: inline-block; vertical-align: middle;">',
              '</picture>',
              '<span style="vertical-align: middle;">MCP Conformance Test Results</span>',
              '</h2>',
              '',
              `**Commit:** \`${sha}\``,
              '',
              `| Server | Overall | vs Main | vs Canary | ${testHeaders} |`,
              `|--------|:-------:|:-------:|:---------:|${headerSeparator}|`,
              `| Python | ${pyResults.rate}% | ${pyVsMain} | ${pyVsCanary} | ${pyTestCells} |`,
              `| TypeScript | ${tsResults.rate}% | ${tsVsMain} | ${tsVsCanary} | ${tsTestCells} |`,
              '',
              `[View full run details](${runUrl})`
            ].join('\n');

            await github.rest.issues.createComment({
              owner: context.repo.owner,
              repo: context.repo.repo,
              issue_number: context.issue.number,
              body: body
            });
=======
          name: pr-metadata
          path: pr-metadata/

      - name: Upload parsed results for comment workflow
        if: github.event_name == 'pull_request'
        uses: actions/upload-artifact@v4
        with:
          name: parsed-results
          path: |
            py_results.json
            ts_results.json
            main_py_results.json
            main_ts_results.json
            canary_py_results.json
            canary_ts_results.json
>>>>>>> 163686c1
<|MERGE_RESOLUTION|>--- conflicted
+++ resolved
@@ -441,117 +441,6 @@
         if: github.event_name == 'pull_request'
         uses: actions/upload-artifact@v4
         with:
-<<<<<<< HEAD
-          script: |
-            const fs = require('fs');
-            const sha = context.sha.substring(0, 7);
-            const runUrl = `${context.serverUrl}/${context.repo.owner}/${context.repo.repo}/actions/runs/${context.runId}`;
-
-            // Helper to safely load JSON
-            function loadResults(path) {
-              try {
-                const content = fs.readFileSync(path, 'utf8');
-                return JSON.parse(content);
-              } catch (e) {
-                return { passed: 0, failed: 0, rate: "0", tests: {} };
-              }
-            }
-
-            // Load all results
-            const pyResults = loadResults('py_results.json');
-            const tsResults = loadResults('ts_results.json');
-            const mainPyResults = loadResults('main_py_results.json');
-            const mainTsResults = loadResults('main_ts_results.json');
-            const canaryPyResults = loadResults('canary_py_results.json');
-            const canaryTsResults = loadResults('canary_ts_results.json');
-
-            // Calculate comparison indicators
-            function getComparisonIcon(current, baseline) {
-              if (!baseline || baseline.passed === 0) return '🆕';
-              const diff = current.passed - baseline.passed;
-              if (diff > 0) return `🟢 +${diff}`;
-              if (diff < 0) return `🔴 ${diff}`;
-              return '⚪ +0';
-            }
-
-            const pyVsMain = getComparisonIcon(pyResults, mainPyResults);
-            const pyVsCanary = getComparisonIcon(pyResults, canaryPyResults);
-            const tsVsMain = getComparisonIcon(tsResults, mainTsResults);
-            const tsVsCanary = getComparisonIcon(tsResults, canaryTsResults);
-
-            // Get all unique test names from both servers
-            const allTests = [...new Set([
-              ...Object.keys(pyResults.tests || {}),
-              ...Object.keys(tsResults.tests || {})
-            ])].sort();
-
-            // Build the table header (use non-breaking hyphens to prevent line breaks)
-            const testHeaders = allTests.map(t => t.replace(/-/g, '&#8209;')).join(' | ');
-            const headerSeparator = allTests.map(() => ':---:').join(' | ');
-
-            // Build Python row with change indicators
-            const pyTestCells = allTests.map(test => {
-              const current = pyResults.tests[test];
-              const baseline = mainPyResults.tests[test];
-              
-              let icon = '➖';
-              if (current === true) icon = '✅';
-              else if (current === false) icon = '❌';
-              
-              // Add change indicator if changed from baseline
-              if (baseline !== undefined && baseline !== current) {
-                if (current === true && baseline === false) return `${icon} +1`;
-                if (current === false && baseline === true) return `${icon} -1`;
-              }
-              
-              return icon;
-            }).join(' | ');
-
-            // Build TypeScript row with change indicators
-            const tsTestCells = allTests.map(test => {
-              const current = tsResults.tests[test];
-              const baseline = mainTsResults.tests[test];
-              
-              let icon = '➖';
-              if (current === true) icon = '✅';
-              else if (current === false) icon = '❌';
-              
-              // Add change indicator if changed from baseline
-              if (baseline !== undefined && baseline !== current) {
-                if (current === true && baseline === false) return `${icon} +1`;
-                if (current === false && baseline === true) return `${icon} -1`;
-              }
-              
-              return icon;
-            }).join(' | ');
-
-            const body = [
-              '<h2>',
-              '<picture style="display: inline-block; vertical-align: middle; margin-right: 8px;">',
-              '  <source media="(prefers-color-scheme: dark)" srcset="https://registry.npmmirror.com/@lobehub/icons-static-png/1.74.0/files/dark/mcp.png">',
-              '  <source media="(prefers-color-scheme: light)" srcset="https://registry.npmmirror.com/@lobehub/icons-static-png/1.74.0/files/light/mcp.png">',
-              '  <img alt="MCP" src="https://registry.npmmirror.com/@lobehub/icons-static-png/1.74.0/files/light/mcp.png" height="32" width="32" style="display: inline-block; vertical-align: middle;">',
-              '</picture>',
-              '<span style="vertical-align: middle;">MCP Conformance Test Results</span>',
-              '</h2>',
-              '',
-              `**Commit:** \`${sha}\``,
-              '',
-              `| Server | Overall | vs Main | vs Canary | ${testHeaders} |`,
-              `|--------|:-------:|:-------:|:---------:|${headerSeparator}|`,
-              `| Python | ${pyResults.rate}% | ${pyVsMain} | ${pyVsCanary} | ${pyTestCells} |`,
-              `| TypeScript | ${tsResults.rate}% | ${tsVsMain} | ${tsVsCanary} | ${tsTestCells} |`,
-              '',
-              `[View full run details](${runUrl})`
-            ].join('\n');
-
-            await github.rest.issues.createComment({
-              owner: context.repo.owner,
-              repo: context.repo.repo,
-              issue_number: context.issue.number,
-              body: body
-            });
-=======
           name: pr-metadata
           path: pr-metadata/
 
@@ -567,4 +456,3 @@
             main_ts_results.json
             canary_py_results.json
             canary_ts_results.json
->>>>>>> 163686c1
